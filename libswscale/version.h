/*
 * This file is part of FFmpeg.
 *
 * FFmpeg is free software; you can redistribute it and/or
 * modify it under the terms of the GNU Lesser General Public
 * License as published by the Free Software Foundation; either
 * version 2.1 of the License, or (at your option) any later version.
 *
 * FFmpeg is distributed in the hope that it will be useful,
 * but WITHOUT ANY WARRANTY; without even the implied warranty of
 * MERCHANTABILITY or FITNESS FOR A PARTICULAR PURPOSE.  See the GNU
 * Lesser General Public License for more details.
 *
 * You should have received a copy of the GNU Lesser General Public
 * License along with FFmpeg; if not, write to the Free Software
 * Foundation, Inc., 51 Franklin Street, Fifth Floor, Boston, MA 02110-1301 USA
 */

#ifndef SWSCALE_VERSION_H
#define SWSCALE_VERSION_H

/**
 * @file
 * swscale version macros
 */

#include "libavutil/version.h"

#define LIBSWSCALE_VERSION_MAJOR 2
<<<<<<< HEAD
#define LIBSWSCALE_VERSION_MINOR 6
#define LIBSWSCALE_VERSION_MICRO 100
=======
#define LIBSWSCALE_VERSION_MINOR 1
#define LIBSWSCALE_VERSION_MICRO 3
>>>>>>> bb789016

#define LIBSWSCALE_VERSION_INT  AV_VERSION_INT(LIBSWSCALE_VERSION_MAJOR, \
                                               LIBSWSCALE_VERSION_MINOR, \
                                               LIBSWSCALE_VERSION_MICRO)
#define LIBSWSCALE_VERSION      AV_VERSION(LIBSWSCALE_VERSION_MAJOR, \
                                           LIBSWSCALE_VERSION_MINOR, \
                                           LIBSWSCALE_VERSION_MICRO)
#define LIBSWSCALE_BUILD        LIBSWSCALE_VERSION_INT

#define LIBSWSCALE_IDENT        "SwS" AV_STRINGIFY(LIBSWSCALE_VERSION)

/**
 * FF_API_* defines may be placed below to indicate public API that will be
 * dropped at a future version bump. The defines themselves are not part of
 * the public API and may change, break or disappear at any time.
 */

#ifndef FF_API_SWS_CPU_CAPS
#define FF_API_SWS_CPU_CAPS    (LIBSWSCALE_VERSION_MAJOR < 3)
#endif
#ifndef FF_API_SWS_FORMAT_NAME
#define FF_API_SWS_FORMAT_NAME  (LIBSWSCALE_VERSION_MAJOR < 3)
#endif
#ifndef FF_API_ARCH_BFIN
#define FF_API_ARCH_BFIN       (LIBSWSCALE_VERSION_MAJOR < 3)
#endif

#endif /* SWSCALE_VERSION_H */<|MERGE_RESOLUTION|>--- conflicted
+++ resolved
@@ -27,13 +27,8 @@
 #include "libavutil/version.h"
 
 #define LIBSWSCALE_VERSION_MAJOR 2
-<<<<<<< HEAD
 #define LIBSWSCALE_VERSION_MINOR 6
-#define LIBSWSCALE_VERSION_MICRO 100
-=======
-#define LIBSWSCALE_VERSION_MINOR 1
-#define LIBSWSCALE_VERSION_MICRO 3
->>>>>>> bb789016
+#define LIBSWSCALE_VERSION_MICRO 101
 
 #define LIBSWSCALE_VERSION_INT  AV_VERSION_INT(LIBSWSCALE_VERSION_MAJOR, \
                                                LIBSWSCALE_VERSION_MINOR, \
