/*
 * software RGB to RGB converter
 * pluralize by software PAL8 to RGB converter
 *              software YUV to YUV converter
 *              software YUV to RGB converter
 * Written by Nick Kurshev.
 * palette & YUV & runtime CPU stuff by Michael (michaelni@gmx.at)
 * lot of big-endian byte order fixes by Alex Beregszaszi
 *
 * This file is part of FFmpeg.
 *
 * FFmpeg is free software; you can redistribute it and/or
 * modify it under the terms of the GNU Lesser General Public
 * License as published by the Free Software Foundation; either
 * version 2.1 of the License, or (at your option) any later version.
 *
 * FFmpeg is distributed in the hope that it will be useful,
 * but WITHOUT ANY WARRANTY; without even the implied warranty of
 * MERCHANTABILITY or FITNESS FOR A PARTICULAR PURPOSE.  See the GNU
 * Lesser General Public License for more details.
 *
 * You should have received a copy of the GNU Lesser General Public
 * License along with FFmpeg; if not, write to the Free Software
 * Foundation, Inc., 51 Franklin Street, Fifth Floor, Boston, MA 02110-1301 USA
 */

#include <stddef.h>

#include "libavutil/attributes.h"

static inline void rgb24tobgr32_c(const uint8_t *src, uint8_t *dst,
                                  int src_size)
{
    uint8_t *dest      = dst;
    const uint8_t *s   = src;
    const uint8_t *end = s + src_size;

    while (s < end) {
#if HAVE_BIGENDIAN
        /* RGB24 (= R, G, B) -> RGB32 (= A, B, G, R) */
        *dest++  = 255;
        *dest++  = s[2];
        *dest++  = s[1];
        *dest++  = s[0];
        s       += 3;
#else
        *dest++  = *s++;
        *dest++  = *s++;
        *dest++  = *s++;
        *dest++  = 255;
#endif
    }
}

static inline void rgb32tobgr24_c(const uint8_t *src, uint8_t *dst,
                                  int src_size)
{
    uint8_t *dest      = dst;
    const uint8_t *s   = src;
    const uint8_t *end = s + src_size;

    while (s < end) {
#if HAVE_BIGENDIAN
        /* RGB32 (= A, B, G, R) -> RGB24 (= R, G, B) */
        s++;
        dest[2]  = *s++;
        dest[1]  = *s++;
        dest[0]  = *s++;
        dest    += 3;
#else
        *dest++  = *s++;
        *dest++  = *s++;
        *dest++  = *s++;
        s++;
#endif
    }
}

/*
 * original by Strepto/Astral
 * ported to gcc & bugfixed: A'rpi
 * MMXEXT, 3DNOW optimization by Nick Kurshev
 * 32-bit C version, and and&add trick by Michael Niedermayer
 */
static inline void rgb15to16_c(const uint8_t *src, uint8_t *dst, int src_size)
{
    register uint8_t *d         = dst;
    register const uint8_t *s   = src;
    register const uint8_t *end = s + src_size;
    const uint8_t *mm_end       = end - 3;

    while (s < mm_end) {
        register unsigned x = *((const uint32_t *)s);
        *((uint32_t *)d)    = (x & 0x7FFF7FFF) + (x & 0x7FE07FE0);
        d += 4;
        s += 4;
    }
    if (s < end) {
        register unsigned short x = *((const uint16_t *)s);
        *((uint16_t *)d)          = (x & 0x7FFF) + (x & 0x7FE0);
    }
}

static inline void rgb16to15_c(const uint8_t *src, uint8_t *dst, int src_size)
{
    register uint8_t *d         = dst;
    register const uint8_t *s   = src;
    register const uint8_t *end = s + src_size;
    const uint8_t *mm_end       = end - 3;

    while (s < mm_end) {
        register uint32_t x  = *((const uint32_t *)s);
        *((uint32_t *)d)     = ((x >> 1) & 0x7FE07FE0) | (x & 0x001F001F);
        s                   += 4;
        d                   += 4;
    }
    if (s < end) {
        register uint16_t x = *((const uint16_t *)s);
        *((uint16_t *)d)    = ((x >> 1) & 0x7FE0) | (x & 0x001F);
    }
}

static inline void rgb32to16_c(const uint8_t *src, uint8_t *dst, int src_size)
{
    uint16_t *d        = (uint16_t *)dst;
    const uint8_t *s   = src;
    const uint8_t *end = s + src_size;

    while (s < end) {
        register int rgb  = *(const uint32_t *)s;
        s                += 4;
        *d++              = ((rgb & 0xFF)     >> 3) +
                            ((rgb & 0xFC00)   >> 5) +
                            ((rgb & 0xF80000) >> 8);
    }
}

static inline void rgb32tobgr16_c(const uint8_t *src, uint8_t *dst,
                                  int src_size)
{
    uint16_t *d        = (uint16_t *)dst;
    const uint8_t *s   = src;
    const uint8_t *end = s + src_size;

    while (s < end) {
        register int rgb  = *(const uint32_t *)s;
        s                += 4;
        *d++              = ((rgb & 0xF8)     << 8) +
                            ((rgb & 0xFC00)   >> 5) +
                            ((rgb & 0xF80000) >> 19);
    }
}

static inline void rgb32to15_c(const uint8_t *src, uint8_t *dst, int src_size)
{
    uint16_t *d        = (uint16_t *)dst;
    const uint8_t *s   = src;
    const uint8_t *end = s + src_size;

    while (s < end) {
        register int rgb  = *(const uint32_t *)s;
        s                += 4;
        *d++              = ((rgb & 0xFF)     >> 3) +
                            ((rgb & 0xF800)   >> 6) +
                            ((rgb & 0xF80000) >> 9);
    }
}

static inline void rgb32tobgr15_c(const uint8_t *src, uint8_t *dst,
                                  int src_size)
{
    uint16_t *d        = (uint16_t *)dst;
    const uint8_t *s   = src;
    const uint8_t *end = s + src_size;

    while (s < end) {
        register int rgb  = *(const uint32_t *)s;
        s                += 4;
        *d++              = ((rgb & 0xF8)     <<  7) +
                            ((rgb & 0xF800)   >>  6) +
                            ((rgb & 0xF80000) >> 19);
    }
}

static inline void rgb24tobgr16_c(const uint8_t *src, uint8_t *dst,
                                  int src_size)
{
    uint16_t *d        = (uint16_t *)dst;
    const uint8_t *s   = src;
    const uint8_t *end = s + src_size;

    while (s < end) {
        const int b = *s++;
        const int g = *s++;
        const int r = *s++;
        *d++        = (b >> 3) | ((g & 0xFC) << 3) | ((r & 0xF8) << 8);
    }
}

static inline void rgb24to16_c(const uint8_t *src, uint8_t *dst, int src_size)
{
    uint16_t *d        = (uint16_t *)dst;
    const uint8_t *s   = src;
    const uint8_t *end = s + src_size;

    while (s < end) {
        const int r = *s++;
        const int g = *s++;
        const int b = *s++;
        *d++        = (b >> 3) | ((g & 0xFC) << 3) | ((r & 0xF8) << 8);
    }
}

static inline void rgb24tobgr15_c(const uint8_t *src, uint8_t *dst,
                                  int src_size)
{
    uint16_t *d        = (uint16_t *)dst;
    const uint8_t *s   = src;
    const uint8_t *end = s + src_size;

    while (s < end) {
        const int b = *s++;
        const int g = *s++;
        const int r = *s++;
        *d++        = (b >> 3) | ((g & 0xF8) << 2) | ((r & 0xF8) << 7);
    }
}

static inline void rgb24to15_c(const uint8_t *src, uint8_t *dst, int src_size)
{
    uint16_t *d        = (uint16_t *)dst;
    const uint8_t *s   = src;
    const uint8_t *end = s + src_size;

    while (s < end) {
        const int r = *s++;
        const int g = *s++;
        const int b = *s++;
        *d++        = (b >> 3) | ((g & 0xF8) << 2) | ((r & 0xF8) << 7);
    }
}

static inline void rgb15tobgr24_c(const uint8_t *src, uint8_t *dst,
                                  int src_size)
{
    uint8_t *d          = dst;
    const uint16_t *s   = (const uint16_t *)src;
    const uint16_t *end = s + src_size / 2;

    while (s < end) {
        register uint16_t bgr = *s++;
        *d++ = ((bgr&0x001F)<<3) | ((bgr&0x001F)>> 2);
        *d++ = ((bgr&0x03E0)>>2) | ((bgr&0x03E0)>> 7);
        *d++ = ((bgr&0x7C00)>>7) | ((bgr&0x7C00)>>12);
    }
}

static inline void rgb16tobgr24_c(const uint8_t *src, uint8_t *dst,
                                  int src_size)
{
    uint8_t *d          = (uint8_t *)dst;
    const uint16_t *s   = (const uint16_t *)src;
    const uint16_t *end = s + src_size / 2;

    while (s < end) {
        register uint16_t bgr = *s++;
        *d++ = ((bgr&0x001F)<<3) | ((bgr&0x001F)>> 2);
        *d++ = ((bgr&0x07E0)>>3) | ((bgr&0x07E0)>> 9);
        *d++ = ((bgr&0xF800)>>8) | ((bgr&0xF800)>>13);
    }
}

static inline void rgb15to32_c(const uint8_t *src, uint8_t *dst, int src_size)
{
    uint8_t *d          = dst;
    const uint16_t *s   = (const uint16_t *)src;
    const uint16_t *end = s + src_size / 2;

    while (s < end) {
        register uint16_t bgr = *s++;
#if HAVE_BIGENDIAN
        *d++ = 255;
        *d++ = ((bgr&0x7C00)>>7) | ((bgr&0x7C00)>>12);
        *d++ = ((bgr&0x03E0)>>2) | ((bgr&0x03E0)>> 7);
        *d++ = ((bgr&0x001F)<<3) | ((bgr&0x001F)>> 2);
#else
        *d++ = ((bgr&0x001F)<<3) | ((bgr&0x001F)>> 2);
        *d++ = ((bgr&0x03E0)>>2) | ((bgr&0x03E0)>> 7);
        *d++ = ((bgr&0x7C00)>>7) | ((bgr&0x7C00)>>12);
        *d++ = 255;
#endif
    }
}

static inline void rgb16to32_c(const uint8_t *src, uint8_t *dst, int src_size)
{
    uint8_t *d          = dst;
    const uint16_t *s   = (const uint16_t *)src;
    const uint16_t *end = s + src_size / 2;

    while (s < end) {
        register uint16_t bgr = *s++;
#if HAVE_BIGENDIAN
        *d++ = 255;
        *d++ = ((bgr&0xF800)>>8) | ((bgr&0xF800)>>13);
        *d++ = ((bgr&0x07E0)>>3) | ((bgr&0x07E0)>> 9);
        *d++ = ((bgr&0x001F)<<3) | ((bgr&0x001F)>> 2);
#else
        *d++ = ((bgr&0x001F)<<3) | ((bgr&0x001F)>> 2);
        *d++ = ((bgr&0x07E0)>>3) | ((bgr&0x07E0)>> 9);
        *d++ = ((bgr&0xF800)>>8) | ((bgr&0xF800)>>13);
        *d++ = 255;
#endif
    }
}

static inline void shuffle_bytes_2103_c(const uint8_t *src, uint8_t *dst,
                                        int src_size)
{
    int idx          = 15  - src_size;
    const uint8_t *s = src - idx;
    uint8_t *d       = dst - idx;

    for (; idx < 15; idx += 4) {
        register int v        = *(const uint32_t *)&s[idx], g = v & 0xff00ff00;
        v                    &= 0xff00ff;
        *(uint32_t *)&d[idx]  = (v >> 16) + g + (v << 16);
    }
}

static inline void rgb24tobgr24_c(const uint8_t *src, uint8_t *dst, int src_size)
{
    unsigned i;

    for (i = 0; i < src_size; i += 3) {
        register uint8_t x = src[i + 2];
        dst[i + 1]         = src[i + 1];
        dst[i + 2]         = src[i + 0];
        dst[i + 0]         = x;
    }
}

static inline void yuvPlanartoyuy2_c(const uint8_t *ysrc, const uint8_t *usrc,
                                     const uint8_t *vsrc, uint8_t *dst,
                                     int width, int height,
                                     int lumStride, int chromStride,
                                     int dstStride, int vertLumPerChroma)
{
    int y, i;
    const int chromWidth = width >> 1;

    for (y = 0; y < height; y++) {
#if HAVE_FAST_64BIT
        uint64_t *ldst = (uint64_t *)dst;
        const uint8_t *yc = ysrc, *uc = usrc, *vc = vsrc;
        for (i = 0; i < chromWidth; i += 2) {
            uint64_t k = yc[0] + (uc[0] << 8) +
<<<<<<< HEAD
                         (yc[1] << 16) + (unsigned)(vc[0] << 24);
            uint64_t l = yc[2] + (uc[1] << 8) +
                         (yc[3] << 16) + (unsigned)(vc[1] << 24);
=======
                         (yc[1] << 16) + ((unsigned) vc[0] << 24);
            uint64_t l = yc[2] + (uc[1] << 8) +
                         (yc[3] << 16) + ((unsigned) vc[1] << 24);
>>>>>>> fc1eda54
            *ldst++ = k + (l << 32);
            yc     += 4;
            uc     += 2;
            vc     += 2;
        }

#else
        int *idst = (int32_t *)dst;
        const uint8_t *yc = ysrc, *uc = usrc, *vc = vsrc;

        for (i = 0; i < chromWidth; i++) {
#if HAVE_BIGENDIAN
            *idst++ = (yc[0] << 24) + (uc[0] << 16) +
                      (yc[1] <<  8) + (vc[0] <<  0);
#else
            *idst++ = yc[0] + (uc[0] << 8) +
                      (yc[1] << 16) + (vc[0] << 24);
#endif
            yc += 2;
            uc++;
            vc++;
        }
#endif
        if ((y & (vertLumPerChroma - 1)) == vertLumPerChroma - 1) {
            usrc += chromStride;
            vsrc += chromStride;
        }
        ysrc += lumStride;
        dst  += dstStride;
    }
}

/**
 * Height should be a multiple of 2 and width should be a multiple of 16.
 * (If this is a problem for anyone then tell me, and I will fix it.)
 */
static inline void yv12toyuy2_c(const uint8_t *ysrc, const uint8_t *usrc,
                                const uint8_t *vsrc, uint8_t *dst,
                                int width, int height, int lumStride,
                                int chromStride, int dstStride)
{
    //FIXME interpolate chroma
    yuvPlanartoyuy2_c(ysrc, usrc, vsrc, dst, width, height, lumStride,
                      chromStride, dstStride, 2);
}

static inline void yuvPlanartouyvy_c(const uint8_t *ysrc, const uint8_t *usrc,
                                     const uint8_t *vsrc, uint8_t *dst,
                                     int width, int height,
                                     int lumStride, int chromStride,
                                     int dstStride, int vertLumPerChroma)
{
    int y, i;
    const int chromWidth = width >> 1;

    for (y = 0; y < height; y++) {
#if HAVE_FAST_64BIT
        uint64_t *ldst = (uint64_t *)dst;
        const uint8_t *yc = ysrc, *uc = usrc, *vc = vsrc;
        for (i = 0; i < chromWidth; i += 2) {
            uint64_t k = uc[0] + (yc[0] << 8) +
<<<<<<< HEAD
                         (vc[0] << 16) + (unsigned)(yc[1] << 24);
            uint64_t l = uc[1] + (yc[2] << 8) +
                         (vc[1] << 16) + (unsigned)(yc[3] << 24);
=======
                         (vc[0] << 16) + ((unsigned) yc[1] << 24);
            uint64_t l = uc[1] + (yc[2] << 8) +
                         (vc[1] << 16) + ((unsigned) yc[3] << 24);
>>>>>>> fc1eda54
            *ldst++ = k + (l << 32);
            yc     += 4;
            uc     += 2;
            vc     += 2;
        }

#else
        int *idst = (int32_t *)dst;
        const uint8_t *yc = ysrc, *uc = usrc, *vc = vsrc;

        for (i = 0; i < chromWidth; i++) {
#if HAVE_BIGENDIAN
            *idst++ = (uc[0] << 24) + (yc[0] << 16) +
                      (vc[0] <<  8) + (yc[1] <<  0);
#else
            *idst++ = uc[0] + (yc[0] << 8) +
                      (vc[0] << 16) + (yc[1] << 24);
#endif
            yc += 2;
            uc++;
            vc++;
        }
#endif
        if ((y & (vertLumPerChroma - 1)) == vertLumPerChroma - 1) {
            usrc += chromStride;
            vsrc += chromStride;
        }
        ysrc += lumStride;
        dst  += dstStride;
    }
}

/**
 * Height should be a multiple of 2 and width should be a multiple of 16
 * (If this is a problem for anyone then tell me, and I will fix it.)
 */
static inline void yv12touyvy_c(const uint8_t *ysrc, const uint8_t *usrc,
                                const uint8_t *vsrc, uint8_t *dst,
                                int width, int height, int lumStride,
                                int chromStride, int dstStride)
{
    //FIXME interpolate chroma
    yuvPlanartouyvy_c(ysrc, usrc, vsrc, dst, width, height, lumStride,
                      chromStride, dstStride, 2);
}

/**
 * Width should be a multiple of 16.
 */
static inline void yuv422ptouyvy_c(const uint8_t *ysrc, const uint8_t *usrc,
                                   const uint8_t *vsrc, uint8_t *dst,
                                   int width, int height, int lumStride,
                                   int chromStride, int dstStride)
{
    yuvPlanartouyvy_c(ysrc, usrc, vsrc, dst, width, height, lumStride,
                      chromStride, dstStride, 1);
}

/**
 * Width should be a multiple of 16.
 */
static inline void yuv422ptoyuy2_c(const uint8_t *ysrc, const uint8_t *usrc,
                                   const uint8_t *vsrc, uint8_t *dst,
                                   int width, int height, int lumStride,
                                   int chromStride, int dstStride)
{
    yuvPlanartoyuy2_c(ysrc, usrc, vsrc, dst, width, height, lumStride,
                      chromStride, dstStride, 1);
}

/**
 * Height should be a multiple of 2 and width should be a multiple of 16.
 * (If this is a problem for anyone then tell me, and I will fix it.)
 */
static inline void yuy2toyv12_c(const uint8_t *src, uint8_t *ydst,
                                uint8_t *udst, uint8_t *vdst,
                                int width, int height, int lumStride,
                                int chromStride, int srcStride)
{
    int y;
    const int chromWidth = width >> 1;

    for (y = 0; y < height; y += 2) {
        int i;
        for (i = 0; i < chromWidth; i++) {
            ydst[2 * i + 0] = src[4 * i + 0];
            udst[i]         = src[4 * i + 1];
            ydst[2 * i + 1] = src[4 * i + 2];
            vdst[i]         = src[4 * i + 3];
        }
        ydst += lumStride;
        src  += srcStride;

        for (i = 0; i < chromWidth; i++) {
            ydst[2 * i + 0] = src[4 * i + 0];
            ydst[2 * i + 1] = src[4 * i + 2];
        }
        udst += chromStride;
        vdst += chromStride;
        ydst += lumStride;
        src  += srcStride;
    }
}

static inline void planar2x_c(const uint8_t *src, uint8_t *dst, int srcWidth,
                              int srcHeight, int srcStride, int dstStride)
{
    int x, y;

    dst[0] = src[0];

    // first line
    for (x = 0; x < srcWidth - 1; x++) {
        dst[2 * x + 1] = (3 * src[x] + src[x + 1]) >> 2;
        dst[2 * x + 2] = (src[x] + 3 * src[x + 1]) >> 2;
    }
    dst[2 * srcWidth - 1] = src[srcWidth - 1];

    dst += dstStride;

    for (y = 1; y < srcHeight; y++) {
        const int mmxSize = 1;

        dst[0]         = (src[0] * 3 + src[srcStride]) >> 2;
        dst[dstStride] = (src[0] + 3 * src[srcStride]) >> 2;

        for (x = mmxSize - 1; x < srcWidth - 1; x++) {
            dst[2 * x + 1]             = (src[x + 0] * 3 + src[x + srcStride + 1]) >> 2;
            dst[2 * x + dstStride + 2] = (src[x + 0] + 3 * src[x + srcStride + 1]) >> 2;
            dst[2 * x + dstStride + 1] = (src[x + 1] + 3 * src[x + srcStride])     >> 2;
            dst[2 * x + 2]             = (src[x + 1] * 3 + src[x + srcStride])     >> 2;
        }
        dst[srcWidth * 2 - 1]             = (src[srcWidth - 1] * 3 + src[srcWidth - 1 + srcStride]) >> 2;
        dst[srcWidth * 2 - 1 + dstStride] = (src[srcWidth - 1] + 3 * src[srcWidth - 1 + srcStride]) >> 2;

        dst += dstStride * 2;
        src += srcStride;
    }

    // last line
    dst[0] = src[0];

    for (x = 0; x < srcWidth - 1; x++) {
        dst[2 * x + 1] = (src[x] * 3 + src[x + 1]) >> 2;
        dst[2 * x + 2] = (src[x] + 3 * src[x + 1]) >> 2;
    }
    dst[2 * srcWidth - 1] = src[srcWidth - 1];
}

/**
 * Height should be a multiple of 2 and width should be a multiple of 16.
 * (If this is a problem for anyone then tell me, and I will fix it.)
 * Chrominance data is only taken from every second line, others are ignored.
 * FIXME: Write HQ version.
 */
static inline void uyvytoyv12_c(const uint8_t *src, uint8_t *ydst,
                                uint8_t *udst, uint8_t *vdst,
                                int width, int height, int lumStride,
                                int chromStride, int srcStride)
{
    int y;
    const int chromWidth = width >> 1;

    for (y = 0; y < height; y += 2) {
        int i;
        for (i = 0; i < chromWidth; i++) {
            udst[i]         = src[4 * i + 0];
            ydst[2 * i + 0] = src[4 * i + 1];
            vdst[i]         = src[4 * i + 2];
            ydst[2 * i + 1] = src[4 * i + 3];
        }
        ydst += lumStride;
        src  += srcStride;

        for (i = 0; i < chromWidth; i++) {
            ydst[2 * i + 0] = src[4 * i + 1];
            ydst[2 * i + 1] = src[4 * i + 3];
        }
        udst += chromStride;
        vdst += chromStride;
        ydst += lumStride;
        src  += srcStride;
    }
}

/**
 * Height should be a multiple of 2 and width should be a multiple of 2.
 * (If this is a problem for anyone then tell me, and I will fix it.)
 * Chrominance data is only taken from every second line,
 * others are ignored in the C version.
 * FIXME: Write HQ version.
 */
void ff_rgb24toyv12_c(const uint8_t *src, uint8_t *ydst, uint8_t *udst,
                   uint8_t *vdst, int width, int height, int lumStride,
                   int chromStride, int srcStride, int32_t *rgb2yuv)
{
    int32_t ry = rgb2yuv[RY_IDX], gy = rgb2yuv[GY_IDX], by = rgb2yuv[BY_IDX];
    int32_t ru = rgb2yuv[RU_IDX], gu = rgb2yuv[GU_IDX], bu = rgb2yuv[BU_IDX];
    int32_t rv = rgb2yuv[RV_IDX], gv = rgb2yuv[GV_IDX], bv = rgb2yuv[BV_IDX];
    int y;
    const int chromWidth = width >> 1;

    for (y = 0; y < height; y += 2) {
        int i;
        for (i = 0; i < chromWidth; i++) {
            unsigned int b = src[6 * i + 0];
            unsigned int g = src[6 * i + 1];
            unsigned int r = src[6 * i + 2];

            unsigned int Y = ((ry * r + gy * g + by * b) >> RGB2YUV_SHIFT) +  16;
            unsigned int V = ((rv * r + gv * g + bv * b) >> RGB2YUV_SHIFT) + 128;
            unsigned int U = ((ru * r + gu * g + bu * b) >> RGB2YUV_SHIFT) + 128;

            udst[i]     = U;
            vdst[i]     = V;
            ydst[2 * i] = Y;

            b = src[6 * i + 3];
            g = src[6 * i + 4];
            r = src[6 * i + 5];

            Y = ((ry * r + gy * g + by * b) >> RGB2YUV_SHIFT) + 16;
            ydst[2 * i + 1] = Y;
        }
        ydst += lumStride;
        src  += srcStride;

        if (y+1 == height)
            break;

        for (i = 0; i < chromWidth; i++) {
            unsigned int b = src[6 * i + 0];
            unsigned int g = src[6 * i + 1];
            unsigned int r = src[6 * i + 2];

            unsigned int Y = ((ry * r + gy * g + by * b) >> RGB2YUV_SHIFT) + 16;

            ydst[2 * i] = Y;

            b = src[6 * i + 3];
            g = src[6 * i + 4];
            r = src[6 * i + 5];

            Y = ((ry * r + gy * g + by * b) >> RGB2YUV_SHIFT) + 16;
            ydst[2 * i + 1] = Y;
        }
        udst += chromStride;
        vdst += chromStride;
        ydst += lumStride;
        src  += srcStride;
    }
}

static void interleaveBytes_c(const uint8_t *src1, const uint8_t *src2,
                              uint8_t *dest, int width, int height,
                              int src1Stride, int src2Stride, int dstStride)
{
    int h;

    for (h = 0; h < height; h++) {
        int w;
        for (w = 0; w < width; w++) {
            dest[2 * w + 0] = src1[w];
            dest[2 * w + 1] = src2[w];
        }
        dest += dstStride;
        src1 += src1Stride;
        src2 += src2Stride;
    }
}

static void deinterleaveBytes_c(const uint8_t *src, uint8_t *dst1, uint8_t *dst2,
                                int width, int height, int srcStride,
                                int dst1Stride, int dst2Stride)
{
    int h;

    for (h = 0; h < height; h++) {
        int w;
        for (w = 0; w < width; w++) {
            dst1[w] = src[2 * w + 0];
            dst2[w] = src[2 * w + 1];
        }
        src  += srcStride;
        dst1 += dst1Stride;
        dst2 += dst2Stride;
    }
}

static inline void vu9_to_vu12_c(const uint8_t *src1, const uint8_t *src2,
                                 uint8_t *dst1, uint8_t *dst2,
                                 int width, int height,
                                 int srcStride1, int srcStride2,
                                 int dstStride1, int dstStride2)
{
    int x, y;
    int w = width  / 2;
    int h = height / 2;

    for (y = 0; y < h; y++) {
        const uint8_t *s1 = src1 + srcStride1 * (y >> 1);
        uint8_t *d        = dst1 + dstStride1 *  y;
        for (x = 0; x < w; x++)
            d[2 * x] = d[2 * x + 1] = s1[x];
    }
    for (y = 0; y < h; y++) {
        const uint8_t *s2 = src2 + srcStride2 * (y >> 1);
        uint8_t *d        = dst2 + dstStride2 *  y;
        for (x = 0; x < w; x++)
            d[2 * x] = d[2 * x + 1] = s2[x];
    }
}

static inline void yvu9_to_yuy2_c(const uint8_t *src1, const uint8_t *src2,
                                  const uint8_t *src3, uint8_t *dst,
                                  int width, int height,
                                  int srcStride1, int srcStride2,
                                  int srcStride3, int dstStride)
{
    int x, y;
    int w = width / 2;
    int h = height;

    for (y = 0; y < h; y++) {
        const uint8_t *yp = src1 + srcStride1 *  y;
        const uint8_t *up = src2 + srcStride2 * (y >> 2);
        const uint8_t *vp = src3 + srcStride3 * (y >> 2);
        uint8_t *d        = dst  + dstStride  *  y;
        for (x = 0; x < w; x++) {
            const int x2 = x << 2;
            d[8 * x + 0] = yp[x2];
            d[8 * x + 1] = up[x];
            d[8 * x + 2] = yp[x2 + 1];
            d[8 * x + 3] = vp[x];
            d[8 * x + 4] = yp[x2 + 2];
            d[8 * x + 5] = up[x];
            d[8 * x + 6] = yp[x2 + 3];
            d[8 * x + 7] = vp[x];
        }
    }
}

static void extract_even_c(const uint8_t *src, uint8_t *dst, int count)
{
    dst   +=  count;
    src   +=  count * 2;
    count  = -count;
    while (count < 0) {
        dst[count] = src[2 * count];
        count++;
    }
}

static void extract_even2_c(const uint8_t *src, uint8_t *dst0, uint8_t *dst1,
                            int count)
{
    dst0  +=  count;
    dst1  +=  count;
    src   +=  count * 4;
    count  = -count;
    while (count < 0) {
        dst0[count] = src[4 * count + 0];
        dst1[count] = src[4 * count + 2];
        count++;
    }
}

static void extract_even2avg_c(const uint8_t *src0, const uint8_t *src1,
                               uint8_t *dst0, uint8_t *dst1, int count)
{
    dst0  +=  count;
    dst1  +=  count;
    src0  +=  count * 4;
    src1  +=  count * 4;
    count  = -count;
    while (count < 0) {
        dst0[count] = (src0[4 * count + 0] + src1[4 * count + 0]) >> 1;
        dst1[count] = (src0[4 * count + 2] + src1[4 * count + 2]) >> 1;
        count++;
    }
}

static void extract_odd2_c(const uint8_t *src, uint8_t *dst0, uint8_t *dst1,
                           int count)
{
    dst0  +=  count;
    dst1  +=  count;
    src   +=  count * 4;
    count  = -count;
    src++;
    while (count < 0) {
        dst0[count] = src[4 * count + 0];
        dst1[count] = src[4 * count + 2];
        count++;
    }
}

static void extract_odd2avg_c(const uint8_t *src0, const uint8_t *src1,
                              uint8_t *dst0, uint8_t *dst1, int count)
{
    dst0  +=  count;
    dst1  +=  count;
    src0  +=  count * 4;
    src1  +=  count * 4;
    count  = -count;
    src0++;
    src1++;
    while (count < 0) {
        dst0[count] = (src0[4 * count + 0] + src1[4 * count + 0]) >> 1;
        dst1[count] = (src0[4 * count + 2] + src1[4 * count + 2]) >> 1;
        count++;
    }
}

static void yuyvtoyuv420_c(uint8_t *ydst, uint8_t *udst, uint8_t *vdst,
                           const uint8_t *src, int width, int height,
                           int lumStride, int chromStride, int srcStride)
{
    int y;
    const int chromWidth = FF_CEIL_RSHIFT(width, 1);

    for (y = 0; y < height; y++) {
        extract_even_c(src, ydst, width);
        if (y & 1) {
            extract_odd2avg_c(src - srcStride, src, udst, vdst, chromWidth);
            udst += chromStride;
            vdst += chromStride;
        }

        src  += srcStride;
        ydst += lumStride;
    }
}

static void yuyvtoyuv422_c(uint8_t *ydst, uint8_t *udst, uint8_t *vdst,
                           const uint8_t *src, int width, int height,
                           int lumStride, int chromStride, int srcStride)
{
    int y;
    const int chromWidth = FF_CEIL_RSHIFT(width, 1);

    for (y = 0; y < height; y++) {
        extract_even_c(src, ydst, width);
        extract_odd2_c(src, udst, vdst, chromWidth);

        src  += srcStride;
        ydst += lumStride;
        udst += chromStride;
        vdst += chromStride;
    }
}

static void uyvytoyuv420_c(uint8_t *ydst, uint8_t *udst, uint8_t *vdst,
                           const uint8_t *src, int width, int height,
                           int lumStride, int chromStride, int srcStride)
{
    int y;
    const int chromWidth = FF_CEIL_RSHIFT(width, 1);

    for (y = 0; y < height; y++) {
        extract_even_c(src + 1, ydst, width);
        if (y & 1) {
            extract_even2avg_c(src - srcStride, src, udst, vdst, chromWidth);
            udst += chromStride;
            vdst += chromStride;
        }

        src  += srcStride;
        ydst += lumStride;
    }
}

static void uyvytoyuv422_c(uint8_t *ydst, uint8_t *udst, uint8_t *vdst,
                           const uint8_t *src, int width, int height,
                           int lumStride, int chromStride, int srcStride)
{
    int y;
    const int chromWidth = FF_CEIL_RSHIFT(width, 1);

    for (y = 0; y < height; y++) {
        extract_even_c(src + 1, ydst, width);
        extract_even2_c(src, udst, vdst, chromWidth);

        src  += srcStride;
        ydst += lumStride;
        udst += chromStride;
        vdst += chromStride;
    }
}

static av_cold void rgb2rgb_init_c(void)
{
    rgb15to16          = rgb15to16_c;
    rgb15tobgr24       = rgb15tobgr24_c;
    rgb15to32          = rgb15to32_c;
    rgb16tobgr24       = rgb16tobgr24_c;
    rgb16to32          = rgb16to32_c;
    rgb16to15          = rgb16to15_c;
    rgb24tobgr16       = rgb24tobgr16_c;
    rgb24tobgr15       = rgb24tobgr15_c;
    rgb24tobgr32       = rgb24tobgr32_c;
    rgb32to16          = rgb32to16_c;
    rgb32to15          = rgb32to15_c;
    rgb32tobgr24       = rgb32tobgr24_c;
    rgb24to15          = rgb24to15_c;
    rgb24to16          = rgb24to16_c;
    rgb24tobgr24       = rgb24tobgr24_c;
    shuffle_bytes_2103 = shuffle_bytes_2103_c;
    rgb32tobgr16       = rgb32tobgr16_c;
    rgb32tobgr15       = rgb32tobgr15_c;
    yv12toyuy2         = yv12toyuy2_c;
    yv12touyvy         = yv12touyvy_c;
    yuv422ptoyuy2      = yuv422ptoyuy2_c;
    yuv422ptouyvy      = yuv422ptouyvy_c;
    yuy2toyv12         = yuy2toyv12_c;
    planar2x           = planar2x_c;
    ff_rgb24toyv12     = ff_rgb24toyv12_c;
    interleaveBytes    = interleaveBytes_c;
    deinterleaveBytes  = deinterleaveBytes_c;
    vu9_to_vu12        = vu9_to_vu12_c;
    yvu9_to_yuy2       = yvu9_to_yuy2_c;

    uyvytoyuv420       = uyvytoyuv420_c;
    uyvytoyuv422       = uyvytoyuv422_c;
    yuyvtoyuv420       = yuyvtoyuv420_c;
    yuyvtoyuv422       = yuyvtoyuv422_c;
}<|MERGE_RESOLUTION|>--- conflicted
+++ resolved
@@ -355,15 +355,9 @@
         const uint8_t *yc = ysrc, *uc = usrc, *vc = vsrc;
         for (i = 0; i < chromWidth; i += 2) {
             uint64_t k = yc[0] + (uc[0] << 8) +
-<<<<<<< HEAD
-                         (yc[1] << 16) + (unsigned)(vc[0] << 24);
-            uint64_t l = yc[2] + (uc[1] << 8) +
-                         (yc[3] << 16) + (unsigned)(vc[1] << 24);
-=======
                          (yc[1] << 16) + ((unsigned) vc[0] << 24);
             uint64_t l = yc[2] + (uc[1] << 8) +
                          (yc[3] << 16) + ((unsigned) vc[1] << 24);
->>>>>>> fc1eda54
             *ldst++ = k + (l << 32);
             yc     += 4;
             uc     += 2;
@@ -425,15 +419,9 @@
         const uint8_t *yc = ysrc, *uc = usrc, *vc = vsrc;
         for (i = 0; i < chromWidth; i += 2) {
             uint64_t k = uc[0] + (yc[0] << 8) +
-<<<<<<< HEAD
-                         (vc[0] << 16) + (unsigned)(yc[1] << 24);
-            uint64_t l = uc[1] + (yc[2] << 8) +
-                         (vc[1] << 16) + (unsigned)(yc[3] << 24);
-=======
                          (vc[0] << 16) + ((unsigned) yc[1] << 24);
             uint64_t l = uc[1] + (yc[2] << 8) +
                          (vc[1] << 16) + ((unsigned) yc[3] << 24);
->>>>>>> fc1eda54
             *ldst++ = k + (l << 32);
             yc     += 4;
             uc     += 2;
