Never assume the API of libav* to be stable unless at least 1 month has passed
since the last major version increase or the API was added.

The last version increases were:
libavcodec:    2013-03-xx
libavdevice:   2013-03-xx
libavfilter:   2013-12-xx
libavformat:   2013-03-xx
libavresample: 2012-10-05
libpostproc:   2011-04-18
libswresample: 2011-09-19
libswscale:    2011-06-20
libavutil:     2012-10-22


API changes, most recent first:

2014-05-18 - fd05602 - lavc 55.52.0 - avcodec.h
  Add avcodec_free_context(). From now on it should be used for freeing
  AVCodecContext.

<<<<<<< HEAD
2014-05-xx - xxxxxxx - lavu 52.84.100 - time.h
  Add av_gettime_relative() av_gettime_relative_is_monotonic()

2014-05-xx - xxxxxxx - lavf 55.17.0 - avformat.h
  Add AVMFT_FLAG_BITEXACT flag. Muxers now use it instead of checking
  CODEC_FLAG_BITEXACT on the first stream.

2014-05-15 - xxxxxxx - lswr 0.19.100 - swresample.h
  Add swr_close()

2014-xx-xx - xxxxxxx - lavu 53.14.0 - pixfmt.h
  Add AV_PIX_FMT_VDA for new-style VDA acceleration.

2014-05-xx - xxxxxxx - lavu 52.82.0 - fifo.h
  Add av_fifo_freep() function.

2014-05-02 - ba52fb11 - lavu 52.81.0 - opt.h
  Add av_opt_set_dict2() function.

2014-04-xx - e77b985 / a2941c8 - lavc 55.60.103 / 55.50.3 - avcodec.h
  Deprecate CODEC_FLAG_MV0. It is replaced by the flag "mv0" in the
  "mpv_flags" private option of the mpegvideo encoders.

2014-04-xx - e40ae8c / 6484149 - lavc 55.60.102 / 55.50.2 - avcodec.h
  Deprecate CODEC_FLAG_GMC. It is replaced by the "gmc" private option of the
  libxvid encoder.

2014-04-xx - 1851643 / b2c3171 - lavc 55.60.101 / 55.50.1 - avcodec.h
=======
2014-05-15 - 0c1959b - lavf 55.17.0 - avformat.h
  Add AVMFT_FLAG_BITEXACT flag. Muxers now use it instead of checking
  CODEC_FLAG_BITEXACT on the first stream.

2014-05-11 - 66e6c8a - lavu 53.14.0 - pixfmt.h
  Add AV_PIX_FMT_VDA for new-style VDA acceleration.

2014-05-01 - a2941c8 - lavc 55.50.3 - avcodec.h
  Deprecate CODEC_FLAG_MV0. It is replaced by the flag "mv0" in the
  "mpv_flags" private option of the mpegvideo encoders.

2014-05-01 - 6484149 - lavc 55.50.2 - avcodec.h
  Deprecate CODEC_FLAG_GMC. It is replaced by the "gmc" private option of the
  libxvid encoder.

2014-05-01 - b2c3171 - lavc 55.50.1 - avcodec.h
>>>>>>> 33082af7
  Deprecate CODEC_FLAG_NORMALIZE_AQP. It is replaced by the flag "naq" in the
  "mpv_flags" private option of the mpegvideo encoders.

2014-05-01 - 5fcceda - avcodec.h
  Deprecate CODEC_FLAG_INPUT_PRESERVED. Its functionality is replaced by passing
  reference-counted frames to encoders.

<<<<<<< HEAD
2014-04-29 - 1bf6396 - lavc 55.60.100 - avcodec.h
  Add AVCodecDescriptor.mime_types field.

2014-04-29 - xxxxxxx - lavu 52.80.0 - hash.h
  Add av_hash_final_bin(), av_hash_final_hex() and av_hash_final_b64().

2014-03-07 - 8b2a130 - lavc 55.50.0 / 55.53.100 - dxva2.h
  Add FF_DXVA2_WORKAROUND_INTEL_CLEARVIDEO for old Intel GPUs.

2014-04-22 - dac7e8a - lavu 53.13.0 / 52.78.100 - avutil.h
  Add av_get_time_base_q().

2014-04-xx - xxxxxxx - lavu 53.12.0 / 52.77.100 - crc.h
  Add AV_CRC_16_ANSI_LE crc variant.

2014-04-XX - xxxxxxx - lavf xx.xx.1xx - avformat.h
  Add av_format_inject_global_side_data()

2014-04-12 - 4f698be - lavu 52.76.100 - log.h
  Add av_log_get_flags()

2014-04-11 - 6db42a2b - lavd 55.12.100 - avdevice.h
  Add avdevice_capabilities_create() function.
  Add avdevice_capabilities_free() function.

2014-04-07 - 0a1cc04 / 8b17243 - lavu 52.75.100 / 53.11.0 - pixfmt.h
  Add AV_PIX_FMT_YVYU422 pixel format.

2014-04-04 - c1d0536 / 8542f9c - lavu 52.74.100 / 53.10.0 - replaygain.h
  Full scale for peak values is now 100000 (instead of UINT32_MAX) and values
  may overflow.

2014-04-03 - c16e006 / 7763118 - lavu 52.73.100 / 53.9.0 - log.h
  Add AV_LOG(c) macro to have 256 color debug messages.

2014-04-03 - eaed4da9 - lavu 52.72.100 - opt.h
  Add AV_OPT_MULTI_COMPONENT_RANGE define to allow return
  multi-component option ranges.

2014-03-29 - cd50a44b - lavu 52.70.100 - mem.h
  Add av_dynarray_add_nofree() function.

2014-02-xx - 3e1f241 / d161ae0 - lavu 52.69.100 / 53.8.0 - frame.h
  Add av_frame_remove_side_data() for removing a single side data
  instance from a frame.

2014-02-xx - 83e8978 / 5a7e35d - lavu 52.68.100 / 53.7.0 - frame.h, replaygain.h
  Add AV_FRAME_DATA_REPLAYGAIN for exporting replaygain tags.
  Add a new header replaygain.h with the AVReplayGain struct.

2014-02-xx - 83e8978 / 5a7e35d - lavc 55.54.100 / 55.36.0 - avcodec.h
  Add AV_PKT_DATA_REPLAYGAIN for exporting replaygain tags.

2014-02-xx - 595ba3b / 25b3258 - lavf 55.35.100 / 55.13.0 - avformat.h
  Add AVStream.side_data and AVStream.nb_side_data for exporting stream-global
  side data (e.g. replaygain tags, video rotation)

2014-02-xx - bd34e26 / 0e2c3ee - lavc 55.53.100 / 55.35.0 - avcodec.h
  Give the name AVPacketSideData to the previously anonymous struct used for
  AVPacket.side_data.

2014-03-18 - 37c07d4 - lsws 2.5.102
  Make gray16 full-scale.

2014-03-16 - 6b1ca17 / 1481d24 - lavu 52.67.100 / 53.6.0 - pixfmt.h
  Add RGBA64_LIBAV pixel format and variants for compatibility

2014-03-11 - 3f3229c - lavf 55.34.101 - avformat.h
  Set AVFormatContext.start_time_realtime when demuxing.

2014-03-03 - 06fed440 - lavd 55.11.100 - avdevice.h
  Add av_input_audio_device_next().
  Add av_input_video_device_next().
  Add av_output_audio_device_next().
  Add av_output_video_device_next().

2014-02-24 - fff5262 / 1155fd0 - lavu 52.66.100 / 53.5.0 - frame.h
  Add av_frame_copy() for copying the frame data.

2014-02-24 - a66be60 - lswr 0.18.100 - swresample.h
  Add swr_is_initialized() for checking whether a resample context is initialized.

2014-02-22 - 5367c0b / 7e86c27 - lavr 1.2.0 - avresample.h
  Add avresample_is_open() for checking whether a resample context is open.

2014-02-19 - 6a24d77 / c3ecd96 - lavu 52.65.100 / 53.4.0  - opt.h
  Add AV_OPT_FLAG_EXPORT and AV_OPT_FLAG_READONLY to mark options meant (only)
  for reading.

2014-02-19 - f4c8d00 / 6bb8720 - lavu 52.64.101 / 53.3.1 - opt.h
  Deprecate unused AV_OPT_FLAG_METADATA.

2014-02-xx - xxxxxxx - lavd 55.10.100 - avdevice.h
  Add avdevice_list_devices() and avdevice_free_list_devices()

2014-02-16 - db3c970 - lavf 55.33.100 - avio.h
  Add avio_find_protocol_name() to find out the name of the protocol that would
  be selected for a given URL.

2014-02-15 - a2bc6c1 / c98f316 - lavu 52.64.100 / 53.3.0 - frame.h
=======
2014-04-28 - ed4b757 - lavc 55.50.0 - dxva2.h
  Add FF_DXVA2_WORKAROUND_INTEL_CLEARVIDEO for old Intel GPUs.

2014-04-22 - 502512e - lavu 53.13.0 - avutil.h
  Add av_get_time_base_q().

2014-04-17 - 0983d48 - lavu 53.12.0 - crc.h
  Add AV_CRC_16_ANSI_LE crc variant.

2014-04-07 - 8b17243 - lavu 53.11.0 - pixfmt.h
  Add AV_PIX_FMT_YVYU422 pixel format.

2014-04-04 - 8542f9c - lavu 53.10.0 - replaygain.h
  Full scale for peak values is now 100000 (instead of UINT32_MAX) and values
  may overflow.

2014-04-03 - 7763118 - lavu 53.09.0 - log.h
  Add AV_LOG(c) macro to have 256 color debug messages.

2014-03-24 - d161ae0 - lavu 53.08.0 - frame.h
  Add av_frame_remove_side_data() for removing a single side data
  instance from a frame.

2014-03-24 - 5a7e35d - lavu 53.07.0 - frame.h, replaygain.h
  Add AV_FRAME_DATA_REPLAYGAIN for exporting replaygain tags.
  Add a new header replaygain.h with the AVReplayGain struct.

2014-03-24 - 5a7e35d - lavc 55.36.0 - avcodec.h
  Add AV_PKT_DATA_REPLAYGAIN for exporting replaygain tags.

2014-03-24 - 25b3258 - lavf 55.13.0 - avformat.h
  Add AVStream.side_data and AVStream.nb_side_data for exporting stream-global
  side data (e.g. replaygain tags, video rotation)

2014-03-24 - 0e2c3ee - lavc 55.35.0 - avcodec.h
  Give the name AVPacketSideData to the previously anonymous struct used for
  AVPacket.side_data.

2014-03-16 - 1481d24 - lavu 53.06.0 - pixfmt.h
  Add RGBA64 pixel format and variants.

2014-02-24 - 1155fd0 - lavu 53.05.0 - frame.h
  Add av_frame_copy() for copying the frame data.

2014-02-22 - 7e86c27 - lavr 1.2.0 - avresample.h
  Add avresample_is_open() for checking whether a resample context is open.

2014-02-19 - c3ecd96 - lavu 53.04.0  - opt.h
  Add AV_OPT_FLAG_EXPORT and AV_OPT_FLAG_READONLY to mark options meant (only)
  for reading.

2014-02-19 - 6bb8720 - lavu 53.03.01 - opt.h
  Deprecate unused AV_OPT_FLAG_METADATA.

2014-02-15 - c98f316 - lavu 53.3.0 - frame.h
>>>>>>> 33082af7
  Add AV_FRAME_DATA_DOWNMIX_INFO value to the AVFrameSideDataType enum and
  downmix_info.h API, which identify downmix-related metadata.

2014-02-11 - 1b05ac2 - lavf 55.32.100 - avformat.h
  Add av_write_uncoded_frame() and av_interleaved_write_uncoded_frame().

2014-02-04 - 3adb5f8 / d9ae103 - lavf 55.30.100 / 55.11.0 - avformat.h
  Add AVFormatContext.max_interleave_delta for controlling amount of buffering
  when interleaving.

2014-02-02 - 5871ee5 - lavf 55.29.100 - avformat.h
  Add output_ts_offset muxing option to AVFormatContext.

2014-01-27 - 102bd64 - lavd 55.7.100 - avdevice.h
                       lavf 55.28.100 - avformat.h
  Add avdevice_dev_to_app_control_message() function.

2014-01-27 - 7151411 - lavd 55.6.100 - avdevice.h
                       lavf 55.27.100 - avformat.h
  Add avdevice_app_to_dev_control_message() function.

2014-01-24 - 86bee79 - lavf 55.26.100 - avformat.h
  Add AVFormatContext option metadata_header_padding to allow control over the
  amount of padding added.

2014-01-20 - eef74b2 / 93c553c - lavc 55.48.102 / 55.32.1 - avcodec.h
  Edges are not required anymore on video buffers allocated by get_buffer2()
  (i.e. as if the CODEC_FLAG_EMU_EDGE flag was always on). Deprecate
  CODEC_FLAG_EMU_EDGE and avcodec_get_edge_width().

2014-01-19 - 1a193c4 - lavf 55.25.100 - avformat.h
  Add avformat_get_mov_video_tags() and avformat_get_mov_audio_tags().

2014-01-19 - xxxxxxx - lavu 52.63.100 - rational.h
  Add av_make_q() function.

2014-01-05 - 4cf4da9 / 5b4797a - lavu 52.62.100 / 53.2.0 - frame.h
  Add AV_FRAME_DATA_MATRIXENCODING value to the AVFrameSideDataType enum, which
  identifies AVMatrixEncoding data.

2014-01-05 - 751385f / 5c437fb - lavu 52.61.100 / 53.1.0 - channel_layout.h
  Add values for various Dolby flags to the AVMatrixEncoding enum.

2014-01-04 - b317f94 - lavu 52.60.100 - mathematics.h
  Add av_add_stable() function.

2013-12-22 - 911676c - lavu 52.59.100 - avstring.h
  Add av_strnlen() function.

2013-12-09 - 64f73ac - lavu 52.57.100 - opencl.h
  Add av_opencl_benchmark() function.

2013-11-30 - 82b2e9c - lavu 52.56.100 - ffversion.h
  Moves version.h to libavutil/ffversion.h.
  Install ffversion.h and make it public.

2013-12-11 - 29c83d2 / b9fb59d,409a143 / 9431356,44967ab / d7b3ee9 - lavc 55.45.101 / 55.28.1 - avcodec.h
  av_frame_alloc(), av_frame_unref() and av_frame_free() now can and should be
  used instead of avcodec_alloc_frame(), avcodec_get_frame_defaults() and
  avcodec_free_frame() respectively. The latter three functions are deprecated.

2013-12-09 - 7a60348 / 7e244c6- - lavu 52.58.100 / 52.20.0 - frame.h
  Add AV_FRAME_DATA_STEREO3D value to the AVFrameSideDataType enum and
  stereo3d.h API, that identify codec-independent stereo3d information.

2013-11-26 - 625b290 / 1eaac1d- - lavu 52.55.100 / 52.19.0 - frame.h
  Add AV_FRAME_DATA_A53_CC value to the AVFrameSideDataType enum, which
  identifies ATSC A53 Part 4 Closed Captions data.

2013-11-22 - 6859065 - lavu 52.54.100 - avstring.h
  Add av_utf8_decode() function.

2013-11-22 - fb7d70c - lavc 55.44.100 - avcodec.h
  Add HEVC profiles

2013-11-20 - c28b61c - lavc 55.44.100 - avcodec.h
  Add av_packet_{un,}pack_dictionary()
  Add AV_PKT_METADATA_UPDATE side data type, used to transmit key/value
  strings between a stream and the application.

2013-11-14 - 7c888ae / cce3e0a - lavu 52.53.100 / 52.18.0 - mem.h
  Move av_fast_malloc() and av_fast_realloc() for libavcodec to libavutil.

2013-11-14 - b71e4d8 / 8941971 - lavc 55.43.100 / 55.27.0 - avcodec.h
  Deprecate AVCodecContext.error_rate, it is replaced by the 'error_rate'
  private option of the mpegvideo encoder family.

2013-11-14 - 31c09b7 / 728c465 - lavc 55.42.100 / 55.26.0 - vdpau.h
  Add av_vdpau_get_profile().
  Add av_vdpau_alloc_context(). This function must from now on be
  used for allocating AVVDPAUContext.

2013-11-04 - be41f21 / cd8f772 - lavc 55.41.100 / 55.25.0 - avcodec.h
                       lavu 52.51.100 - frame.h
  Add ITU-R BT.2020 and other not yet included values to color primaries,
  transfer characteristics and colorspaces.

2013-11-04 - 85cabf1 - lavu 52.50.100 - avutil.h
  Add av_fopen_utf8()

2013-10-31 - 78265fc / 28096e0 - lavu 52.49.100 / 52.17.0 - frame.h
  Add AVFrame.flags and AV_FRAME_FLAG_CORRUPT.

2013-10-27 - dbe6f9f - lavc 55.39.100 - avcodec.h
  Add CODEC_CAP_DELAY support to avcodec_decode_subtitle2.

2013-10-27 - d61617a - lavu 52.48.100 - parseutils.h
  Add av_get_known_color_name().

2013-10-17 - 8696e51 - lavu 52.47.100 - opt.h
  Add AV_OPT_TYPE_CHANNEL_LAYOUT and channel layout option handlers
  av_opt_get_channel_layout() and av_opt_set_channel_layout().

2013-10-06 - ccf96f8 -libswscale 2.5.101 - options.c
  Change default scaler to bicubic

2013-10-03 - e57dba0 - lavc 55.34.100 - avcodec.h
  Add av_codec_get_max_lowres()

2013-10-02 - 5082fcc - lavf 55.19.100 - avformat.h
  Add audio/video/subtitle AVCodec fields to AVFormatContext to force specific
  decoders

2013-09-28 - 7381d31 / 0767bfd - lavfi 3.88.100 / 3.11.0 - avfilter.h
  Add AVFilterGraph.execute and AVFilterGraph.opaque for custom slice threading
  implementations.

2013-09-21 - 85f8a3c / e208e6d - lavu 52.46.100 / 52.16.0 - pixfmt.h
  Add interleaved 4:2:2 8/10-bit formats AV_PIX_FMT_NV16 and
  AV_PIX_FMT_NV20.

2013-09-16 - c74c3fb / 3feb3d6 - lavu 52.44.100 / 52.15.0 - mem.h
  Add av_reallocp.

2013-09-04 - 3e1f507 - lavc 55.31.101 - avcodec.h
  avcodec_close() argument can be NULL.

2013-09-04 - 36cd017 - lavf 55.16.101 - avformat.h
  avformat_close_input() argument can be NULL and point on NULL.

2013-08-29 - e31db62 - lavf 55.15.100 - avformat.h
  Add av_format_get_probe_score().

2013-08-15 - 1e0e193 - lsws 2.5.100 -
  Add a sws_dither AVOption, allowing to set the dither algorithm used

2013-08-11 - d404fe35 - lavc 55.27.100 - vdpau.h
  Add a render2 alternative to the render callback function.

2013-08-11 - af05edc - lavc 55.26.100 - vdpau.h
  Add allocation function for AVVDPAUContext, allowing
  to extend it in the future without breaking ABI/API.

2013-08-10 - 67a580f / 5a9a9d4 - lavc 55.25.100 / 55.16.0 - avcodec.h
  Extend AVPacket API with av_packet_unref, av_packet_ref,
  av_packet_move_ref, av_packet_copy_props, av_packet_free_side_data.

2013-08-05 - 9547e3e / f824535 - lavc 55.22.100 / 55.13.0 - avcodec.h
  Deprecate the bitstream-related members from struct AVVDPAUContext.
  The bitstream buffers no longer need to be explicitly freed.

2013-08-05 - 3b805dc / 549294f - lavc 55.21.100 / 55.12.0 - avcodec.h
  Deprecate the CODEC_CAP_HWACCEL_VDPAU codec capability. Use CODEC_CAP_HWACCEL
  and select the AV_PIX_FMT_VDPAU format with get_format() instead.

2013-08-05 - 4ee0984 / a0ad5d0 - lavu 52.41.100 / 52.14.0 - pixfmt.h
  Deprecate AV_PIX_FMT_VDPAU_*. Use AV_PIX_FMT_VDPAU instead.

2013-08-02 - 82fdfe8 / a8b1927 - lavc 55.20.100 / 55.11.0 - avcodec.h
  Add output_picture_number to AVCodecParserContext.

2013-07-23 - abc8110 - lavc 55.19.100 - avcodec.h
  Add avcodec_chroma_pos_to_enum()
  Add avcodec_enum_to_chroma_pos()

2013-07-03 - 838bd73 - lavfi 3.78.100 - avfilter.h
  Deprecate avfilter_graph_parse() in favor of the equivalent
  avfilter_graph_parse_ptr().

2013-06-24 - af5f9c0 / 95d5246 - lavc 55.17.100 / 55.10.0 - avcodec.h
  Add MPEG-2 AAC profiles

2013-06-25 - af5f9c0 / 95d5246 - lavf 55.10.100 - avformat.h
  Add AV_DISPOSITION_* flags to indicate text track kind.

2013-06-15 - 99b8cd0 - lavu 52.36.100
  Add AVRIPEMD:
   av_ripemd_alloc()
   av_ripemd_init()
   av_ripemd_update()
   av_ripemd_final()

2013-06-04 - 30b491f / fc962d4 - lavu 52.35.100 / 52.13.0 - mem.h
  Add av_realloc_array and av_reallocp_array

2013-05-30 - 682b227 - lavu 52.35.100
  Add AVSHA512:
   av_sha512_alloc()
   av_sha512_init()
   av_sha512_update()
   av_sha512_final()

2013-05-24 - 8d4e969 / 129bb23 - lavfi 3.10.0 / 3.70.100 - avfilter.h
  Add support for slice multithreading to lavfi. Filters supporting threading
  are marked with AVFILTER_FLAG_SLICE_THREADS.
  New fields AVFilterContext.thread_type, AVFilterGraph.thread_type and
  AVFilterGraph.nb_threads (accessible directly or through AVOptions) may be
  used to configure multithreading.

2013-05-24 - fe40a9f / 2a6eaea - lavu 52.12.0 / 52.34.100 - cpu.h
  Add av_cpu_count() function for getting the number of logical CPUs.

2013-05-24 - 0c25c39 / b493847 - lavc 55.7.0 / 55.12.100 - avcodec.h
  Add picture_structure to AVCodecParserContext.

2013-05-17 - 3a751ea - lavu 52.33.100 - opt.h
  Add AV_OPT_TYPE_COLOR value to AVOptionType enum.

2013-05-13 - e398416 - lavu 52.31.100 - mem.h
  Add av_dynarray2_add().

2013-05-12 - 1776177 - lavfi 3.65.100
  Add AVFILTER_FLAG_SUPPORT_TIMELINE* filter flags.

2013-04-19 - 380cfce - lavc 55.4.100
  Add AV_CODEC_PROP_TEXT_SUB property for text based subtitles codec.

2013-04-18 - 7c1a002 - lavf 55.3.100
  The matroska demuxer can now output proper verbatim ASS packets. It will
  become the default starting lavf 56.0.100.

2013-04-10 - af0d270 - lavu 25.26.100 - avutil.h,opt.h
  Add av_int_list_length()
  and av_opt_set_int_list().

2013-03-30 - 5c73645 - lavu 52.24.100 - samplefmt.h
  Add av_samples_alloc_array_and_samples().

2013-03-29 - ef7b6b4 - lavf 55.1.100 - avformat.h
  Add av_guess_frame_rate()

2013-03-20 - 8d928a9 - lavu 52.22.100 - opt.h
  Add AV_OPT_TYPE_DURATION value to AVOptionType enum.

2013-03-17 - 7aa9af5 - lavu 52.20.100 - opt.h
  Add AV_OPT_TYPE_VIDEO_RATE value to AVOptionType enum.

2013-03-07 - 9767ec6 - lavu 52.18.100 - avstring.h,bprint.h
  Add av_escape() and av_bprint_escape() API.

2013-02-24 - b59cd08 - lavfi 3.41.100 - buffersink.h
  Add sample_rates field to AVABufferSinkParams.

2013-01-17 - a1a707f - lavf 54.61.100
  Add av_codec_get_tag2().

2013-01-01 - 2eb2e17 - lavfi 3.34.100
  Add avfilter_get_audio_buffer_ref_from_arrays_channels.

2012-12-20 - 34de47aa - lavfi 3.29.100 - avfilter.h
  Add AVFilterLink.channels, avfilter_link_get_channels()
  and avfilter_ref_get_channels().

2012-12-15 - 96d815fc - lavc 54.80.100 - avcodec.h
  Add pkt_size field to AVFrame.

2012-11-25 - c70ec631 - lavu 52.9.100 - opt.h
  Add the following convenience functions to opt.h:
   av_opt_get_image_size
   av_opt_get_pixel_fmt
   av_opt_get_sample_fmt
   av_opt_set_image_size
   av_opt_set_pixel_fmt
   av_opt_set_sample_fmt

2012-11-17 - 4cd74c81 - lavu 52.8.100 - bprint.h
  Add av_bprint_strftime().

2012-11-15 - 92648107 - lavu 52.7.100 - opt.h
  Add av_opt_get_key_value().

2012-11-13 - 79456652 - lavfi 3.23.100 - avfilter.h
  Add channels field to AVFilterBufferRefAudioProps.

2012-11-03 - 481fdeee - lavu 52.3.100 - opt.h
  Add AV_OPT_TYPE_SAMPLE_FMT value to AVOptionType enum.

2012-10-21 - 6fb2fd8 - lavc  54.68.100 - avcodec.h
                       lavfi  3.20.100 - avfilter.h
  Add AV_PKT_DATA_STRINGS_METADATA side data type, used to transmit key/value
  strings between AVPacket and AVFrame, and add metadata field to
  AVCodecContext (which shall not be accessed by users; see AVFrame metadata
  instead).

2012-09-27 - a70b493 - lavd 54.3.100 - version.h
  Add LIBAVDEVICE_IDENT symbol.

2012-09-27 - a70b493 - lavfi 3.18.100 - version.h
  Add LIBAVFILTER_IDENT symbol.

2012-09-27 - a70b493 - libswr 0.16.100 - version.h
  Add LIBSWRESAMPLE_VERSION, LIBSWRESAMPLE_BUILD
  and LIBSWRESAMPLE_IDENT symbols.

2012-09-06 - 29e972f - lavu 51.72.100 - parseutils.h
  Add av_small_strptime() time parsing function.

  Can be used as a stripped-down replacement for strptime(), on
  systems which do not support it.

2012-08-25 - 2626cc4 - lavf 54.28.100
  Matroska demuxer now identifies SRT subtitles as AV_CODEC_ID_SUBRIP instead
  of AV_CODEC_ID_TEXT.

2012-08-13 - 5c0d8bc - lavfi 3.8.100 - avfilter.h
  Add avfilter_get_class() function, and priv_class field to AVFilter
  struct.

2012-08-12 - a25346e - lavu 51.69.100 - opt.h
  Add AV_OPT_FLAG_FILTERING_PARAM symbol in opt.h.

2012-07-31 - 23fc4dd - lavc 54.46.100
  Add channels field to AVFrame.

2012-07-30 - f893904 - lavu 51.66.100
  Add av_get_channel_description()
  and av_get_standard_channel_layout() functions.

2012-07-21 - 016a472 - lavc 54.43.100
  Add decode_error_flags field to AVFrame.

2012-07-20 - b062936 - lavf 54.18.100
  Add avformat_match_stream_specifier() function.

2012-07-14 - f49ec1b - lavc 54.38.100 - avcodec.h
  Add metadata to AVFrame, and the accessor functions
  av_frame_get_metadata() and av_frame_set_metadata().

2012-07-10 - 0e003d8 - lavc 54.33.100
  Add av_fast_padded_mallocz().

2012-07-10 - 21d5609 - lavfi 3.2.0 - avfilter.h
  Add init_opaque() callback to AVFilter struct.

2012-06-26 - e6674e4 - lavu 51.63.100 - imgutils.h
  Add functions to libavutil/imgutils.h:
  av_image_get_buffer_size()
  av_image_fill_arrays()
  av_image_copy_to_buffer()

2012-06-24 - c41899a - lavu 51.62.100 - version.h
  version moved from avutil.h to version.h

2012-04-11 - 359abb1 - lavu 51.58.100 - error.h
  Add av_make_error_string() and av_err2str() utilities to
  libavutil/error.h.

2012-06-05 - 62b39d4 - lavc 54.24.100
  Add pkt_duration field to AVFrame.

2012-05-24 - f2ee065 - lavu 51.54.100
  Move AVPALETTE_SIZE and AVPALETTE_COUNT macros from
  libavcodec/avcodec.h to libavutil/pixfmt.h.

2012-05-14 - 94a9ac1 - lavf 54.5.100
  Add av_guess_sample_aspect_ratio() function.

2012-04-20 - 65fa7bc - lavfi 2.70.100
  Add avfilter_unref_bufferp() to avfilter.h.

2012-04-13 - 162e400 - lavfi 2.68.100
  Install libavfilter/asrc_abuffer.h public header.

2012-03-26 - a67d9cf - lavfi 2.66.100
  Add avfilter_fill_frame_from_{audio_,}buffer_ref() functions.

2013-05-15 - ff46809 / e6c4ac7 - lavu 52.32.100 / 52.11.0 - pixdesc.h
  Replace PIX_FMT_* flags with AV_PIX_FMT_FLAG_*.

2013-04-03 - 6fc58a8 / 507b1e4 - lavc 55.7.100 / 55.4.0 - avcodec.h
  Add field_order to AVCodecParserContext.

2013-04-19 - f4b05cd / 5e83d9a - lavc 55.5.100 / 55.2.0 - avcodec.h
  Add CODEC_FLAG_UNALIGNED to allow decoders to produce unaligned output.

2013-04-11 - lavfi 3.53.100 / 3.8.0
  231fd44 / 38f0c07 - Move all content from avfiltergraph.h to avfilter.h. Deprecate
            avfilterhraph.h, user applications should include just avfilter.h
  86070b8 / bc1a985 - Add avfilter_graph_alloc_filter(), deprecate avfilter_open() and
            avfilter_graph_add_filter().
  4fde705 / 1113672 - Add AVFilterContext.graph pointing to the AVFilterGraph that contains the
            filter.
  710b0aa / 48a5ada - Add avfilter_init_str(), deprecate avfilter_init_filter().
  46de9ba / 1ba95a9 - Add avfilter_init_dict().
  16fc24b / 7cdd737 - Add AVFilter.flags field and AVFILTER_FLAG_DYNAMIC_{INPUTS,OUTPUTS} flags.
  f4db6bf / 7e8fe4b - Add avfilter_pad_count() for counting filter inputs/outputs.
  835cc0f / fa2a34c - Add avfilter_next(), deprecate av_filter_next().
            Deprecate avfilter_uninit().

2013-04-09 - lavfi 3.51.100 / 3.7.0 - avfilter.h
  0594ef0 / b439c99 - Add AVFilter.priv_class for exporting filter options through the
            AVOptions API in the similar way private options work in lavc and lavf.
  44d4488 / 8114c10 - Add avfilter_get_class().
  Switch all filters to use AVOptions.

2013-03-19 - 17ebef2 / 2c328a9 - lavu 52.20.100 / 52.9.0 - pixdesc.h
  Add av_pix_fmt_count_planes() function for counting planes in a pixel format.

2013-03-16 - ecade98 / 42c7c61 - lavfi 3.47.100 / 3.6.0
  Add AVFilterGraph.nb_filters, deprecate AVFilterGraph.filter_count.

2013-03-08 - Reference counted buffers - lavu 52.8.0, lavc 55.0.100 / 55.0.0, lavf 55.0.100 / 55.0.0,
lavd 54.4.100 / 54.0.0, lavfi 3.5.0
  36099df / 8e401db, 532f31a / 1cec062 - add a new API for reference counted buffers and buffer
                     pools (new header libavutil/buffer.h).
  2653e12 / 1afddbe - add AVPacket.buf to allow reference counting for the AVPacket data.
            Add av_packet_from_data() function for constructing packets from
            av_malloc()ed data.
  c4e8821 / 7ecc2d4 - move AVFrame from lavc to lavu (new header libavutil/frame.h), add
            AVFrame.buf/extended_buf to allow reference counting for the AVFrame
            data. Add new API for working with reference-counted AVFrames.
  80e9e63 / 759001c - add the refcounted_frames field to AVCodecContext to make audio and
            video decoders return reference-counted frames. Add get_buffer2()
            callback to AVCodecContext which allocates reference-counted frames.
            Add avcodec_default_get_buffer2() as the default get_buffer2()
            implementation.
            Deprecate AVCodecContext.get_buffer() / release_buffer() /
            reget_buffer(), avcodec_default_get_buffer(),
            avcodec_default_reget_buffer(), avcodec_default_release_buffer().
            Remove avcodec_default_free_buffers(), which should not have ever
            been called from outside of lavc.
            Deprecate the following AVFrame fields:
                * base -- is now stored in AVBufferRef
                * reference, type, buffer_hints -- are unnecessary in the new API
                * hwaccel_picture_private, owner, thread_opaque -- should not
                  have been acessed from outside of lavc
                * qscale_table, qstride, qscale_type, mbskip_table, motion_val,
                  mb_type, dct_coeff, ref_index -- mpegvideo-specific tables,
                  which are not exported anymore.
  a05a44e / 7e35037 - switch libavfilter to use AVFrame instead of AVFilterBufferRef. Add
            av_buffersrc_add_frame(), deprecate av_buffersrc_buffer().
            Add av_buffersink_get_frame() and av_buffersink_get_samples(),
            deprecate av_buffersink_read() and av_buffersink_read_samples().
            Deprecate AVFilterBufferRef and all functions for working with it.

2013-03-17 - 6c17ff8 / 12c5c1d - lavu 52.19.100 / 52.8.0 - avstring.h
  Add av_isdigit, av_isgraph, av_isspace, av_isxdigit.

2013-02-23 - 71cf094 / 9f12235 - lavfi 3.40.100 / 3.4.0 - avfiltergraph.h
  Add resample_lavr_opts to AVFilterGraph for setting libavresample options
  for auto-inserted resample filters.

2013-01-25 - e7e14bc / 38c1466 - lavu 52.17.100 / 52.7.0 - dict.h
  Add av_dict_parse_string() to set multiple key/value pairs at once from a
  string.

2013-01-25 - 25be630 / b85a5e8 - lavu 52.16.100 / 52.6.0 - avstring.h
  Add av_strnstr()

2013-01-15 - e7e0186 / 8ee288d - lavu 52.15.100 / 52.5.0 - hmac.h
  Add AVHMAC.

2013-01-13 - 8ee7b38 / 44e065d - lavc 54.87.100 / 54.36.0 - vdpau.h
  Add AVVDPAUContext struct for VDPAU hardware-accelerated decoding.

2013-01-12 - dae382b / 169fb94 - lavu 52.14.100 / 52.4.0 - pixdesc.h
  Add AV_PIX_FMT_VDPAU flag.

2013-01-07 - 249fca3 / 074a00d - lavr 1.1.0
  Add avresample_set_channel_mapping() for input channel reordering,
  duplication, and silencing.

2012-12-29 - 2ce43b3 / d8fd06c - lavu 52.13.100 / 52.3.0 - avstring.h
  Add av_basename() and av_dirname().

2012-11-11 - 03b0787 / 5980f5d - lavu 52.6.100 / 52.2.0 - audioconvert.h
  Rename audioconvert.h to channel_layout.h. audioconvert.h is now deprecated.

2012-11-05 - 7d26be6 / dfde8a3 - lavu 52.5.100 / 52.1.0 - intmath.h
  Add av_ctz() for trailing zero bit count

2012-10-21 - e3a91c5 / a893655 - lavu 51.77.100 / 51.45.0 - error.h
  Add AVERROR_EXPERIMENTAL

2012-10-12 - a33ed6b / d2fcb35 - lavu 51.76.100 / 51.44.0 - pixdesc.h
  Add functions for accessing pixel format descriptors.
  Accessing the av_pix_fmt_descriptors array directly is now
  deprecated.

2012-10-11 - f391e40 / 9a92aea - lavu 51.75.100 / 51.43.0 - aes.h, md5.h, sha.h, tree.h
  Add functions for allocating the opaque contexts for the algorithms,

2012-10-10 - de31814 / b522000 - lavf 54.32.100 / 54.18.0 - avio.h
  Add avio_closep to complement avio_close.

2012-10-08 - ae77266 / 78071a1 - lavu 51.74.100 / 51.42.0 - pixfmt.h
  Rename PixelFormat to AVPixelFormat and all PIX_FMT_* to AV_PIX_FMT_*.
  To provide backwards compatibility, PixelFormat is now #defined as
  AVPixelFormat.
  Note that this can break user code that includes pixfmt.h and uses the
  'PixelFormat' identifier. Such code should either #undef PixelFormat
  or stop using the PixelFormat name.

2012-10-05 - 55c49af / e7ba5b1 - lavr 1.0.0 - avresample.h
  Data planes parameters to avresample_convert() and
  avresample_read() are now uint8_t** instead of void**.
  Libavresample is now stable.

2012-09-24 - 46a3595 / a42aada - lavc 54.59.100 / 54.28.0 - avcodec.h
  Add avcodec_free_frame(). This function must now
  be used for freeing an AVFrame.

2012-09-12 - e3e09f2 / 8919fee - lavu 51.73.100 / 51.41.0 - audioconvert.h
  Added AV_CH_LOW_FREQUENCY_2 channel mask value.

2012-09-04 - b21b5b0 / 686a329 - lavu 51.71.100 / 51.40.0 - opt.h
  Reordered the fields in default_val in AVOption, changed which
  default_val field is used for which AVOptionType.

2012-08-30 - 98298eb / a231832 - lavc 54.54.101 / 54.26.1 - avcodec.h
  Add codec descriptor properties AV_CODEC_PROP_LOSSY and
  AV_CODEC_PROP_LOSSLESS.

2012-08-18 - lavc 54.26 - avcodec.h
  Add codec descriptors for accessing codec properties without having
  to refer to a specific decoder or encoder.

  f5f3684 / c223d79 - Add an AVCodecDescriptor struct and functions
            avcodec_descriptor_get() and avcodec_descriptor_next().
  f5f3684 / 51efed1 - Add AVCodecDescriptor.props and AV_CODEC_PROP_INTRA_ONLY.
  6c180b3 / 91e59fe - Add avcodec_descriptor_get_by_name().

2012-08-08 - f5f3684 / 987170c - lavu 51.68.100 / 51.38.0 - dict.h
  Add av_dict_count().

2012-08-07 - 7a72695 / 104e10f - lavc 54.51.100 / 54.25.0 - avcodec.h
  Rename CodecID to AVCodecID and all CODEC_ID_* to AV_CODEC_ID_*.
  To provide backwards compatibility, CodecID is now #defined as AVCodecID.
  Note that this can break user code that includes avcodec.h and uses the
  'CodecID' identifier. Such code should either #undef CodecID or stop using the
  CodecID name.

2012-08-03 - e776ee8 / 239fdf1 - lavu 51.66.101 / 51.37.1 - cpu.h
                       lsws 2.1.1   - swscale.h
  Rename AV_CPU_FLAG_MMX2  ---> AV_CPU_FLAG_MMXEXT.
  Rename SWS_CPU_CAPS_MMX2 ---> SWS_CPU_CAPS_MMXEXT.

2012-07-29 - 7c26761 / 681ed00 - lavf 54.22.100 / 54.13.0 - avformat.h
  Add AVFMT_FLAG_NOBUFFER for low latency use cases.

2012-07-10 - fbe0245 / f3e5e6f - lavu 51.65.100 / 51.37.0
  Add av_malloc_array() and av_mallocz_array()

2012-06-22 - e847f41 / d3d3a32 - lavu 51.61.100 / 51.34.0
  Add av_usleep()

2012-06-20 - 4da42eb / ae0a301 - lavu 51.60.100 / 51.33.0
  Move av_gettime() to libavutil, add libavutil/time.h

2012-06-09 - 82edf67 / 3971be0 - lavr 0.0.3
  Add a parameter to avresample_build_matrix() for Dolby/DPLII downmixing.

2012-06-12 - c7b9eab / 9baeff9 - lavfi 2.79.100 / 2.23.0 - avfilter.h
  Add AVFilterContext.nb_inputs/outputs. Deprecate
  AVFilterContext.input/output_count.

2012-06-12 - c7b9eab / 84b9fbe - lavfi 2.79.100 / 2.22.0 - avfilter.h
  Add avfilter_pad_get_type() and avfilter_pad_get_name(). Those
  should now be used instead of accessing AVFilterPad members
  directly.

2012-06-12 - 3630a07 / b0f0dfc - lavu 51.57.100 / 51.32.0 - audioconvert.h
  Add av_get_channel_layout_channel_index(), av_get_channel_name()
  and av_channel_layout_extract_channel().

2012-05-25 - 53ce990 / 154486f - lavu 51.55.100 / 51.31.0 - opt.h
  Add av_opt_set_bin()

2012-05-15 - lavfi 2.74.100 / 2.17.0
  Add support for audio filters
  61930bd / ac71230, 1cbf7fb / a2cd9be - add video/audio buffer sink in a new installed
                    header buffersink.h
  1cbf7fb / 720c6b7 - add av_buffersrc_write_frame(), deprecate
            av_vsrc_buffer_add_frame()
  61930bd / ab16504 - add avfilter_copy_buf_props()
  61930bd / 9453c9e - add extended_data to AVFilterBuffer
  61930bd / 1b8c927 - add avfilter_get_audio_buffer_ref_from_arrays()

2012-05-09 - lavu 51.53.100 / 51.30.0 - samplefmt.h
  61930bd / 142e740 - add av_samples_copy()
  61930bd / 6d7f617 - add av_samples_set_silence()

2012-05-09 - 61930bd / a5117a2 - lavc 54.21.101 / 54.13.1
  For audio formats with fixed frame size, the last frame
  no longer needs to be padded with silence, libavcodec
  will handle this internally (effectively all encoders
  behave as if they had CODEC_CAP_SMALL_LAST_FRAME set).

2012-05-07 - 653d117 / 828bd08 - lavc 54.20.100 / 54.13.0 - avcodec.h
  Add sample_rate and channel_layout fields to AVFrame.

2012-05-01 - 2330eb1 / 4010d72 - lavr 0.0.1
  Change AV_MIX_COEFF_TYPE_Q6 to AV_MIX_COEFF_TYPE_Q8.

2012-04-25 - e890b68 / 3527a73 - lavu 51.48.100 / 51.29.0 - cpu.h
  Add av_parse_cpu_flags()

2012-04-24 - 3ead79e / c8af852 - lavr 0.0.0
  Add libavresample audio conversion library

2012-04-20 - 3194ab7 / 0c0d1bc - lavu 51.47.100 / 51.28.0 - audio_fifo.h
  Add audio FIFO functions:
    av_audio_fifo_free()
    av_audio_fifo_alloc()
    av_audio_fifo_realloc()
    av_audio_fifo_write()
    av_audio_fifo_read()
    av_audio_fifo_drain()
    av_audio_fifo_reset()
    av_audio_fifo_size()
    av_audio_fifo_space()

2012-04-14 - lavfi 2.70.100 / 2.16.0 - avfiltergraph.h
  7432bcf / d7bcc71 Add avfilter_graph_parse2().

2012-04-08 - 6bfb304 / 4d693b0 - lavu 51.46.100 / 51.27.0 - samplefmt.h
  Add av_get_packed_sample_fmt() and av_get_planar_sample_fmt()

2012-03-21 - b75c67d - lavu 51.43.100
  Add bprint.h for bprint API.

2012-02-21 - 9cbf17e - lavc 54.4.100
  Add av_get_pcm_codec() function.

2012-02-16 - 560b224 - libswr 0.7.100
  Add swr_set_matrix() function.

2012-02-09 - c28e7af - lavu 51.39.100
  Add a new installed header libavutil/timestamp.h with timestamp
  utilities.

2012-02-06 - 70ffda3 - lavu 51.38.100
  Add av_parse_ratio() function to parseutils.h.

2012-02-06 - 70ffda3 - lavu 51.38.100
  Add AV_LOG_MAX_OFFSET macro to log.h.

2012-02-02 - 0eaa123 - lavu 51.37.100
  Add public timecode helpers.

2012-01-24 - 0c3577b - lavfi 2.60.100
  Add avfilter_graph_dump.

2012-03-20 - 0ebd836 / 3c90cc2 - lavfo 54.2.0
  Deprecate av_read_packet(), use av_read_frame() with
  AVFMT_FLAG_NOPARSE | AVFMT_FLAG_NOFILLIN in AVFormatContext.flags

2012-03-05 - lavc 54.10.100 / 54.8.0
  f095391 / 6699d07 Add av_get_exact_bits_per_sample()
  f095391 / 9524cf7 Add av_get_audio_frame_duration()

2012-03-04 - 2af8f2c / 44fe77b - lavc 54.8.100 / 54.7.0 - avcodec.h
  Add av_codec_is_encoder/decoder().

2012-03-01 - 1eb7f39 / 442c132 - lavc 54.5.100 / 54.3.0 - avcodec.h
  Add av_packet_shrink_side_data.

2012-02-29 - 79ae084 / dd2a4bc - lavf 54.2.100 / 54.2.0 - avformat.h
  Add AVStream.attached_pic and AV_DISPOSITION_ATTACHED_PIC,
  used for dealing with attached pictures/cover art.

2012-02-25 - 305e4b3 / c9bca80 - lavu 51.41.100 / 51.24.0 - error.h
  Add AVERROR_UNKNOWN
  NOTE: this was backported to 0.8

2012-02-20 - eadd426 / e9cda85 - lavc 54.2.100 / 54.2.0
  Add duration field to AVCodecParserContext

2012-02-20 - eadd426 / 0b42a93 - lavu 51.40.100 / 51.23.1 - mathematics.h
  Add av_rescale_q_rnd()

2012-02-08 - f2b20b7 / 38d5533 - lavu 51.38.101 / 51.22.1 - pixdesc.h
  Add PIX_FMT_PSEUDOPAL flag.

2012-02-08 - f2b20b7 / 52f82a1 - lavc 54.2.100 / 54.1.0
  Add avcodec_encode_video2() and deprecate avcodec_encode_video().

2012-02-01 - 4c677df / 316fc74 - lavc 54.1.0
  Add av_fast_padded_malloc() as alternative for av_realloc() when aligned
  memory is required. The buffer will always have FF_INPUT_BUFFER_PADDING_SIZE
  zero-padded bytes at the end.

2012-01-31 - a369a6b / dd6d3b0 - lavf 54.1.0
  Add avformat_get_riff_video_tags() and avformat_get_riff_audio_tags().
  NOTE: this was backported to 0.8

2012-01-31 - a369a6b / af08d9a - lavc 54.1.0
  Add avcodec_is_open() function.
  NOTE: this was backported to 0.8

2012-01-30 - 151ecc2 / 8b93312 - lavu 51.36.100 / 51.22.0 - intfloat.h
  Add a new installed header libavutil/intfloat.h with int/float punning
  functions.
  NOTE: this was backported to 0.8

2012-01-25 - lavf 53.31.100 / 53.22.0
  3c5fe5b / f1caf01 Allow doing av_write_frame(ctx, NULL) for flushing possible
          buffered data within a muxer. Added AVFMT_ALLOW_FLUSH for
          muxers supporting it (av_write_frame makes sure it is called
          only for muxers with this flag).

2012-01-15 - lavc 53.56.105 / 53.34.0
  New audio encoding API:
  67f5650 / b2c75b6 Add CODEC_CAP_VARIABLE_FRAME_SIZE capability for use by audio
          encoders.
  67f5650 / 5ee5fa0 Add avcodec_fill_audio_frame() as a convenience function.
  67f5650 / b2c75b6 Add avcodec_encode_audio2() and deprecate avcodec_encode_audio().
          Add AVCodec.encode2().

2012-01-12 - b18e17e / 3167dc9 - lavfi 2.59.100 / 2.15.0
  Add a new installed header -- libavfilter/version.h -- with version macros.

2011-12-08 - a502939 - lavfi 2.52.0
  Add av_buffersink_poll_frame() to buffersink.h.

2011-12-08 - 26c6fec - lavu 51.31.0
  Add av_log_format_line.

2011-12-03 - 976b095 - lavu 51.30.0
  Add AVERROR_BUG.

2011-11-24 - 573ffbb - lavu 51.28.1
  Add av_get_alt_sample_fmt() to samplefmt.h.

2011-11-03 - 96949da - lavu 51.23.0
  Add av_strcasecmp() and av_strncasecmp() to avstring.h.

2011-10-20 - b35e9e1 - lavu 51.22.0
  Add av_strtok() to avstring.h.

2012-01-03 - ad1c8dd / b73ec05 - lavu 51.34.100 / 51.21.0
  Add av_popcount64

2011-12-18 - 7c29313 / 8400b12 - lavc 53.46.1 / 53.28.1
  Deprecate AVFrame.age. The field is unused.

2011-12-12 - 8bc7fe4 / 5266045 - lavf 53.25.0 / 53.17.0
  Add avformat_close_input().
  Deprecate av_close_input_file() and av_close_input_stream().

2011-12-02 - e4de716 / 0eea212 - lavc 53.40.0 / 53.25.0
  Add nb_samples and extended_data fields to AVFrame.
  Deprecate AVCODEC_MAX_AUDIO_FRAME_SIZE.
  Deprecate avcodec_decode_audio3() in favor of avcodec_decode_audio4().
  avcodec_decode_audio4() writes output samples to an AVFrame, which allows
  audio decoders to use get_buffer().

2011-12-04 - e4de716 / 560f773 - lavc 53.40.0 / 53.24.0
  Change AVFrame.data[4]/base[4]/linesize[4]/error[4] to [8] at next major bump.
  Change AVPicture.data[4]/linesize[4] to [8] at next major bump.
  Change AVCodecContext.error[4] to [8] at next major bump.
  Add AV_NUM_DATA_POINTERS to simplify the bump transition.

2011-11-23 - 8e576d5 / bbb46f3 - lavu 51.27.0 / 51.18.0
  Add av_samples_get_buffer_size(), av_samples_fill_arrays(), and
  av_samples_alloc(), to samplefmt.h.

2011-11-23 - 8e576d5 / 8889cc4 - lavu 51.27.0 / 51.17.0
  Add planar sample formats and av_sample_fmt_is_planar() to samplefmt.h.

2011-11-19 - dbb38bc / f3a29b7 - lavc 53.36.0 / 53.21.0
  Move some AVCodecContext fields to a new private struct, AVCodecInternal,
  which is accessed from a new field, AVCodecContext.internal.
  - fields moved:
      AVCodecContext.internal_buffer       --> AVCodecInternal.buffer
      AVCodecContext.internal_buffer_count --> AVCodecInternal.buffer_count
      AVCodecContext.is_copy               --> AVCodecInternal.is_copy

2011-11-16 - 8709ba9 / 6270671 - lavu 51.26.0 / 51.16.0
  Add av_timegm()

2011-11-13 - lavf 53.21.0 / 53.15.0
  New interrupt callback API, allowing per-AVFormatContext/AVIOContext
  interrupt callbacks.
  5f268ca / 6aa0b98 Add AVIOInterruptCB struct and the interrupt_callback field to
          AVFormatContext.
  5f268ca / 1dee0ac Add avio_open2() with additional parameters. Those are
          an interrupt callback and an options AVDictionary.
          This will allow passing AVOptions to protocols after lavf
          54.0.

2011-11-06 - 13b7781 / ba04ecf - lavu 51.24.0 / 51.14.0
  Add av_strcasecmp() and av_strncasecmp() to avstring.h.

2011-11-06 - 13b7781 / 07b172f - lavu 51.24.0 / 51.13.0
  Add av_toupper()/av_tolower()

2011-11-05 - d8cab5c / b6d08f4 - lavf 53.19.0 / 53.13.0
  Add avformat_network_init()/avformat_network_deinit()

2011-10-27 - 6faf0a2 / 512557b - lavc 53.24.0 / 53.15.0
  Remove avcodec_parse_frame.
  Deprecate AVCodecContext.parse_only and CODEC_CAP_PARSE_ONLY.

2011-10-19 - d049257 / 569129a - lavf 53.17.0 / 53.10.0
  Add avformat_new_stream(). Deprecate av_new_stream().

2011-10-13 - 91eb1b1 / b631fba - lavf 53.16.0 / 53.9.0
  Add AVFMT_NO_BYTE_SEEK AVInputFormat flag.

2011-10-12 - lavu 51.21.0 / 51.12.0
  AVOptions API rewrite.

  - f884ef0 / 145f741 FF_OPT_TYPE* renamed to AV_OPT_TYPE_*
  - new setting/getting functions with slightly different semantics:
        f884ef0 / dac66da av_set_string3 -> av_opt_set
                av_set_double  -> av_opt_set_double
                av_set_q       -> av_opt_set_q
                av_set_int     -> av_opt_set_int

        f884ef0 / 41d9d51 av_get_string  -> av_opt_get
                av_get_double  -> av_opt_get_double
                av_get_q       -> av_opt_get_q
                av_get_int     -> av_opt_get_int

  - f884ef0 / 8c5dcaa trivial rename av_next_option -> av_opt_next
  - f884ef0 / 641c7af new functions - av_opt_child_next, av_opt_child_class_next
    and av_opt_find2()

2011-09-22 - a70e787 - lavu 51.17.0
  Add av_x_if_null().

2011-09-18 - 645cebb - lavc 53.16.0
  Add showall flag2

2011-09-16 - ea8de10 - lavfi 2.42.0
  Add avfilter_all_channel_layouts.

2011-09-16 - 9899037 - lavfi 2.41.0
  Rename avfilter_all_* function names to avfilter_make_all_*.

  In particular, apply the renames:
  avfilter_all_formats         -> avfilter_make_all_formats
  avfilter_all_channel_layouts -> avfilter_make_all_channel_layouts
  avfilter_all_packing_formats -> avfilter_make_all_packing_formats

2011-09-12 - 4381bdd - lavfi 2.40.0
  Change AVFilterBufferRefAudioProps.sample_rate type from uint32_t to int.

2011-09-12 - 2c03174 - lavfi 2.40.0
  Simplify signature for avfilter_get_audio_buffer(), make it
  consistent with avfilter_get_video_buffer().

2011-09-06 - 4f7dfe1 - lavfi 2.39.0
  Rename libavfilter/vsink_buffer.h to libavfilter/buffersink.h.

2011-09-06 - c4415f6 - lavfi 2.38.0
  Unify video and audio sink API.

  In particular, add av_buffersink_get_buffer_ref(), deprecate
  av_vsink_buffer_get_video_buffer_ref() and change the value for the
  opaque field passed to the abuffersink init function.

2011-09-04 - 61e2e29 - lavu 51.16.0
  Add av_asprintf().

2011-08-22 - dacd827 - lavf 53.10.0
  Add av_find_program_from_stream().

2011-08-20 - 69e2c1a - lavu 51.13.0
  Add av_get_media_type_string().

2011-09-03 - 1889c67 / fb4ca26 - lavc 53.13.0
                       lavf 53.11.0
                       lsws  2.1.0
  Add {avcodec,avformat,sws}_get_class().

2011-08-03 - 1889c67 / c11fb82 - lavu 51.15.0
  Add AV_OPT_SEARCH_FAKE_OBJ flag for av_opt_find() function.

2011-08-14 - 323b930 - lavu 51.12.0
  Add av_fifo_peek2(), deprecate av_fifo_peek().

2011-08-26 - lavu 51.14.0 / 51.9.0
  - 976a8b2 / add41de..976a8b2 / abc78a5 Do not include intfloat_readwrite.h,
    mathematics.h, rational.h, pixfmt.h, or log.h from avutil.h.

2011-08-16 - 27fbe31 / 48f9e45 - lavf 53.11.0 / 53.8.0
  Add avformat_query_codec().

2011-08-16 - 27fbe31 / bca06e7 - lavc 53.11.0
  Add avcodec_get_type().

2011-08-06 - 0cb233c / 2f63440 - lavf 53.7.0
  Add error_recognition to AVFormatContext.

2011-08-02 - 1d186e9 / 9d39cbf - lavc 53.9.1
  Add AV_PKT_FLAG_CORRUPT AVPacket flag.

2011-07-16 - b57df29 - lavfi 2.27.0
  Add audio packing negotiation fields and helper functions.

  In particular, add AVFilterPacking enum, planar, in_packings and
  out_packings fields to AVFilterLink, and the functions:
  avfilter_set_common_packing_formats()
  avfilter_all_packing_formats()

2011-07-10 - 3602ad7 / a67c061 - lavf 53.6.0
  Add avformat_find_stream_info(), deprecate av_find_stream_info().
  NOTE: this was backported to 0.7

2011-07-10 - 3602ad7 / 0b950fe - lavc 53.8.0
  Add avcodec_open2(), deprecate avcodec_open().
  NOTE: this was backported to 0.7

  Add avcodec_alloc_context3. Deprecate avcodec_alloc_context() and
  avcodec_alloc_context2().

2011-07-01 - b442ca6 - lavf 53.5.0 - avformat.h
  Add function av_get_output_timestamp().

2011-06-28 - 5129336 - lavu 51.11.0 - avutil.h
  Define the AV_PICTURE_TYPE_NONE value in AVPictureType enum.

2011-06-19 - fd2c0a5 - lavfi 2.23.0 - avfilter.h
  Add layout negotiation fields and helper functions.

  In particular, add in_chlayouts and out_chlayouts to AVFilterLink,
  and the functions:
  avfilter_set_common_sample_formats()
  avfilter_set_common_channel_layouts()
  avfilter_all_channel_layouts()

2011-06-19 - 527ca39 - lavfi 2.22.0 - AVFilterFormats
  Change type of AVFilterFormats.formats from int * to int64_t *,
  and update formats handling API accordingly.

  avfilter_make_format_list() still takes a int32_t array and converts
  it to int64_t. A new function, avfilter_make_format64_list(), that
  takes int64_t arrays has been added.

2011-06-19 - 44f669e - lavfi 2.21.0 - vsink_buffer.h
  Add video sink buffer and vsink_buffer.h public header.

2011-06-12 - 9fdf772 - lavfi 2.18.0 - avcodec.h
  Add avfilter_get_video_buffer_ref_from_frame() function in
  libavfilter/avcodec.h.

2011-06-12 - c535494 - lavfi 2.17.0 - avfiltergraph.h
  Add avfilter_inout_alloc() and avfilter_inout_free() functions.

2011-06-12 - 6119b23 - lavfi 2.16.0 - avfilter_graph_parse()
  Change avfilter_graph_parse() signature.

2011-06-23 - 686959e / 67e9ae1 - lavu 51.10.0 / 51.8.0 - attributes.h
  Add av_printf_format().

2011-06-16 - 2905e3f / 05e84c9, 2905e3f / 25de595 - lavf 53.4.0 / 53.2.0 - avformat.h
  Add avformat_open_input and avformat_write_header().
  Deprecate av_open_input_stream, av_open_input_file,
  AVFormatParameters and av_write_header.

2011-06-16 - 2905e3f / 7e83e1c, 2905e3f / dc59ec5 - lavu 51.9.0 / 51.7.0 - opt.h
  Add av_opt_set_dict() and av_opt_find().
  Deprecate av_find_opt().
  Add AV_DICT_APPEND flag.

2011-06-10 - 45fb647 / cb7c11c - lavu 51.6.0 - opt.h
  Add av_opt_flag_is_set().

2011-06-10 - c381960 - lavfi 2.15.0 - avfilter_get_audio_buffer_ref_from_arrays
  Add avfilter_get_audio_buffer_ref_from_arrays() to avfilter.h.

2011-06-09 - f9ecb84 / d9f80ea - lavu 51.8.0 - AVMetadata
  Move AVMetadata from lavf to lavu and rename it to
  AVDictionary -- new installed header dict.h.
  All av_metadata_* functions renamed to av_dict_*.

2011-06-07 - d552f61 / a6703fa - lavu 51.8.0 - av_get_bytes_per_sample()
  Add av_get_bytes_per_sample() in libavutil/samplefmt.h.
  Deprecate av_get_bits_per_sample_fmt().

2011-06-05 - f956924 / b39b062 - lavu 51.8.0 - opt.h
  Add av_opt_free convenience function.

2011-06-06 - 95a0242 - lavfi 2.14.0 - AVFilterBufferRefAudioProps
  Remove AVFilterBufferRefAudioProps.size, and use nb_samples in
  avfilter_get_audio_buffer() and avfilter_default_get_audio_buffer() in
  place of size.

2011-06-06 - 0bc2cca - lavu 51.6.0 - av_samples_alloc()
  Switch nb_channels and nb_samples parameters order in
  av_samples_alloc().

2011-06-06 - e1c7414 - lavu 51.5.0 - av_samples_*
  Change the data layout created by av_samples_fill_arrays() and
  av_samples_alloc().

2011-06-06 - 27bcf55 - lavfi 2.13.0 - vsrc_buffer.h
  Make av_vsrc_buffer_add_video_buffer_ref() accepts an additional
  flags parameter in input.

2011-06-03 - e977ca2 - lavfi 2.12.0 - avfilter_link_free()
  Add avfilter_link_free() function.

2011-06-02 - 5ad38d9 - lavu 51.4.0 - av_force_cpu_flags()
  Add av_cpu_flags() in libavutil/cpu.h.

2011-05-28 - e71f260 - lavu 51.3.0 - pixdesc.h
  Add av_get_pix_fmt_name() in libavutil/pixdesc.h, and deprecate
  avcodec_get_pix_fmt_name() in libavcodec/avcodec.h in its favor.

2011-05-25 - 39e4206 / 30315a8 - lavf 53.3.0 - avformat.h
  Add fps_probe_size to AVFormatContext.

2011-05-22 - 5ecdfd0 - lavf 53.2.0 - avformat.h
  Introduce avformat_alloc_output_context2() and deprecate
  avformat_alloc_output_context().

2011-05-22 - 83db719 - lavfi 2.10.0 - vsrc_buffer.h
  Make libavfilter/vsrc_buffer.h public.

2011-05-19 - c000a9f - lavfi 2.8.0 - avcodec.h
  Add av_vsrc_buffer_add_frame() to libavfilter/avcodec.h.

2011-05-14 - 9fdf772 - lavfi 2.6.0 - avcodec.h
  Add avfilter_get_video_buffer_ref_from_frame() to libavfilter/avcodec.h.

2011-05-18 - 75a37b5 / 64150ff - lavc 53.7.0 - AVCodecContext.request_sample_fmt
  Add request_sample_fmt field to AVCodecContext.

2011-05-10 - 59eb12f / 188dea1 - lavc 53.6.0 - avcodec.h
  Deprecate AVLPCType and the following fields in
  AVCodecContext: lpc_coeff_precision, prediction_order_method,
  min_partition_order, max_partition_order, lpc_type, lpc_passes.
  Corresponding FLAC encoder options should be used instead.

2011-05-07 - 9fdf772 - lavfi 2.5.0 - avcodec.h
  Add libavfilter/avcodec.h header and avfilter_copy_frame_props()
  function.

2011-05-07 - 18ded93 - lavc 53.5.0 - AVFrame
  Add format field to AVFrame.

2011-05-07 - 22333a6 - lavc 53.4.0 - AVFrame
  Add width and height fields to AVFrame.

2011-05-01 - 35fe66a - lavfi 2.4.0 - avfilter.h
  Rename AVFilterBufferRefVideoProps.pixel_aspect to
  sample_aspect_ratio.

2011-05-01 - 77e9dee - lavc 53.3.0 - AVFrame
  Add a sample_aspect_ratio field to AVFrame.

2011-05-01 - 1ba5727 - lavc 53.2.0 - AVFrame
  Add a pkt_pos field to AVFrame.

2011-04-29 - 35ceaa7 - lavu 51.2.0 - mem.h
  Add av_dynarray_add function for adding
  an element to a dynamic array.

2011-04-26 - d7e5aeb / bebe72f - lavu 51.1.0 - avutil.h
  Add AVPictureType enum and av_get_picture_type_char(), deprecate
  FF_*_TYPE defines and av_get_pict_type_char() defined in
  libavcodec/avcodec.h.

2011-04-26 - d7e5aeb / 10d3940 - lavfi 2.3.0 - avfilter.h
  Add pict_type and key_frame fields to AVFilterBufferRefVideo.

2011-04-26 - d7e5aeb / 7a11c82 - lavfi 2.2.0 - vsrc_buffer
  Add sample_aspect_ratio fields to vsrc_buffer arguments

2011-04-21 - 8772156 / 94f7451 - lavc 53.1.0 - avcodec.h
  Add CODEC_CAP_SLICE_THREADS for codecs supporting sliced threading.

2011-04-15 - lavc 52.120.0 - avcodec.h
  AVPacket structure got additional members for passing side information:
    c407984 / 4de339e introduce side information for AVPacket
    c407984 / 2d8591c make containers pass palette change in AVPacket

2011-04-12 - lavf 52.107.0 - avio.h
  Avio cleanup, part II - deprecate the entire URLContext API:
    c55780d / 175389c add avio_check as a replacement for url_exist
    9891004 / ff1ec0c add avio_pause and avio_seek_time as replacements
            for _av_url_read_fseek/fpause
    d4d0932 / cdc6a87 deprecate av_protocol_next(), avio_enum_protocols
            should be used instead.
    c88caa5 / 80c6e23 rename url_set_interrupt_cb->avio_set_interrupt_cb.
    c88caa5 / f87b1b3 rename open flags: URL_* -> AVIO_*
    d4d0932 / f8270bb add avio_enum_protocols.
    d4d0932 / 5593f03 deprecate URLProtocol.
    d4d0932 / c486dad deprecate URLContext.
    d4d0932 / 026e175 deprecate the typedef for URLInterruptCB
    c88caa5 / 8e76a19 deprecate av_register_protocol2.
    11d7841 / b840484 deprecate URL_PROTOCOL_FLAG_NESTED_SCHEME
    11d7841 / 1305d93 deprecate av_url_read_seek
    11d7841 / fa104e1 deprecate av_url_read_pause
    434f248 / 727c7aa deprecate url_get_filename().
    434f248 / 5958df3 deprecate url_max_packet_size().
    434f248 / 1869ea0 deprecate url_get_file_handle().
    434f248 / 32a97d4 deprecate url_filesize().
    434f248 / e52a914 deprecate url_close().
    434f248 / 58a48c6 deprecate url_seek().
    434f248 / 925e908 deprecate url_write().
    434f248 / dce3756 deprecate url_read_complete().
    434f248 / bc371ac deprecate url_read().
    434f248 / 0589da0 deprecate url_open().
    434f248 / 62eaaea deprecate url_connect.
    434f248 / 5652bb9 deprecate url_alloc.
    434f248 / 333e894 deprecate url_open_protocol
    434f248 / e230705 deprecate url_poll and URLPollEntry

2011-04-08 - lavf 52.106.0 - avformat.h
  Minor avformat.h cleanup:
    d4d0932 / a9bf9d8 deprecate av_guess_image2_codec
    d4d0932 / c3675df rename avf_sdp_create->av_sdp_create

2011-04-03 - lavf 52.105.0 - avio.h
  Large-scale renaming/deprecating of AVIOContext-related functions:
    2cae980 / 724f6a0 deprecate url_fdopen
    2cae980 / 403ee83 deprecate url_open_dyn_packet_buf
    2cae980 / 6dc7d80 rename url_close_dyn_buf       -> avio_close_dyn_buf
    2cae980 / b92c545 rename url_open_dyn_buf        -> avio_open_dyn_buf
    2cae980 / 8978fed introduce an AVIOContext.seekable field as a replacement for
            AVIOContext.is_streamed and url_is_streamed()
    1caa412 / b64030f deprecate get_checksum()
    1caa412 / 4c4427a deprecate init_checksum()
    2fd41c9 / 4ec153b deprecate udp_set_remote_url/get_local_port
    4fa0e24 / 933e90a deprecate av_url_read_fseek/fpause
    4fa0e24 / 8d9769a deprecate url_fileno
    0fecf26 / b7f2fdd rename put_flush_packet -> avio_flush
    0fecf26 / 35f1023 deprecate url_close_buf
    0fecf26 / 83fddae deprecate url_open_buf
    0fecf26 / d9d86e0 rename url_fprintf -> avio_printf
    0fecf26 / 59f65d9 deprecate url_setbufsize
    6947b0c / 3e68b3b deprecate url_ferror
    e8bb2e2 deprecate url_fget_max_packet_size
    76aa876 rename url_fsize -> avio_size
    e519753 deprecate url_fgetc
    655e45e deprecate url_fgets
    a2704c9 rename url_ftell -> avio_tell
    e16ead0 deprecate get_strz() in favor of avio_get_str
    0300db8,2af07d3 rename url_fskip -> avio_skip
    6b4aa5d rename url_fseek -> avio_seek
    61840b4 deprecate put_tag
    22a3212 rename url_fopen/fclose -> avio_open/close.
    0ac8e2b deprecate put_nbyte
    77eb550 rename put_byte          -> avio_w8
                   put_[b/l]e<type>  -> avio_w[b/l]<type>
                   put_buffer        -> avio_write
    b7effd4 rename get_byte          -> avio_r8,
                   get_[b/l]e<type>  -> avio_r[b/l]<type>
                   get_buffer        -> avio_read
    b3db9ce deprecate get_partial_buffer
    8d9ac96 rename av_alloc_put_byte -> avio_alloc_context

2011-03-25 - 27ef7b1 / 34b47d7 - lavc 52.115.0 - AVCodecContext.audio_service_type
  Add audio_service_type field to AVCodecContext.

2011-03-17 - e309fdc - lavu 50.40.0 - pixfmt.h
  Add PIX_FMT_BGR48LE and PIX_FMT_BGR48BE pixel formats

2011-03-02 - 863c471 - lavf  52.103.0 - av_pkt_dump2, av_pkt_dump_log2
  Add new functions av_pkt_dump2, av_pkt_dump_log2 that uses the
  source stream timebase for outputting timestamps. Deprecate
  av_pkt_dump and av_pkt_dump_log.

2011-02-20 - e731b8d - lavf  52.102.0 - avio.h
  * e731b8d - rename init_put_byte() to ffio_init_context(), deprecating the
              original, and move it to a private header so it is no longer
              part of our public API. Instead, use av_alloc_put_byte().
  * ae628ec - rename ByteIOContext to AVIOContext.

2011-02-16 - 09d171b - lavf  52.101.0 - avformat.h
                       lavu  52.39.0  - parseutils.h
  * 610219a - Add av_ prefix to dump_format().
  * f6c7375 - Replace parse_date() in lavf with av_parse_time() in lavu.
  * ab0287f - Move find_info_tag from lavf to lavu and add av_prefix to it.

2011-02-15 - lavu 52.38.0 - merge libavcore
  libavcore is merged back completely into libavutil

2011-02-10 - 55bad0c - lavc 52.113.0 - vbv_delay
  Add vbv_delay field to AVCodecContext

2011-02-14 - 24a83bd - lavf 52.100.0 - AV_DISPOSITION_CLEAN_EFFECTS
  Add AV_DISPOSITION_CLEAN_EFFECTS disposition flag.

2011-02-14 - 910b5b8 - lavfi 1.76.0 - AVFilterLink sample_aspect_ratio
  Add sample_aspect_ratio field to AVFilterLink.

2011-02-10 - 12c14cd - lavf 52.99.0 - AVStream.disposition
  Add AV_DISPOSITION_HEARING_IMPAIRED and AV_DISPOSITION_VISUAL_IMPAIRED.

2011-02-09 - c0b102c - lavc 52.112.0 - avcodec_thread_init()
  Deprecate avcodec_thread_init()/avcodec_thread_free() use; instead
  set thread_count before calling avcodec_open.

2011-02-09 - 37b00b4 - lavc 52.111.0 - threading API
  Add CODEC_CAP_FRAME_THREADS with new restrictions on get_buffer()/
  release_buffer()/draw_horiz_band() callbacks for appropriate codecs.
  Add thread_type and active_thread_type fields to AVCodecContext.

2011-02-08 - 3940caa - lavf 52.98.0 - av_probe_input_buffer
  Add av_probe_input_buffer() to avformat.h for probing format from a
  ByteIOContext.

2011-02-06 - fe174fc - lavf 52.97.0 - avio.h
  Add flag for non-blocking protocols: URL_FLAG_NONBLOCK

2011-02-04 - f124b08 - lavf 52.96.0 - avformat_free_context()
  Add avformat_free_context() in avformat.h.

2011-02-03 - f5b82f4 - lavc 52.109.0 - add CODEC_ID_PRORES
  Add CODEC_ID_PRORES to avcodec.h.

2011-02-03 - fe9a3fb - lavc 52.109.0 - H.264 profile defines
  Add defines for H.264 * Constrained Baseline and Intra profiles

2011-02-02 - lavf 52.95.0
  * 50196a9 - add a new installed header version.h.
  * 4efd5cf, dccbd97, 93b78d1 - add several variants of public
    avio_{put,get}_str* functions.  Deprecate corresponding semi-public
    {put,get}_str*.

2011-02-02 - dfd2a00 - lavu 50.37.0 - log.h
  Make av_dlog public.

2011-01-31 - 7b3ea55 - lavfi 1.76.0 - vsrc_buffer
  Add sample_aspect_ratio fields to vsrc_buffer arguments

2011-01-31 - 910b5b8 - lavfi 1.75.0 - AVFilterLink sample_aspect_ratio
  Add sample_aspect_ratio field to AVFilterLink.

2011-01-15 - a242ac3 - lavfi 1.74.0 - AVFilterBufferRefAudioProps
  Rename AVFilterBufferRefAudioProps.samples_nb to nb_samples.

2011-01-14 - 7f88a5b - lavf 52.93.0 - av_metadata_copy()
  Add av_metadata_copy() in avformat.h.

2011-01-07 - 81c623f - lavc 52.107.0 - deprecate reordered_opaque
  Deprecate reordered_opaque in favor of pkt_pts/dts.

2011-01-07 - 1919fea - lavc 52.106.0 - pkt_dts
  Add pkt_dts to AVFrame, this will in the future allow multithreading decoders
  to not mess up dts.

2011-01-07 - 393cbb9 - lavc 52.105.0 - pkt_pts
  Add pkt_pts to AVFrame.

2011-01-07 - 060ec0a - lavc 52.104.0 - av_get_profile_name()
  Add av_get_profile_name to libavcodec/avcodec.h.

2010-12-27 - 0ccabee - lavfi 1.71.0 - AV_PERM_NEG_LINESIZES
  Add AV_PERM_NEG_LINESIZES in avfilter.h.

2010-12-27 - 9128ae0 - lavf 52.91.0 - av_find_best_stream()
  Add av_find_best_stream to libavformat/avformat.h.

2010-12-27 - 107a7e3 - lavf 52.90.0
  Add AVFMT_NOSTREAMS flag for formats with no streams,
  like e.g. text metadata.

2010-12-22 - 0328b9e - lavu 50.36.0 - file.h
  Add functions av_file_map() and av_file_unmap() in file.h.

2010-12-19 - 0bc55f5 - lavu 50.35.0 - error.h
  Add "not found" error codes:
  AVERROR_DEMUXER_NOT_FOUND
  AVERROR_MUXER_NOT_FOUND
  AVERROR_DECODER_NOT_FOUND
  AVERROR_ENCODER_NOT_FOUND
  AVERROR_PROTOCOL_NOT_FOUND
  AVERROR_FILTER_NOT_FOUND
  AVERROR_BSF_NOT_FOUND
  AVERROR_STREAM_NOT_FOUND

2010-12-09 - c61cdd0 - lavcore 0.16.0 - avcore.h
  Move AV_NOPTS_VALUE, AV_TIME_BASE, AV_TIME_BASE_Q symbols from
  avcodec.h to avcore.h.

2010-12-04 - 16cfc96 - lavc 52.98.0 - CODEC_CAP_NEG_LINESIZES
  Add CODEC_CAP_NEG_LINESIZES codec capability flag in avcodec.h.

2010-12-04 - bb4afa1 - lavu 50.34.0 - av_get_pix_fmt_string()
  Deprecate avcodec_pix_fmt_string() in favor of
  pixdesc.h/av_get_pix_fmt_string().

2010-12-04 - 4da12e3 - lavcore 0.15.0 - av_image_alloc()
  Add av_image_alloc() to libavcore/imgutils.h.

2010-12-02 - 037be76 - lavfi 1.67.0 - avfilter_graph_create_filter()
  Add function avfilter_graph_create_filter() in avfiltergraph.h.

2010-11-25 - 4723bc2 - lavfi 1.65.0 - avfilter_get_video_buffer_ref_from_arrays()
  Add function avfilter_get_video_buffer_ref_from_arrays() in
  avfilter.h.

2010-11-21 - 176a615 - lavcore 0.14.0 - audioconvert.h
  Add a public audio channel API in audioconvert.h, and deprecate the
  corresponding functions in libavcodec:
  avcodec_get_channel_name()
  avcodec_get_channel_layout()
  avcodec_get_channel_layout_string()
  avcodec_channel_layout_num_channels()
  and the CH_* macros defined in libavcodec/avcodec.h.

2010-11-21 - 6bfc268 - lavf 52.85.0 - avformat.h
  Add av_append_packet().

2010-11-21 - a08d918 - lavc 52.97.0 - avcodec.h
  Add av_grow_packet().

2010-11-17 - 0985e1a - lavcore 0.13.0 - parseutils.h
  Add av_parse_color() declared in libavcore/parseutils.h.

2010-11-13 - cb2c971 - lavc 52.95.0 - AVCodecContext
  Add AVCodecContext.subtitle_header and AVCodecContext.subtitle_header_size
  fields.

2010-11-13 - 5aaea02 - lavfi 1.62.0 - avfiltergraph.h
  Make avfiltergraph.h public.

2010-11-13 - 4fcbb2a - lavfi 1.61.0 - avfiltergraph.h
  Remove declarations from avfiltergraph.h for the functions:
  avfilter_graph_check_validity()
  avfilter_graph_config_links()
  avfilter_graph_config_formats()
  which are now internal.
  Use avfilter_graph_config() instead.

2010-11-08 - d2af720 - lavu 50.33.0 - eval.h
  Deprecate functions:
  av_parse_and_eval_expr(),
  av_parse_expr(),
  av_eval_expr(),
  av_free_expr(),
  in favor of the functions:
  av_expr_parse_and_eval(),
  av_expr_parse(),
  av_expr_eval(),
  av_expr_free().

2010-11-08 - 24de0ed - lavfi 1.59.0 - avfilter_free()
  Rename avfilter_destroy() to avfilter_free().
  This change breaks libavfilter API/ABI.

2010-11-07 - 1e80a0e - lavfi 1.58.0 - avfiltergraph.h
  Remove graphparser.h header, move AVFilterInOut and
  avfilter_graph_parse() declarations to libavfilter/avfiltergraph.h.

2010-11-07 - 7313132 - lavfi 1.57.0 - AVFilterInOut
  Rename field AVFilterInOut.filter to AVFilterInOut.filter_ctx.
  This change breaks libavfilter API.

2010-11-04 - 97dd1e4 - lavfi 1.56.0 - avfilter_graph_free()
  Rename avfilter_graph_destroy() to avfilter_graph_free().
  This change breaks libavfilter API/ABI.

2010-11-04 - e15aeea - lavfi 1.55.0 - avfilter_graph_alloc()
  Add avfilter_graph_alloc() to libavfilter/avfiltergraph.h.

2010-11-02 - 6f84cd1 - lavcore 0.12.0 - av_get_bits_per_sample_fmt()
  Add av_get_bits_per_sample_fmt() to libavcore/samplefmt.h and
  deprecate av_get_bits_per_sample_format().

2010-11-02 - d63e456 - lavcore 0.11.0 - samplefmt.h
  Add sample format functions in libavcore/samplefmt.h:
  av_get_sample_fmt_name(),
  av_get_sample_fmt(),
  av_get_sample_fmt_string(),
  and deprecate the corresponding libavcodec/audioconvert.h functions:
  avcodec_get_sample_fmt_name(),
  avcodec_get_sample_fmt(),
  avcodec_sample_fmt_string().

2010-11-02 - 262d1c5 - lavcore 0.10.0 - samplefmt.h
  Define enum AVSampleFormat in libavcore/samplefmt.h, deprecate enum
  SampleFormat.

2010-10-16 - 2a24df9 - lavfi 1.52.0 - avfilter_graph_config()
  Add the function avfilter_graph_config() in avfiltergraph.h.

2010-10-15 - 03700d3 - lavf 52.83.0 - metadata API
  Change demuxers to export metadata in generic format and
  muxers to accept generic format. Deprecate the public
  conversion API.

2010-10-10 - 867ae7a - lavfi 1.49.0 - AVFilterLink.time_base
  Add time_base field to AVFilterLink.

2010-09-27 - c85eef4 - lavu 50.31.0 - av_set_options_string()
  Move av_set_options_string() from libavfilter/parseutils.h to
  libavutil/opt.h.

2010-09-27 - acc0490 - lavfi 1.47.0 - AVFilterLink
  Make the AVFilterLink fields srcpad and dstpad store the pointers to
  the source and destination pads, rather than their indexes.

2010-09-27 - 372e288 - lavu 50.30.0 - av_get_token()
  Move av_get_token() from libavfilter/parseutils.h to
  libavutil/avstring.h.

2010-09-26 - 635d4ae - lsws 0.12.0 - swscale.h
  Add the functions sws_alloc_context() and sws_init_context().

2010-09-26 - 6ed0404 - lavu 50.29.0 - opt.h
  Move libavcodec/opt.h to libavutil/opt.h.

2010-09-24 - 1c1c80f - lavu 50.28.0 - av_log_set_flags()
  Default of av_log() changed due to many problems to the old no repeat
  detection. Read the docs of AV_LOG_SKIP_REPEATED in log.h before
  enabling it for your app!.

2010-09-24 - f66eb58 - lavc 52.90.0 - av_opt_show2()
  Deprecate av_opt_show() in favor or av_opt_show2().

2010-09-14 - bc6f0af - lavu 50.27.0 - av_popcount()
  Add av_popcount() to libavutil/common.h.

2010-09-08 - c6c98d0 - lavu 50.26.0 - av_get_cpu_flags()
  Add av_get_cpu_flags().

2010-09-07 - 34017fd - lavcore 0.9.0 - av_image_copy()
  Add av_image_copy().

2010-09-07 - 9686abb - lavcore 0.8.0 - av_image_copy_plane()
  Add av_image_copy_plane().

2010-09-07 - 9b7269e - lavcore 0.7.0 - imgutils.h
  Adopt hierarchical scheme for the imgutils.h function names,
  deprecate the old names.

2010-09-04 - 7160bb7 - lavu 50.25.0 - AV_CPU_FLAG_*
  Deprecate the FF_MM_* flags defined in libavcodec/avcodec.h in favor
  of the AV_CPU_FLAG_* flags defined in libavutil/cpu.h.

2010-08-26 - 5da19b5 - lavc 52.87.0 - avcodec_get_channel_layout()
  Add avcodec_get_channel_layout() in audioconvert.h.

2010-08-20 - e344336 - lavcore 0.6.0 - av_fill_image_max_pixsteps()
  Rename av_fill_image_max_pixstep() to av_fill_image_max_pixsteps().

2010-08-18 - a6ddf8b - lavcore 0.5.0 - av_fill_image_max_pixstep()
  Add av_fill_image_max_pixstep() in imgutils.h.

2010-08-17 - 4f2d2e4 - lavu 50.24.0 - AV_NE()
  Add the AV_NE macro.

2010-08-17 - ad2c950 - lavfi 1.36.0 - audio framework
  Implement AVFilterBufferRefAudioProps struct for audio properties,
  get_audio_buffer(), filter_samples() functions and related changes.

2010-08-12 - 81c1eca - lavcore 0.4.0 - av_get_image_linesize()
  Add av_get_image_linesize() in imgutils.h.

2010-08-11 - c1db7bf - lavfi 1.34.0 - AVFilterBufferRef
  Resize data and linesize arrays in AVFilterBufferRef to 8.

  This change breaks libavfilter API/ABI.

2010-08-11 - 9f08d80 - lavc 52.85.0 - av_picture_data_copy()
  Add av_picture_data_copy in avcodec.h.

2010-08-11 - 84c0386 - lavfi 1.33.0 - avfilter_open()
  Change avfilter_open() signature:
  AVFilterContext *avfilter_open(AVFilter *filter, const char *inst_name) ->
  int avfilter_open(AVFilterContext **filter_ctx, AVFilter *filter, const char *inst_name);

  This change breaks libavfilter API/ABI.

2010-08-11 - cc80caf - lavfi 1.32.0 - AVFilterBufferRef
  Add a type field to AVFilterBufferRef, and move video specific
  properties to AVFilterBufferRefVideoProps.

  This change breaks libavfilter API/ABI.

2010-08-07 - 5d4890d - lavfi 1.31.0 - AVFilterLink
  Rename AVFilterLink fields:
  AVFilterLink.srcpic    ->  AVFilterLink.src_buf
  AVFilterLink.cur_pic   ->  AVFilterLink.cur_buf
  AVFilterLink.outpic    ->  AVFilterLink.out_buf

2010-08-07 - 7fce481 - lavfi 1.30.0
  Rename functions and fields:
  avfilter_(un)ref_pic       -> avfilter_(un)ref_buffer
  avfilter_copy_picref_props -> avfilter_copy_buffer_ref_props
  AVFilterBufferRef.pic      -> AVFilterBufferRef.buffer

2010-08-07 - ecc8dad - lavfi 1.29.0 - AVFilterBufferRef
  Rename AVFilterPicRef to AVFilterBufferRef.

2010-08-07 - d54e094 - lavfi 1.28.0 - AVFilterBuffer
  Move format field from AVFilterBuffer to AVFilterPicRef.

2010-08-06 - bf176f5 - lavcore 0.3.0 - av_check_image_size()
  Deprecate avcodec_check_dimensions() in favor of the function
  av_check_image_size() defined in libavcore/imgutils.h.

2010-07-30 - 56b5e9d - lavfi 1.27.0 - AVFilterBuffer
  Increase size of the arrays AVFilterBuffer.data and
  AVFilterBuffer.linesize from 4 to 8.

  This change breaks libavfilter ABI.

2010-07-29 - e7bd48a - lavcore 0.2.0 - imgutils.h
  Add functions av_fill_image_linesizes() and
  av_fill_image_pointers(), declared in libavcore/imgutils.h.

2010-07-27 - 126b638 - lavcore 0.1.0 - parseutils.h
  Deprecate av_parse_video_frame_size() and av_parse_video_frame_rate()
  defined in libavcodec in favor of the newly added functions
  av_parse_video_size() and av_parse_video_rate() declared in
  libavcore/parseutils.h.

2010-07-23 - 4485247 - lavu 50.23.0 - mathematics.h
  Add the M_PHI constant definition.

2010-07-22 - bdab614 - lavfi 1.26.0 - media format generalization
  Add a type field to AVFilterLink.

  Change the field types:
  enum PixelFormat format   -> int format   in AVFilterBuffer
  enum PixelFormat *formats -> int *formats in AVFilterFormats
  enum PixelFormat *format  -> int format   in AVFilterLink

  Change the function signatures:
  AVFilterFormats *avfilter_make_format_list(const enum PixelFormat *pix_fmts); ->
  AVFilterFormats *avfilter_make_format_list(const int *fmts);

  int avfilter_add_colorspace(AVFilterFormats **avff, enum PixelFormat pix_fmt); ->
  int avfilter_add_format    (AVFilterFormats **avff, int fmt);

  AVFilterFormats *avfilter_all_colorspaces(void); ->
  AVFilterFormats *avfilter_all_formats    (enum AVMediaType type);

  This change breaks libavfilter API/ABI.

2010-07-21 - aac6ca6 - lavcore 0.0.0
  Add libavcore.

2010-07-17 - b5c582f - lavfi 1.25.0 - AVFilterBuffer
  Remove w and h fields from AVFilterBuffer.

2010-07-17 - f0d77b2 - lavfi 1.24.0 - AVFilterBuffer
  Rename AVFilterPic to AVFilterBuffer.

2010-07-17 - 57fe80f - lavf 52.74.0 - url_fskip()
  Make url_fskip() return an int error code instead of void.

2010-07-11 - 23940f1 - lavc 52.83.0
  Add AVCodecContext.lpc_type and AVCodecContext.lpc_passes fields.
  Add AVLPCType enum.
  Deprecate AVCodecContext.use_lpc.

2010-07-11 - e1d7c88 - lavc 52.82.0 - avsubtitle_free()
  Add a function for free the contents of a AVSubtitle generated by
  avcodec_decode_subtitle.

2010-07-11 - b91d08f - lavu 50.22.0 - bswap.h and intreadwrite.h
  Make the bswap.h and intreadwrite.h API public.

2010-07-08 - ce1cd1c - lavu 50.21.0 - pixdesc.h
  Rename read/write_line() to av_read/write_image_line().

2010-07-07 - 4d508e4 - lavfi 1.21.0 - avfilter_copy_picref_props()
  Add avfilter_copy_picref_props().

2010-07-03 - 2d525ef - lavc 52.79.0
  Add FF_COMPLIANCE_UNOFFICIAL and change all instances of
  FF_COMPLIANCE_INOFFICIAL to use FF_COMPLIANCE_UNOFFICIAL.

2010-07-02 - 89eec74 - lavu 50.20.0 - lfg.h
  Export av_lfg_init(), av_lfg_get(), av_mlfg_get(), and av_bmg_get() through
  lfg.h.

2010-06-28 - a52e2c3 - lavfi 1.20.1 - av_parse_color()
  Extend av_parse_color() syntax, make it accept an alpha value specifier and
  set the alpha value to 255 by default.

2010-06-22 - 735cf6b - lavf 52.71.0 - URLProtocol.priv_data_size, priv_data_class
  Add priv_data_size and priv_data_class to URLProtocol.

2010-06-22 - ffbb289 - lavf 52.70.0 - url_alloc(), url_connect()
  Add url_alloc() and url_connect().

2010-06-22 - 9b07a2d - lavf 52.69.0 - av_register_protocol2()
  Add av_register_protocol2(), deprecating av_register_protocol().

2010-06-09 - 65db058 - lavu 50.19.0 - av_compare_mod()
  Add av_compare_mod() to libavutil/mathematics.h.

2010-06-05 - 0b99215 - lavu 50.18.0 - eval API
  Make the eval API public.

2010-06-04 - 31878fc - lavu 50.17.0 - AV_BASE64_SIZE
  Add AV_BASE64_SIZE() macro.

2010-06-02 - 7e566bb - lavc 52.73.0 - av_get_codec_tag_string()
  Add av_get_codec_tag_string().

2010-06-01 - 2b99142 - lsws 0.11.0 - convertPalette API
  Add sws_convertPalette8ToPacked32() and sws_convertPalette8ToPacked24().

2010-05-26 - 93ebfee - lavc 52.72.0 - CODEC_CAP_EXPERIMENTAL
  Add CODEC_CAP_EXPERIMENTAL flag.
  NOTE: this was backported to 0.6

2010-05-23 - 9977863 - lavu 50.16.0 - av_get_random_seed()
  Add av_get_random_seed().

2010-05-18 - 796ac23 - lavf 52.63.0 - AVFMT_FLAG_RTP_HINT
  Add AVFMT_FLAG_RTP_HINT as possible value for AVFormatContext.flags.
  NOTE: this was backported to 0.6

2010-05-09 - b6bc205 - lavfi 1.20.0 - AVFilterPicRef
  Add interlaced and top_field_first fields to AVFilterPicRef.

------------------------------8<-------------------------------------
                   0.6 branch was cut here
----------------------------->8--------------------------------------

2010-05-01 - 8e2ee18 - lavf 52.62.0 - probe function
  Add av_probe_input_format2 to API, it allows ignoring probe
  results below given score and returns the actual probe score.

2010-04-01 - 3dd6180 - lavf 52.61.0 - metadata API
  Add a flag for av_metadata_set2() to disable overwriting of
  existing tags.

2010-04-01 - 0fb49b5 - lavc 52.66.0
  Add avcodec_get_edge_width().

2010-03-31 - d103218 - lavc 52.65.0
  Add avcodec_copy_context().

2010-03-31 - 1a70d12 - lavf 52.60.0 - av_match_ext()
  Make av_match_ext() public.

2010-03-31 - 1149150 - lavu 50.14.0 - AVMediaType
  Move AVMediaType enum from libavcodec to libavutil.

2010-03-31 - 72415b2 - lavc 52.64.0 - AVMediaType
  Define AVMediaType enum, and use it instead of enum CodecType, which
  is deprecated and will be dropped at the next major bump.

2010-03-25 - 8795823 - lavu 50.13.0 - av_strerror()
  Implement av_strerror().

2010-03-23 - e1484eb - lavc 52.60.0 - av_dct_init()
  Support DCT-I and DST-I.

2010-03-15 - b8819c8 - lavf 52.56.0 - AVFormatContext.start_time_realtime
  Add AVFormatContext.start_time_realtime field.

2010-03-13 - 5bb5c1d - lavfi 1.18.0 - AVFilterPicRef.pos
  Add AVFilterPicRef.pos field.

2010-03-13 - 60c144f - lavu 50.12.0 - error.h
  Move error code definitions from libavcodec/avcodec.h to
  the new public header libavutil/error.h.

2010-03-07 - c709483 - lavc 52.56.0 - avfft.h
  Add public FFT interface.

2010-03-06 - ac6ef86 - lavu 50.11.0 - av_stristr()
  Add av_stristr().

2010-03-03 - 4b83fc0 - lavu 50.10.0 - av_tree_enumerate()
  Add av_tree_enumerate().

2010-02-07 - b687c1a - lavu 50.9.0 - av_compare_ts()
  Add av_compare_ts().

2010-02-05 - 3f3dc76 - lsws 0.10.0 - sws_getCoefficients()
  Add sws_getCoefficients().

2010-02-01 - ca76a11 - lavf 52.50.0 - metadata API
  Add a list of generic tag names, change 'author' -> 'artist',
  'year' -> 'date'.

2010-01-30 - 80a07f6 - lavu 50.8.0 - av_get_pix_fmt()
  Add av_get_pix_fmt().

2010-01-21 - 01cc47d - lsws 0.9.0 - sws_scale()
  Change constness attributes of sws_scale() parameters.

2010-01-10 - 3fb8e77 - lavfi 1.15.0 - avfilter_graph_config_links()
  Add a log_ctx parameter to avfilter_graph_config_links().

2010-01-07 - 8e9767f - lsws 0.8.0 - sws_isSupported{In,Out}put()
  Add sws_isSupportedInput() and sws_isSupportedOutput() functions.

2010-01-06 - c1d662f - lavfi 1.14.0 - avfilter_add_colorspace()
  Change the avfilter_add_colorspace() signature, make it accept an
  (AVFilterFormats **) rather than an (AVFilterFormats *) as before.

2010-01-03 - 4fd1f18 - lavfi 1.13.0 - avfilter_add_colorspace()
  Add avfilter_add_colorspace().

2010-01-02 - 8eb631f - lavf 52.46.0 - av_match_ext()
  Add av_match_ext(), it should be used in place of match_ext().

2010-01-01 - a1f547b - lavf 52.45.0 - av_guess_format()
  Add av_guess_format(), it should be used in place of guess_format().

2009-12-13 - a181981 - lavf 52.43.0 - metadata API
  Add av_metadata_set2(), AV_METADATA_DONT_STRDUP_KEY and
  AV_METADATA_DONT_STRDUP_VAL.

2009-12-13 - 277c733 - lavu 50.7.0 - avstring.h API
  Add av_d2str().

2009-12-13 - 02b398e - lavc 52.42.0 - AVStream
  Add avg_frame_rate.

2009-12-12 - 3ba69a1 - lavu 50.6.0 - av_bmg_next()
  Introduce the av_bmg_next() function.

2009-12-05 - a13a543 - lavfi 1.12.0 - avfilter_draw_slice()
  Add a slice_dir parameter to avfilter_draw_slice().

2009-11-26 - 4cc3f6a - lavfi 1.11.0 - AVFilter
  Remove the next field from AVFilter, this is not anymore required.

2009-11-25 - 1433c4a - lavfi 1.10.0 - avfilter_next()
  Introduce the avfilter_next() function.

2009-11-25 - 86a60fa - lavfi 1.9.0 - avfilter_register()
  Change the signature of avfilter_register() to make it return an
  int. This is required since now the registration operation may fail.

2009-11-25 - 74a0059 - lavu 50.5.0 - pixdesc.h API
  Make the pixdesc.h API public.

2009-10-27 - 243110f - lavfi 1.5.0 - AVFilter.next
  Add a next field to AVFilter, this is used for simplifying the
  registration and management of the registered filters.

2009-10-23 - cccd292 - lavfi 1.4.1 - AVFilter.description
  Add a description field to AVFilter.

2009-10-19 - 6b5dc05 - lavfi 1.3.0 - avfilter_make_format_list()
  Change the interface of avfilter_make_format_list() from
  avfilter_make_format_list(int n, ...) to
  avfilter_make_format_list(enum PixelFormat *pix_fmts).

2009-10-18 - 0eb4ff9 - lavfi 1.0.0 - avfilter_get_video_buffer()
  Make avfilter_get_video_buffer() recursive and add the w and h
  parameters to it.

2009-10-07 - 46c40e4 - lavfi 0.5.1 - AVFilterPic
  Add w and h fields to AVFilterPic.

2009-06-22 - 92400be - lavf 52.34.1 - AVFormatContext.packet_size
  This is now an unsigned int instead of a signed int.

2009-06-19 - a4276ba - lavc 52.32.0 - AVSubtitle.pts
  Add a pts field to AVSubtitle which gives the subtitle packet pts
  in AV_TIME_BASE. Some subtitle de-/encoders (e.g. XSUB) will
  not work right without this.

2009-06-03 - 8f3f2e0 - lavc 52.30.2 - AV_PKT_FLAG_KEY
  PKT_FLAG_KEY has been deprecated and will be dropped at the next
  major version. Use AV_PKT_FLAG_KEY instead.

2009-06-01 - f988ce6 - lavc 52.30.0 - av_lockmgr_register()
  av_lockmgr_register() can be used to register a callback function
  that lavc (and in the future, libraries that depend on lavc) can use
  to implement mutexes. The application should provide a callback function
  that implements the AV_LOCK_* operations described in avcodec.h.
  When the lock manager is registered, FFmpeg is guaranteed to behave
  correctly in a multi-threaded application.

2009-04-30 - ce1d9c8 - lavc 52.28.0 - av_free_packet()
  av_free_packet() is no longer an inline function. It is now exported.

2009-04-11 - 80d403f - lavc 52.25.0 - deprecate av_destruct_packet_nofree()
  Please use NULL instead. This has been supported since r16506
  (lavf > 52.23.1, lavc > 52.10.0).

2009-04-07 - 7a00bba - lavc 52.23.0 - avcodec_decode_video/audio/subtitle
  The old decoding functions are deprecated, all new code should use the
  new functions avcodec_decode_video2(), avcodec_decode_audio3() and
  avcodec_decode_subtitle2(). These new functions take an AVPacket *pkt
  argument instead of a const uint8_t *buf / int buf_size pair.

2009-04-03 - 7b09db3 - lavu 50.3.0 - av_fifo_space()
  Introduce the av_fifo_space() function.

2009-04-02 - fabd246 - lavc 52.23.0 - AVPacket
  Move AVPacket declaration from libavformat/avformat.h to
  libavcodec/avcodec.h.

2009-03-22 - 6e08ca9 - lavu 50.2.0 - RGB32 pixel formats
  Convert the pixel formats PIX_FMT_ARGB, PIX_FMT_RGBA, PIX_FMT_ABGR,
  PIX_FMT_BGRA, which were defined as macros, into enum PixelFormat values.
  Conversely PIX_FMT_RGB32, PIX_FMT_RGB32_1, PIX_FMT_BGR32 and
  PIX_FMT_BGR32_1 are now macros.
  avcodec_get_pix_fmt() now recognizes the "rgb32" and "bgr32" aliases.
  Re-sort the enum PixelFormat list accordingly.
  This change breaks API/ABI backward compatibility.

2009-03-22 - f82674e - lavu 50.1.0 - PIX_FMT_RGB5X5 endian variants
  Add the enum PixelFormat values:
  PIX_FMT_RGB565BE, PIX_FMT_RGB565LE, PIX_FMT_RGB555BE, PIX_FMT_RGB555LE,
  PIX_FMT_BGR565BE, PIX_FMT_BGR565LE, PIX_FMT_BGR555BE, PIX_FMT_BGR555LE.

2009-03-21 - ee6624e - lavu 50.0.0  - av_random*
  The Mersenne Twister PRNG implemented through the av_random* functions
  was removed. Use the lagged Fibonacci PRNG through the av_lfg* functions
  instead.

2009-03-08 - 41dd680 - lavu 50.0.0  - AVFifoBuffer
  av_fifo_init, av_fifo_read, av_fifo_write and av_fifo_realloc were dropped
  and replaced by av_fifo_alloc, av_fifo_generic_read, av_fifo_generic_write
  and av_fifo_realloc2.
  In addition, the order of the function arguments of av_fifo_generic_read
  was changed to match av_fifo_generic_write.
  The AVFifoBuffer/struct AVFifoBuffer may only be used in an opaque way by
  applications, they may not use sizeof() or directly access members.

2009-03-01 - ec26457 - lavf 52.31.0 - Generic metadata API
  Introduce a new metadata API (see av_metadata_get() and friends).
  The old API is now deprecated and should not be used anymore. This especially
  includes the following structure fields:
    - AVFormatContext.title
    - AVFormatContext.author
    - AVFormatContext.copyright
    - AVFormatContext.comment
    - AVFormatContext.album
    - AVFormatContext.year
    - AVFormatContext.track
    - AVFormatContext.genre
    - AVStream.language
    - AVStream.filename
    - AVProgram.provider_name
    - AVProgram.name
    - AVChapter.title<|MERGE_RESOLUTION|>--- conflicted
+++ resolved
@@ -19,53 +19,34 @@
   Add avcodec_free_context(). From now on it should be used for freeing
   AVCodecContext.
 
-<<<<<<< HEAD
 2014-05-xx - xxxxxxx - lavu 52.84.100 - time.h
   Add av_gettime_relative() av_gettime_relative_is_monotonic()
 
-2014-05-xx - xxxxxxx - lavf 55.17.0 - avformat.h
-  Add AVMFT_FLAG_BITEXACT flag. Muxers now use it instead of checking
-  CODEC_FLAG_BITEXACT on the first stream.
-
-2014-05-15 - xxxxxxx - lswr 0.19.100 - swresample.h
-  Add swr_close()
-
-2014-xx-xx - xxxxxxx - lavu 53.14.0 - pixfmt.h
-  Add AV_PIX_FMT_VDA for new-style VDA acceleration.
-
-2014-05-xx - xxxxxxx - lavu 52.82.0 - fifo.h
-  Add av_fifo_freep() function.
-
-2014-05-02 - ba52fb11 - lavu 52.81.0 - opt.h
-  Add av_opt_set_dict2() function.
-
-2014-04-xx - e77b985 / a2941c8 - lavc 55.60.103 / 55.50.3 - avcodec.h
-  Deprecate CODEC_FLAG_MV0. It is replaced by the flag "mv0" in the
-  "mpv_flags" private option of the mpegvideo encoders.
-
-2014-04-xx - e40ae8c / 6484149 - lavc 55.60.102 / 55.50.2 - avcodec.h
-  Deprecate CODEC_FLAG_GMC. It is replaced by the "gmc" private option of the
-  libxvid encoder.
-
-2014-04-xx - 1851643 / b2c3171 - lavc 55.60.101 / 55.50.1 - avcodec.h
-=======
 2014-05-15 - 0c1959b - lavf 55.17.0 - avformat.h
   Add AVMFT_FLAG_BITEXACT flag. Muxers now use it instead of checking
   CODEC_FLAG_BITEXACT on the first stream.
 
+2014-05-15 - xxxxxxx - lswr 0.19.100 - swresample.h
+  Add swr_close()
+
 2014-05-11 - 66e6c8a - lavu 53.14.0 - pixfmt.h
   Add AV_PIX_FMT_VDA for new-style VDA acceleration.
 
-2014-05-01 - a2941c8 - lavc 55.50.3 - avcodec.h
+2014-05-xx - xxxxxxx - lavu 52.82.0 - fifo.h
+  Add av_fifo_freep() function.
+
+2014-05-02 - ba52fb11 - lavu 52.81.0 - opt.h
+  Add av_opt_set_dict2() function.
+
+2014-05-01 - e77b985 / a2941c8 - lavc 55.60.103 / 55.50.3 - avcodec.h
   Deprecate CODEC_FLAG_MV0. It is replaced by the flag "mv0" in the
   "mpv_flags" private option of the mpegvideo encoders.
 
-2014-05-01 - 6484149 - lavc 55.50.2 - avcodec.h
+2014-05-01 - e40ae8c / 6484149 - lavc 55.60.102 / 55.50.2 - avcodec.h
   Deprecate CODEC_FLAG_GMC. It is replaced by the "gmc" private option of the
   libxvid encoder.
 
-2014-05-01 - b2c3171 - lavc 55.50.1 - avcodec.h
->>>>>>> 33082af7
+2014-05-01 - 1851643 / b2c3171 - lavc 55.60.101 / 55.50.1 - avcodec.h
   Deprecate CODEC_FLAG_NORMALIZE_AQP. It is replaced by the flag "naq" in the
   "mpv_flags" private option of the mpegvideo encoders.
 
@@ -73,7 +54,6 @@
   Deprecate CODEC_FLAG_INPUT_PRESERVED. Its functionality is replaced by passing
   reference-counted frames to encoders.
 
-<<<<<<< HEAD
 2014-04-29 - 1bf6396 - lavc 55.60.100 - avcodec.h
   Add AVCodecDescriptor.mime_types field.
 
@@ -83,10 +63,10 @@
 2014-03-07 - 8b2a130 - lavc 55.50.0 / 55.53.100 - dxva2.h
   Add FF_DXVA2_WORKAROUND_INTEL_CLEARVIDEO for old Intel GPUs.
 
-2014-04-22 - dac7e8a - lavu 53.13.0 / 52.78.100 - avutil.h
+2014-04-22 - 502512e /dac7e8a - lavu 53.13.0 / 52.78.100 - avutil.h
   Add av_get_time_base_q().
 
-2014-04-xx - xxxxxxx - lavu 53.12.0 / 52.77.100 - crc.h
+2014-04-17 - 0983d48 - lavu 53.12.0 / 52.77.100 - crc.h
   Add AV_CRC_16_ANSI_LE crc variant.
 
 2014-04-XX - xxxxxxx - lavf xx.xx.1xx - avformat.h
@@ -116,22 +96,22 @@
 2014-03-29 - cd50a44b - lavu 52.70.100 - mem.h
   Add av_dynarray_add_nofree() function.
 
-2014-02-xx - 3e1f241 / d161ae0 - lavu 52.69.100 / 53.8.0 - frame.h
+2014-02-24 - 3e1f241 / d161ae0 - lavu 52.69.100 / 53.8.0 - frame.h
   Add av_frame_remove_side_data() for removing a single side data
   instance from a frame.
 
-2014-02-xx - 83e8978 / 5a7e35d - lavu 52.68.100 / 53.7.0 - frame.h, replaygain.h
+2014-03-24 - 83e8978 / 5a7e35d - lavu 52.68.100 / 53.7.0 - frame.h, replaygain.h
   Add AV_FRAME_DATA_REPLAYGAIN for exporting replaygain tags.
   Add a new header replaygain.h with the AVReplayGain struct.
 
-2014-02-xx - 83e8978 / 5a7e35d - lavc 55.54.100 / 55.36.0 - avcodec.h
+2014-03-24 - 83e8978 / 5a7e35d - lavc 55.54.100 / 55.36.0 - avcodec.h
   Add AV_PKT_DATA_REPLAYGAIN for exporting replaygain tags.
 
-2014-02-xx - 595ba3b / 25b3258 - lavf 55.35.100 / 55.13.0 - avformat.h
+2014-03-24 - 595ba3b / 25b3258 - lavf 55.35.100 / 55.13.0 - avformat.h
   Add AVStream.side_data and AVStream.nb_side_data for exporting stream-global
   side data (e.g. replaygain tags, video rotation)
 
-2014-02-xx - bd34e26 / 0e2c3ee - lavc 55.53.100 / 55.35.0 - avcodec.h
+2014-03-24 - bd34e26 / 0e2c3ee - lavc 55.53.100 / 55.35.0 - avcodec.h
   Give the name AVPacketSideData to the previously anonymous struct used for
   AVPacket.side_data.
 
@@ -174,63 +154,6 @@
   be selected for a given URL.
 
 2014-02-15 - a2bc6c1 / c98f316 - lavu 52.64.100 / 53.3.0 - frame.h
-=======
-2014-04-28 - ed4b757 - lavc 55.50.0 - dxva2.h
-  Add FF_DXVA2_WORKAROUND_INTEL_CLEARVIDEO for old Intel GPUs.
-
-2014-04-22 - 502512e - lavu 53.13.0 - avutil.h
-  Add av_get_time_base_q().
-
-2014-04-17 - 0983d48 - lavu 53.12.0 - crc.h
-  Add AV_CRC_16_ANSI_LE crc variant.
-
-2014-04-07 - 8b17243 - lavu 53.11.0 - pixfmt.h
-  Add AV_PIX_FMT_YVYU422 pixel format.
-
-2014-04-04 - 8542f9c - lavu 53.10.0 - replaygain.h
-  Full scale for peak values is now 100000 (instead of UINT32_MAX) and values
-  may overflow.
-
-2014-04-03 - 7763118 - lavu 53.09.0 - log.h
-  Add AV_LOG(c) macro to have 256 color debug messages.
-
-2014-03-24 - d161ae0 - lavu 53.08.0 - frame.h
-  Add av_frame_remove_side_data() for removing a single side data
-  instance from a frame.
-
-2014-03-24 - 5a7e35d - lavu 53.07.0 - frame.h, replaygain.h
-  Add AV_FRAME_DATA_REPLAYGAIN for exporting replaygain tags.
-  Add a new header replaygain.h with the AVReplayGain struct.
-
-2014-03-24 - 5a7e35d - lavc 55.36.0 - avcodec.h
-  Add AV_PKT_DATA_REPLAYGAIN for exporting replaygain tags.
-
-2014-03-24 - 25b3258 - lavf 55.13.0 - avformat.h
-  Add AVStream.side_data and AVStream.nb_side_data for exporting stream-global
-  side data (e.g. replaygain tags, video rotation)
-
-2014-03-24 - 0e2c3ee - lavc 55.35.0 - avcodec.h
-  Give the name AVPacketSideData to the previously anonymous struct used for
-  AVPacket.side_data.
-
-2014-03-16 - 1481d24 - lavu 53.06.0 - pixfmt.h
-  Add RGBA64 pixel format and variants.
-
-2014-02-24 - 1155fd0 - lavu 53.05.0 - frame.h
-  Add av_frame_copy() for copying the frame data.
-
-2014-02-22 - 7e86c27 - lavr 1.2.0 - avresample.h
-  Add avresample_is_open() for checking whether a resample context is open.
-
-2014-02-19 - c3ecd96 - lavu 53.04.0  - opt.h
-  Add AV_OPT_FLAG_EXPORT and AV_OPT_FLAG_READONLY to mark options meant (only)
-  for reading.
-
-2014-02-19 - 6bb8720 - lavu 53.03.01 - opt.h
-  Deprecate unused AV_OPT_FLAG_METADATA.
-
-2014-02-15 - c98f316 - lavu 53.3.0 - frame.h
->>>>>>> 33082af7
   Add AV_FRAME_DATA_DOWNMIX_INFO value to the AVFrameSideDataType enum and
   downmix_info.h API, which identify downmix-related metadata.
 
