--- conflicted
+++ resolved
@@ -5332,7 +5332,6 @@
 be a non-null sequence of identifier flags separated by "+" or "|" and
 enclosed between "[" and "]".
 
-<<<<<<< HEAD
 The following flags are recognized:
 @table @option
 @item enter
@@ -5346,14 +5345,6 @@
 specified interval. In other words, the command is sent when the
 previous frame timestamp was in the given interval, and the
 current is not.
-=======
-@item RTCTIME
-wallclock (RTC) time in microseconds
-
-@item RTCSTART
-wallclock (RTC) time at the start of the movie in microseconds
-
->>>>>>> 0b55b16a
 @end table
 
 If @var{FLAGS} is not specified, a default value of @code{[enter]} is
@@ -5371,7 +5362,6 @@
 sequences of characters starting with @code{#} until the end of line,
 are ignored and can be used to annotate comments.
 
-<<<<<<< HEAD
 A simplified BNF description of the commands specification syntax
 follows:
 @example
@@ -5381,13 +5371,6 @@
 @var{COMMANDS}      ::= @var{COMMAND} [,@var{COMMANDS}]
 @var{INTERVAL}      ::= @var{START}[-@var{END}] @var{COMMANDS}
 @var{INTERVALS}     ::= @var{INTERVAL}[;@var{INTERVALS}]
-=======
-# fixed rate 25 fps with some jitter
-setpts='1/(25*TB) * (N + 0.05 * sin(N*2*PI/25))'
-
-# generate timestamps from a "live source" and rebase onto the current timebase
-setpts='(RTCTIME - RTCSTART) / (TB * 1000000)"
->>>>>>> 0b55b16a
 @end example
 
 @subsection Examples
@@ -5483,6 +5466,13 @@
 
 @item PREV_OUTT
 previous output time in seconds
+
+@item RTCTIME
+wallclock (RTC) time in microseconds
+
+@item RTCSTART
+wallclock (RTC) time at the start of the movie in microseconds
+
 @end table
 
 @subsection Examples
@@ -5522,6 +5512,12 @@
 Apply an offset of 10 seconds to the input PTS:
 @example
 setpts=PTS+10/TB
+@end example
+
+@item
+generate timestamps from a "live source" and rebase onto the current timebase
+@example
+setpts='(RTCTIME - RTCSTART) / (TB * 1000000)'
 @end example
 @end itemize
 
