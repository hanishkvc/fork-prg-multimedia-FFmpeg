/*
 * Copyright (c) 2011 Stefano Sabatini
 *
 * This file is part of FFmpeg.
 *
 * FFmpeg is free software; you can redistribute it and/or
 * modify it under the terms of the GNU Lesser General Public
 * License as published by the Free Software Foundation; either
 * version 2.1 of the License, or (at your option) any later version.
 *
 * FFmpeg is distributed in the hope that it will be useful,
 * but WITHOUT ANY WARRANTY; without even the implied warranty of
 * MERCHANTABILITY or FITNESS FOR A PARTICULAR PURPOSE.  See the GNU
 * Lesser General Public License for more details.
 *
 * You should have received a copy of the GNU Lesser General Public
 * License along with FFmpeg; if not, write to the Free Software
 * Foundation, Inc., 51 Franklin Street, Fifth Floor, Boston, MA 02110-1301 USA
 */

/**
 * @file
 * buffer sink
 */

#include "libavutil/audio_fifo.h"
#include "libavutil/avassert.h"
#include "libavutil/channel_layout.h"
#include "libavutil/common.h"
#include "libavutil/mathematics.h"
#include "libavutil/opt.h"

#include "audio.h"
#include "avfilter.h"
#include "buffersink.h"
#include "internal.h"

typedef struct {
    const AVClass *class;
    AVFifoBuffer *fifo;                      ///< FIFO buffer of video frame references
    unsigned warning_limit;

    /* only used for video */
    enum AVPixelFormat *pixel_fmts;           ///< list of accepted pixel formats, must be terminated with -1
    int pixel_fmts_size;

    /* only used for audio */
    enum AVSampleFormat *sample_fmts;       ///< list of accepted sample formats, terminated by AV_SAMPLE_FMT_NONE
    int sample_fmts_size;
    int64_t *channel_layouts;               ///< list of accepted channel layouts, terminated by -1
    int channel_layouts_size;
    int *channel_counts;                    ///< list of accepted channel counts, terminated by -1
    int channel_counts_size;
    int all_channel_counts;
    int *sample_rates;                      ///< list of accepted sample rates, terminated by -1
    int sample_rates_size;

    /* only used for compat API */
    AVAudioFifo  *audio_fifo;    ///< FIFO for audio samples
    int64_t next_pts;            ///< interpolating audio pts
} BufferSinkContext;

#define NB_ITEMS(list) (list ## _size / sizeof(*list))

static av_cold void uninit(AVFilterContext *ctx)
{
    BufferSinkContext *sink = ctx->priv;
    AVFrame *frame;

    if (sink->audio_fifo)
        av_audio_fifo_free(sink->audio_fifo);

    if (sink->fifo) {
        while (av_fifo_size(sink->fifo) >= sizeof(AVFilterBufferRef *)) {
            av_fifo_generic_read(sink->fifo, &frame, sizeof(frame), NULL);
            av_frame_free(&frame);
        }
        av_fifo_free(sink->fifo);
        sink->fifo = NULL;
    }
}

static int add_buffer_ref(AVFilterContext *ctx, AVFrame *ref)
{
    BufferSinkContext *buf = ctx->priv;

    if (av_fifo_space(buf->fifo) < sizeof(AVFilterBufferRef *)) {
        /* realloc fifo size */
        if (av_fifo_realloc2(buf->fifo, av_fifo_size(buf->fifo) * 2) < 0) {
            av_log(ctx, AV_LOG_ERROR,
                   "Cannot buffer more frames. Consume some available frames "
                   "before adding new ones.\n");
            return AVERROR(ENOMEM);
        }
    }

    /* cache frame */
    av_fifo_generic_write(buf->fifo, &ref, sizeof(AVFilterBufferRef *), NULL);
    return 0;
}

static int filter_frame(AVFilterLink *link, AVFrame *frame)
{
    AVFilterContext *ctx = link->dst;
    BufferSinkContext *buf = link->dst->priv;
    int ret;

    if ((ret = add_buffer_ref(ctx, frame)) < 0)
        return ret;
    if (buf->warning_limit &&
        av_fifo_size(buf->fifo) / sizeof(AVFilterBufferRef *) >= buf->warning_limit) {
        av_log(ctx, AV_LOG_WARNING,
               "%d buffers queued in %s, something may be wrong.\n",
               buf->warning_limit,
               (char *)av_x_if_null(ctx->name, ctx->filter->name));
        buf->warning_limit *= 10;
    }
    return 0;
}

int attribute_align_arg av_buffersink_get_frame(AVFilterContext *ctx,
                                                AVFrame *frame)
{
    return av_buffersink_get_frame_flags(ctx, frame, 0);
}

int attribute_align_arg av_buffersink_get_frame_flags(AVFilterContext *ctx, AVFrame *frame, int flags)
{
    BufferSinkContext *buf = ctx->priv;
    AVFilterLink *inlink = ctx->inputs[0];
    int ret;
    AVFrame *cur_frame;

    /* no picref available, fetch it from the filterchain */
    if (!av_fifo_size(buf->fifo)) {
        if (flags & AV_BUFFERSINK_FLAG_NO_REQUEST)
            return AVERROR(EAGAIN);
        if ((ret = ff_request_frame(inlink)) < 0)
            return ret;
    }

    if (!av_fifo_size(buf->fifo))
        return AVERROR(EINVAL);

    if (flags & AV_BUFFERSINK_FLAG_PEEK) {
        cur_frame = *((AVFrame **)av_fifo_peek2(buf->fifo, 0));
        if ((ret = av_frame_ref(frame, cur_frame)) < 0)
            return ret;
    } else {
        av_fifo_generic_read(buf->fifo, &cur_frame, sizeof(cur_frame), NULL);
        av_frame_move_ref(frame, cur_frame);
        av_frame_free(&cur_frame);
    }

    return 0;
}

static int read_from_fifo(AVFilterContext *ctx, AVFrame *frame,
                          int nb_samples)
{
    BufferSinkContext *s = ctx->priv;
    AVFilterLink   *link = ctx->inputs[0];
    AVFrame *tmp;

    if (!(tmp = ff_get_audio_buffer(link, nb_samples)))
        return AVERROR(ENOMEM);
    av_audio_fifo_read(s->audio_fifo, (void**)tmp->extended_data, nb_samples);

    tmp->pts = s->next_pts;
    s->next_pts += av_rescale_q(nb_samples, (AVRational){1, link->sample_rate},
                                link->time_base);

    av_frame_move_ref(frame, tmp);
    av_frame_free(&tmp);

    return 0;

}

<<<<<<< HEAD
int attribute_align_arg av_buffersink_get_samples(AVFilterContext *ctx, AVFrame *frame, int nb_samples)
=======
int attribute_align_arg av_buffersink_get_samples(AVFilterContext *ctx,
                                                  AVFrame *frame, int nb_samples)
>>>>>>> 20c86571
{
    BufferSinkContext *s = ctx->priv;
    AVFilterLink   *link = ctx->inputs[0];
    AVFrame *cur_frame;
    int ret = 0;

    if (!s->audio_fifo) {
        int nb_channels = link->channels;
        if (!(s->audio_fifo = av_audio_fifo_alloc(link->format, nb_channels, nb_samples)))
            return AVERROR(ENOMEM);
    }

    while (ret >= 0) {
        if (av_audio_fifo_size(s->audio_fifo) >= nb_samples)
            return read_from_fifo(ctx, frame, nb_samples);

        if (!(cur_frame = av_frame_alloc()))
            return AVERROR(ENOMEM);
        ret = av_buffersink_get_frame_flags(ctx, cur_frame, 0);
        if (ret == AVERROR_EOF && av_audio_fifo_size(s->audio_fifo)) {
            av_frame_free(&cur_frame);
            return read_from_fifo(ctx, frame, av_audio_fifo_size(s->audio_fifo));
        } else if (ret < 0) {
            av_frame_free(&cur_frame);
            return ret;
        }

        if (cur_frame->pts != AV_NOPTS_VALUE) {
            s->next_pts = cur_frame->pts -
                          av_rescale_q(av_audio_fifo_size(s->audio_fifo),
                                       (AVRational){ 1, link->sample_rate },
                                       link->time_base);
        }

        ret = av_audio_fifo_write(s->audio_fifo, (void**)cur_frame->extended_data,
                                  cur_frame->nb_samples);
        av_frame_free(&cur_frame);
    }

    return ret;

}

AVBufferSinkParams *av_buffersink_params_alloc(void)
{
    static const int pixel_fmts[] = { AV_PIX_FMT_NONE };
    AVBufferSinkParams *params = av_malloc(sizeof(AVBufferSinkParams));
    if (!params)
        return NULL;

    params->pixel_fmts = pixel_fmts;
    return params;
}

AVABufferSinkParams *av_abuffersink_params_alloc(void)
{
    AVABufferSinkParams *params = av_mallocz(sizeof(AVABufferSinkParams));

    if (!params)
        return NULL;
    return params;
}

#define FIFO_INIT_SIZE 8

static av_cold int common_init(AVFilterContext *ctx)
{
    BufferSinkContext *buf = ctx->priv;

    buf->fifo = av_fifo_alloc(FIFO_INIT_SIZE*sizeof(AVFilterBufferRef *));
    if (!buf->fifo) {
        av_log(ctx, AV_LOG_ERROR, "Failed to allocate fifo\n");
        return AVERROR(ENOMEM);
    }
    buf->warning_limit = 100;
    return 0;
}

void av_buffersink_set_frame_size(AVFilterContext *ctx, unsigned frame_size)
{
    AVFilterLink *inlink = ctx->inputs[0];

    inlink->min_samples = inlink->max_samples =
    inlink->partial_buf_size = frame_size;
}

#if FF_API_AVFILTERBUFFER
static void compat_free_buffer(AVFilterBuffer *buf)
{
    AVFrame *frame = buf->priv;
    av_frame_free(&frame);
    av_free(buf);
}

<<<<<<< HEAD
static int attribute_align_arg compat_read(AVFilterContext *ctx, AVFilterBufferRef **pbuf, int nb_samples, int flags)
=======
static int attribute_align_arg compat_read(AVFilterContext *ctx,
                                           AVFilterBufferRef **pbuf, int nb_samples)
>>>>>>> 20c86571
{
    AVFilterBufferRef *buf;
    AVFrame *frame;
    int ret;

    if (!pbuf)
        return ff_poll_frame(ctx->inputs[0]);

    frame = av_frame_alloc();
    if (!frame)
        return AVERROR(ENOMEM);

    if (!nb_samples)
        ret = av_buffersink_get_frame_flags(ctx, frame, flags);
    else
        ret = av_buffersink_get_samples(ctx, frame, nb_samples);

    if (ret < 0)
        goto fail;

    AV_NOWARN_DEPRECATED(
    if (ctx->inputs[0]->type == AVMEDIA_TYPE_VIDEO) {
        buf = avfilter_get_video_buffer_ref_from_arrays(frame->data, frame->linesize,
                                                        AV_PERM_READ,
                                                        frame->width, frame->height,
                                                        frame->format);
    } else {
        buf = avfilter_get_audio_buffer_ref_from_arrays(frame->extended_data,
                                                        frame->linesize[0], AV_PERM_READ,
                                                        frame->nb_samples,
                                                        frame->format,
                                                        frame->channel_layout);
    }
    if (!buf) {
        ret = AVERROR(ENOMEM);
        goto fail;
    }

    avfilter_copy_frame_props(buf, frame);
    )

    buf->buf->priv = frame;
    buf->buf->free = compat_free_buffer;

    *pbuf = buf;

    return 0;
fail:
    av_frame_free(&frame);
    return ret;
}

int av_buffersink_read(AVFilterContext *ctx, AVFilterBufferRef **buf)
{
    return compat_read(ctx, buf, 0, 0);
}

int av_buffersink_read_samples(AVFilterContext *ctx, AVFilterBufferRef **buf,
                               int nb_samples)
{
    return compat_read(ctx, buf, nb_samples, 0);
}

int av_buffersink_get_buffer_ref(AVFilterContext *ctx,
                                  AVFilterBufferRef **bufref, int flags)
{
    *bufref = NULL;

    av_assert0(    !strcmp(ctx->filter->name, "buffersink")
                || !strcmp(ctx->filter->name, "abuffersink")
                || !strcmp(ctx->filter->name, "ffbuffersink")
                || !strcmp(ctx->filter->name, "ffabuffersink"));

    return compat_read(ctx, bufref, 0, flags);
}
#endif

AVRational av_buffersink_get_frame_rate(AVFilterContext *ctx)
{
    av_assert0(   !strcmp(ctx->filter->name, "buffersink")
               || !strcmp(ctx->filter->name, "ffbuffersink"));

    return ctx->inputs[0]->frame_rate;
}

int attribute_align_arg av_buffersink_poll_frame(AVFilterContext *ctx)
{
    BufferSinkContext *buf = ctx->priv;
    AVFilterLink *inlink = ctx->inputs[0];

    av_assert0(   !strcmp(ctx->filter->name, "buffersink")
               || !strcmp(ctx->filter->name, "abuffersink")
               || !strcmp(ctx->filter->name, "ffbuffersink")
               || !strcmp(ctx->filter->name, "ffabuffersink"));

    return av_fifo_size(buf->fifo)/sizeof(AVFilterBufferRef *) + ff_poll_frame(inlink);
}

static av_cold int vsink_init(AVFilterContext *ctx, void *opaque)
{
    BufferSinkContext *buf = ctx->priv;
    AVBufferSinkParams *params = opaque;
    int ret;

    if (params) {
        if ((ret = av_opt_set_int_list(buf, "pix_fmts", params->pixel_fmts, AV_PIX_FMT_NONE, 0)) < 0)
            return ret;
    }

    return common_init(ctx);
}

#define CHECK_LIST_SIZE(field) \
        if (buf->field ## _size % sizeof(*buf->field)) { \
            av_log(ctx, AV_LOG_ERROR, "Invalid size for " #field ": %d, " \
                   "should be multiple of %d\n", \
                   buf->field ## _size, (int)sizeof(*buf->field)); \
            return AVERROR(EINVAL); \
        }
static int vsink_query_formats(AVFilterContext *ctx)
{
    BufferSinkContext *buf = ctx->priv;
    AVFilterFormats *formats = NULL;
    unsigned i;
    int ret;

    CHECK_LIST_SIZE(pixel_fmts)
    if (buf->pixel_fmts_size) {
        for (i = 0; i < NB_ITEMS(buf->pixel_fmts); i++)
            if ((ret = ff_add_format(&formats, buf->pixel_fmts[i])) < 0) {
                ff_formats_unref(&formats);
                return ret;
            }
        ff_set_common_formats(ctx, formats);
    } else {
        ff_default_query_formats(ctx);
    }

    return 0;
}

static av_cold int asink_init(AVFilterContext *ctx, void *opaque)
{
    BufferSinkContext *buf = ctx->priv;
    AVABufferSinkParams *params = opaque;
    int ret;

    if (params) {
        if ((ret = av_opt_set_int_list(buf, "sample_fmts",     params->sample_fmts,  AV_SAMPLE_FMT_NONE, 0)) < 0 ||
            (ret = av_opt_set_int_list(buf, "sample_rates",    params->sample_rates,    -1, 0)) < 0 ||
            (ret = av_opt_set_int_list(buf, "channel_layouts", params->channel_layouts, -1, 0)) < 0 ||
            (ret = av_opt_set_int_list(buf, "channel_counts",  params->channel_counts,  -1, 0)) < 0 ||
            (ret = av_opt_set_int(buf, "all_channel_counts", params->all_channel_counts, 0)) < 0)
            return ret;
    }
    return common_init(ctx);
}

static int asink_query_formats(AVFilterContext *ctx)
{
    BufferSinkContext *buf = ctx->priv;
    AVFilterFormats *formats = NULL;
    AVFilterChannelLayouts *layouts = NULL;
    unsigned i;
    int ret;

    CHECK_LIST_SIZE(sample_fmts)
    CHECK_LIST_SIZE(sample_rates)
    CHECK_LIST_SIZE(channel_layouts)
    CHECK_LIST_SIZE(channel_counts)

    if (buf->sample_fmts_size) {
        for (i = 0; i < NB_ITEMS(buf->sample_fmts); i++)
            if ((ret = ff_add_format(&formats, buf->sample_fmts[i])) < 0) {
                ff_formats_unref(&formats);
                return ret;
            }
        ff_set_common_formats(ctx, formats);
    }

    if (buf->channel_layouts_size || buf->channel_counts_size ||
        buf->all_channel_counts) {
        for (i = 0; i < NB_ITEMS(buf->channel_layouts); i++)
            if ((ret = ff_add_channel_layout(&layouts, buf->channel_layouts[i])) < 0) {
                ff_channel_layouts_unref(&layouts);
                return ret;
            }
        for (i = 0; i < NB_ITEMS(buf->channel_counts); i++)
            if ((ret = ff_add_channel_layout(&layouts, FF_COUNT2LAYOUT(buf->channel_counts[i]))) < 0) {
                ff_channel_layouts_unref(&layouts);
                return ret;
            }
        if (buf->all_channel_counts) {
            if (layouts)
                av_log(ctx, AV_LOG_WARNING,
                       "Conflicting all_channel_counts and list in options\n");
            else if (!(layouts = ff_all_channel_counts()))
                return AVERROR(ENOMEM);
        }
        ff_set_common_channel_layouts(ctx, layouts);
    }

    if (buf->sample_rates_size) {
        formats = NULL;
        for (i = 0; i < NB_ITEMS(buf->sample_rates); i++)
            if ((ret = ff_add_format(&formats, buf->sample_rates[i])) < 0) {
                ff_formats_unref(&formats);
                return ret;
            }
        ff_set_common_samplerates(ctx, formats);
    }

    return 0;
}

#define OFFSET(x) offsetof(BufferSinkContext, x)
#define FLAGS AV_OPT_FLAG_FILTERING_PARAM|AV_OPT_FLAG_VIDEO_PARAM
static const AVOption buffersink_options[] = {
    { "pix_fmts", "set the supported pixel formats", OFFSET(pixel_fmts), AV_OPT_TYPE_BINARY, .flags = FLAGS },
    { NULL },
};
#undef FLAGS
#define FLAGS AV_OPT_FLAG_FILTERING_PARAM|AV_OPT_FLAG_VIDEO_PARAM
static const AVOption abuffersink_options[] = {
    { "sample_fmts",     "set the supported sample formats",  OFFSET(sample_fmts),     AV_OPT_TYPE_BINARY, .flags = FLAGS },
    { "sample_rates",    "set the supported sample rates",    OFFSET(sample_rates),    AV_OPT_TYPE_BINARY, .flags = FLAGS },
    { "channel_layouts", "set the supported channel layouts", OFFSET(channel_layouts), AV_OPT_TYPE_BINARY, .flags = FLAGS },
    { "channel_counts",  "set the supported channel counts",  OFFSET(channel_counts),  AV_OPT_TYPE_BINARY, .flags = FLAGS },
    { "all_channel_counts", "accept all channel counts", OFFSET(all_channel_counts), AV_OPT_TYPE_INT, {.i64 = 0}, 0, 1, FLAGS },
    { NULL },
};
#undef FLAGS

AVFILTER_DEFINE_CLASS(buffersink);
AVFILTER_DEFINE_CLASS(abuffersink);

#if FF_API_AVFILTERBUFFER

#define ffbuffersink_options buffersink_options
#define ffabuffersink_options abuffersink_options
AVFILTER_DEFINE_CLASS(ffbuffersink);
AVFILTER_DEFINE_CLASS(ffabuffersink);

static const AVFilterPad ffbuffersink_inputs[] = {
    {
        .name      = "default",
        .type      = AVMEDIA_TYPE_VIDEO,
        .filter_frame = filter_frame,
    },
    { NULL },
};

AVFilter avfilter_vsink_ffbuffersink = {
    .name      = "ffbuffersink",
    .description = NULL_IF_CONFIG_SMALL("Buffer video frames, and make them available to the end of the filter graph."),
    .priv_size = sizeof(BufferSinkContext),
    .priv_class = &ffbuffersink_class,
    .init_opaque = vsink_init,
    .uninit    = uninit,

    .query_formats = vsink_query_formats,
    .inputs        = ffbuffersink_inputs,
    .outputs       = NULL,
};

static const AVFilterPad ffabuffersink_inputs[] = {
    {
        .name           = "default",
        .type           = AVMEDIA_TYPE_AUDIO,
        .filter_frame   = filter_frame,
    },
    { NULL },
};

AVFilter avfilter_asink_ffabuffersink = {
    .name      = "ffabuffersink",
    .description = NULL_IF_CONFIG_SMALL("Buffer audio frames, and make them available to the end of the filter graph."),
    .init_opaque = asink_init,
    .uninit    = uninit,
    .priv_size = sizeof(BufferSinkContext),
    .priv_class = &ffabuffersink_class,
    .query_formats = asink_query_formats,
    .inputs        = ffabuffersink_inputs,
    .outputs       = NULL,
};
#endif /* FF_API_AVFILTERBUFFER */

static const AVFilterPad avfilter_vsink_buffer_inputs[] = {
    {
        .name        = "default",
        .type        = AVMEDIA_TYPE_VIDEO,
        .filter_frame = filter_frame,
    },
    { NULL }
};

AVFilter avfilter_vsink_buffer = {
    .name      = "buffersink",
    .description = NULL_IF_CONFIG_SMALL("Buffer video frames, and make them available to the end of the filter graph."),
    .priv_size = sizeof(BufferSinkContext),
    .priv_class = &buffersink_class,
    .init_opaque = vsink_init,
    .uninit    = uninit,

    .query_formats = vsink_query_formats,
    .inputs    = avfilter_vsink_buffer_inputs,
    .outputs   = NULL,
};

static const AVFilterPad avfilter_asink_abuffer_inputs[] = {
    {
        .name           = "default",
        .type           = AVMEDIA_TYPE_AUDIO,
        .filter_frame   = filter_frame,
    },
    { NULL }
};

AVFilter avfilter_asink_abuffer = {
    .name      = "abuffersink",
    .description = NULL_IF_CONFIG_SMALL("Buffer audio frames, and make them available to the end of the filter graph."),
    .priv_class = &abuffersink_class,
    .priv_size = sizeof(BufferSinkContext),
    .init_opaque = asink_init,
    .uninit    = uninit,

    .query_formats = asink_query_formats,
    .inputs    = avfilter_asink_abuffer_inputs,
    .outputs   = NULL,
};<|MERGE_RESOLUTION|>--- conflicted
+++ resolved
@@ -118,8 +118,7 @@
     return 0;
 }
 
-int attribute_align_arg av_buffersink_get_frame(AVFilterContext *ctx,
-                                                AVFrame *frame)
+int av_buffersink_get_frame(AVFilterContext *ctx, AVFrame *frame)
 {
     return av_buffersink_get_frame_flags(ctx, frame, 0);
 }
@@ -177,12 +176,8 @@
 
 }
 
-<<<<<<< HEAD
-int attribute_align_arg av_buffersink_get_samples(AVFilterContext *ctx, AVFrame *frame, int nb_samples)
-=======
 int attribute_align_arg av_buffersink_get_samples(AVFilterContext *ctx,
                                                   AVFrame *frame, int nb_samples)
->>>>>>> 20c86571
 {
     BufferSinkContext *s = ctx->priv;
     AVFilterLink   *link = ctx->inputs[0];
@@ -277,12 +272,8 @@
     av_free(buf);
 }
 
-<<<<<<< HEAD
-static int attribute_align_arg compat_read(AVFilterContext *ctx, AVFilterBufferRef **pbuf, int nb_samples, int flags)
-=======
 static int attribute_align_arg compat_read(AVFilterContext *ctx,
-                                           AVFilterBufferRef **pbuf, int nb_samples)
->>>>>>> 20c86571
+                                           AVFilterBufferRef **pbuf, int nb_samples, int flags)
 {
     AVFilterBufferRef *buf;
     AVFrame *frame;
