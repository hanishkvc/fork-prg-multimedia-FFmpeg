--- conflicted
+++ resolved
@@ -139,10 +139,6 @@
 do_lavf nut "" "-acodec mp2 -ab 64k -ar 44100 -threads 1"
 fi
 
-if [ -n "$do_mka" ] ; then
-do_audio_only mka "" "-c:a tta"
-fi
-
 if [ -n "$do_mkv" ] ; then
 do_lavf mkv "" "-acodec mp2 -ab 64k -vcodec mpeg4 \
  -attach ${raw_src%/*}/00.pgm -metadata:s:t mimetype=image/x-portable-greymap -threads 1"
@@ -298,92 +294,10 @@
 do_image_formats sun
 fi
 
-<<<<<<< HEAD
-# audio only
-
-if [ -n "$do_wav" ] ; then
-do_audio_only wav
-fi
-
-if [ -n "$do_wav_peak" ] ; then
-do_audio_only peak.wav "" "-write_peak on"
-fi
-
-if [ -n "$do_wav_peak_only" ] ; then
-file=${outfile}lavf.peak_only.wav
-do_avconv $file $DEC_OPTS -ar 44100 -f s16le -i $pcm_src $ENC_OPTS -t 1 -qscale 10 -write_peak only
-fi
-
-if [ -n "$do_alaw" ] ; then
-do_audio_only al "" "" "-ar 44100"
-fi
-
-if [ -n "$do_mulaw" ] ; then
-do_audio_only ul "" "" "-ar 44100"
-fi
-
-if [ -n "$do_au" ] ; then
-do_audio_only au
-fi
-
-if [ -n "$do_mmf" ] ; then
-do_audio_only mmf
-fi
-
-if [ -n "$do_aiff" ] ; then
-do_audio_only aif
-fi
-
-if [ -n "$do_voc" ] ; then
-do_audio_only voc "" "-acodec pcm_u8"
-fi
-
-if [ -n "$do_voc_s16" ] ; then
-do_audio_only s16.voc "-ac 2" "-acodec pcm_s16le"
-fi
-
-if [ -n "$do_ogg" ] ; then
-do_audio_only ogg "" "-c:a flac"
-fi
-
-if [ -n "$do_rso" ] ; then
-do_audio_only rso
-fi
-
 if [ -n "$do_smjpeg" ] ; then
 do_lavf smjpeg "" "-f smjpeg"
 fi
 
-if [ -n "$do_sox" ] ; then
-do_audio_only sox
-fi
-
-if [ -n "$do_tta" ] ; then
-do_audio_only tta
-fi
-
-if [ -n "$do_caf" ] ; then
-do_audio_only caf
-fi
-
-if [ -n "$do_ast" ] ; then
-do_audio_only ast "-ac 2" "-loopstart 1 -loopend 10"
-fi
-
-if [ -n "$do_ircam" ] ; then
-do_audio_only ircam
-fi
-
-if [ -n "$do_w64" ] ; then
-do_audio_only w64
-fi
-
-if [ -n "$do_wv" ] ; then
-do_audio_only wv
-fi
-
-=======
->>>>>>> eb8a8115
 # pix_fmt conversions
 
 if [ -n "$do_pixfmt" ] ; then
