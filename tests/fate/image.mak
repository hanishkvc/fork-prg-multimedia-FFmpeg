FATE_ALIASPIX += fate-aliaspix-bgr
fate-aliaspix-bgr: CMD = framecrc -i $(TARGET_SAMPLES)/aliaspix/first.pix -pix_fmt bgr24

FATE_ALIASPIX += fate-aliaspix-gray
fate-aliaspix-gray: CMD = framecrc -i $(TARGET_SAMPLES)/aliaspix/firstgray.pix -pix_fmt gray

FATE_ALIASPIX-$(call DEMDEC, IMAGE2, ALIAS_PIX) += $(FATE_ALIASPIX)
FATE_IMAGE += $(FATE_ALIASPIX-yes)
fate-aliaspix: $(FATE_ALIASPIX-yes)

FATE_BRENDERPIX += fate-brenderpix-24
fate-brenderpix-24: CMD = framecrc -c:v brender_pix -i $(TARGET_SAMPLES)/brenderpix/sbwheel.pix

FATE_BRENDERPIX += fate-brenderpix-565
fate-brenderpix-565: CMD = framecrc -c:v brender_pix -i $(TARGET_SAMPLES)/brenderpix/maximafront.pix

FATE_BRENDERPIX += fate-brenderpix-defpal
fate-brenderpix-defpal: CMD = framecrc -c:v brender_pix -i $(TARGET_SAMPLES)/brenderpix/rivrock1.pix -pix_fmt rgb24

FATE_BRENDERPIX += fate-brenderpix-intpal
fate-brenderpix-intpal: CMD = framecrc -c:v brender_pix -i $(TARGET_SAMPLES)/brenderpix/testtex.pix -pix_fmt rgb24

FATE_BRENDERPIX += fate-brenderpix-y400a
fate-brenderpix-y400a: CMD = framecrc -c:v brender_pix -i $(TARGET_SAMPLES)/brenderpix/gears.pix

FATE_BRENDERPIX-$(call DEMDEC, IMAGE2, BRENDER_PIX) += $(FATE_BRENDERPIX)
FATE_IMAGE += $(FATE_BRENDERPIX-yes)
fate-brenderpix: $(FATE_BRENDERPIX-yes)

FATE_IMAGE-$(call PARSERDEMDEC, BMP, IMAGE2PIPE, BMP) += fate-bmpparser
fate-bmpparser: CMD = framecrc -f image2pipe -i $(TARGET_SAMPLES)/bmp/numbers.bmp -pix_fmt rgb24

FATE_IMAGE-$(call DEMDEC, IMAGE2, DPX) += fate-dpx
fate-dpx: CMD = framecrc -i $(TARGET_SAMPLES)/dpx/lighthouse_rgb48.dpx

FATE_SAMPLES_AVCONV-$(call PARSERDEMDEC, DPX, IMAGE2PIPE, DPX) += fate-dpxparser
fate-dpxparser: CMD = framecrc -f image2pipe -i $(TARGET_SAMPLES)/dpx/lena_4x_concat.dpx -sws_flags +accurate_rnd+bitexact

FATE_EXR += fate-exr-slice-raw
fate-exr-slice-raw: CMD = framecrc -i $(TARGET_SAMPLES)/exr/rgba_slice_raw.exr -pix_fmt rgba64le

FATE_EXR += fate-exr-slice-rle
fate-exr-slice-rle: CMD = framecrc -i $(TARGET_SAMPLES)/exr/rgba_slice_rle.exr -pix_fmt rgba64le

FATE_EXR += fate-exr-slice-zip1
fate-exr-slice-zip1: CMD = framecrc -i $(TARGET_SAMPLES)/exr/rgba_slice_zip1.exr -pix_fmt rgba64le

FATE_EXR += fate-exr-slice-zip16
fate-exr-slice-zip16: CMD = framecrc -i $(TARGET_SAMPLES)/exr/rgba_slice_zip16.exr -pix_fmt rgba64le

FATE_EXR += fate-exr-slice-pxr24
fate-exr-slice-pxr24: CMD = framecrc -i $(TARGET_SAMPLES)/exr/rgb_slice_pxr24.exr -pix_fmt rgb48le

FATE_EXR-$(call DEMDEC, IMAGE2, EXR) += $(FATE_EXR)

FATE_IMAGE += $(FATE_EXR-yes)
fate-exr: $(FATE_EXR-yes)

<<<<<<< HEAD
FATE_IMAGE-$(call DEMDEC, IMAGE2, PICTOR) += fate-pictor
fate-pictor: CMD = framecrc -i $(TARGET_SAMPLES)/pictor/MFISH.PIC -pix_fmt rgb24
=======
FATE_SAMPLES_AVCONV-$(call DEMDEC, IMAGE2, QDRAW) += fate-pict
fate-pict: CMD = framecrc -i $(TARGET_SAMPLES)/quickdraw/TRU256.PCT -pix_fmt rgb24

FATE_SAMPLES_AVCONV-$(call DEMDEC, IMAGE2, PICTOR) += fate-pictor
fate-pictor: CMD = framecrc -c pictor -i $(TARGET_SAMPLES)/pictor/MFISH.PIC -pix_fmt rgb24
>>>>>>> d81fb63d

FATE_IMAGE-$(call PARSERDEMDEC, PNG, IMAGE2PIPE, PNG) += fate-pngparser
fate-pngparser: CMD = framecrc -f image2pipe -i $(TARGET_SAMPLES)/png1/feed_4x_concat.png -pix_fmt rgba

define FATE_IMGSUITE_PNG
FATE_PNG += fate-png-$(1)
fate-png-$(1): CMD = framecrc -i $(TARGET_SAMPLES)/png1/lena-$(1).png -sws_flags +accurate_rnd+bitexact -pix_fmt rgb24
endef

PNG_COLORSPACES = gray8 gray16 rgb24 rgb48 rgba ya8 ya16
$(foreach CLSP,$(PNG_COLORSPACES),$(eval $(call FATE_IMGSUITE_PNG,$(CLSP))))

FATE_PNG-$(call DEMDEC, IMAGE2, PNG) += $(FATE_PNG)
FATE_IMAGE += $(FATE_PNG-yes)
fate-png: $(FATE_PNG-yes)

FATE_IMAGE-$(call DEMDEC, IMAGE2, PTX) += fate-ptx
fate-ptx: CMD = framecrc -i $(TARGET_SAMPLES)/ptx/_113kw_pic.ptx -pix_fmt rgb24

FATE_SGI += fate-sgi-gray
fate-sgi-gray: CMD = framecrc -i $(TARGET_SAMPLES)/sgi/lena_gray.sgi -pix_fmt gray

FATE_SGI += fate-sgi-gray16
fate-sgi-gray16: CMD = framecrc -i $(TARGET_SAMPLES)/sgi/lena_gray16.sgi -pix_fmt gray16le

FATE_SGI += fate-sgi-rgb24
fate-sgi-rgb24: CMD = framecrc -i $(TARGET_SAMPLES)/sgi/lena_rgb24.sgi -pix_fmt rgb24

FATE_SGI += fate-sgi-rgb24-rle
fate-sgi-rgb24-rle: CMD = framecrc -i $(TARGET_SAMPLES)/sgi/uvmap_rgb24_rle.sgi -pix_fmt rgb24

FATE_SGI += fate-sgi-rgb48
fate-sgi-rgb48: CMD = framecrc -i $(TARGET_SAMPLES)/sgi/lena_rgb48.sgi -pix_fmt rgb48be

FATE_SGI += fate-sgi-rgb48-rle
fate-sgi-rgb48-rle: CMD = framecrc -i $(TARGET_SAMPLES)/sgi/uvmap_rgb48_rle.sgi -pix_fmt rgb48be

FATE_SGI += fate-sgi-rgba
fate-sgi-rgba: CMD = framecrc -i $(TARGET_SAMPLES)/sgi/lena_rgba.sgi -pix_fmt rgba

FATE_SGI += fate-sgi-rgba64
fate-sgi-rgba64: CMD = framecrc -i $(TARGET_SAMPLES)/sgi/lena_rgba64.sgi -pix_fmt rgba64be

FATE_SGI += fate-sgi-rgba64-rle
fate-sgi-rgba64-rle: CMD = framecrc -i $(TARGET_SAMPLES)/sgi/maya_rgba64_rle.sgi -pix_fmt rgba64be

FATE_SGI-$(call DEMDEC, IMAGE2, SGI) += $(FATE_SGI)

FATE_SAMPLES_AVCONV += $(FATE_SGI-yes)
fate-sgi: $(FATE_SGI-yes)

FATE_SUNRASTER += fate-sunraster-1bit-raw
fate-sunraster-1bit-raw: CMD = framecrc -i $(TARGET_SAMPLES)/sunraster/lena-1bit-raw.sun

FATE_SUNRASTER += fate-sunraster-1bit-rle
fate-sunraster-1bit-rle: CMD = framecrc -i $(TARGET_SAMPLES)/sunraster/lena-1bit-rle.sun

FATE_SUNRASTER += fate-sunraster-8bit-raw
fate-sunraster-8bit-raw: CMD = framecrc -i $(TARGET_SAMPLES)/sunraster/lena-8bit-raw.sun -pix_fmt rgb24

FATE_SUNRASTER += fate-sunraster-8bit_gray-raw
fate-sunraster-8bit_gray-raw: CMD = framecrc -i $(TARGET_SAMPLES)/sunraster/gray.ras

FATE_SUNRASTER += fate-sunraster-8bit-rle
fate-sunraster-8bit-rle: CMD = framecrc -i $(TARGET_SAMPLES)/sunraster/lena-8bit-rle.sun -pix_fmt rgb24

FATE_SUNRASTER += fate-sunraster-24bit-raw
fate-sunraster-24bit-raw: CMD = framecrc -i $(TARGET_SAMPLES)/sunraster/lena-24bit-raw.sun

FATE_SUNRASTER += fate-sunraster-24bit-rle
fate-sunraster-24bit-rle: CMD = framecrc -i $(TARGET_SAMPLES)/sunraster/lena-24bit-rle.sun

FATE_SUNRASTER-$(call DEMDEC, IMAGE2, SUNRAST) += $(FATE_SUNRASTER)

FATE_IMAGE += $(FATE_SUNRASTER-yes)
fate-sunraster: $(FATE_SUNRASTER-yes)

FATE_TARGA = CBW8       \
             CCM8       \
             CTC16      \
             CTC24      \
             CTC32      \
             UBW8       \
             UCM8       \
             UTC16      \
             UTC24      \
             UTC32

FATE_TARGA := $(FATE_TARGA:%=fate-targa-conformance-%)  \
              fate-targa-top-to-bottom

FATE_TARGA-$(call DEMDEC, IMAGE2, TARGA) += $(FATE_TARGA)

FATE_IMAGE += $(FATE_TARGA-yes)
fate-targa: $(FATE_TARGA-yes)

fate-targa-conformance-CBW8:  CMD = framecrc -i $(TARGET_SAMPLES)/targa-conformance/CBW8.TGA
fate-targa-conformance-CCM8:  CMD = framecrc -i $(TARGET_SAMPLES)/targa-conformance/CCM8.TGA  -pix_fmt rgba
fate-targa-conformance-CTC16: CMD = framecrc -i $(TARGET_SAMPLES)/targa-conformance/CTC16.TGA -pix_fmt rgb555le
fate-targa-conformance-CTC24: CMD = framecrc -i $(TARGET_SAMPLES)/targa-conformance/CTC24.TGA
fate-targa-conformance-CTC32: CMD = framecrc -i $(TARGET_SAMPLES)/targa-conformance/CTC32.TGA -pix_fmt bgra
fate-targa-conformance-UBW8:  CMD = framecrc -i $(TARGET_SAMPLES)/targa-conformance/UBW8.TGA
fate-targa-conformance-UCM8:  CMD = framecrc -i $(TARGET_SAMPLES)/targa-conformance/UCM8.TGA  -pix_fmt rgba
fate-targa-conformance-UTC16: CMD = framecrc -i $(TARGET_SAMPLES)/targa-conformance/UTC16.TGA -pix_fmt rgb555le
fate-targa-conformance-UTC24: CMD = framecrc -i $(TARGET_SAMPLES)/targa-conformance/UTC24.TGA
fate-targa-conformance-UTC32: CMD = framecrc -i $(TARGET_SAMPLES)/targa-conformance/UTC32.TGA -pix_fmt bgra

fate-targa-top-to-bottom: CMD = framecrc -i $(TARGET_SAMPLES)/targa/lena-top-to-bottom.tga

FATE_TIFF += fate-tiff-fax-g3
fate-tiff-fax-g3: CMD = framecrc -i $(TARGET_SAMPLES)/CCITT_fax/G31D.TIF

FATE_TIFF += fate-tiff-fax-g3s
fate-tiff-fax-g3s: CMD = framecrc -i $(TARGET_SAMPLES)/CCITT_fax/G31DS.TIF

FATE_TIFF-$(call DEMDEC, IMAGE2, TIFF) += $(FATE_TIFF)

FATE_IMAGE += $(FATE_TIFF-yes)
fate-tiff: $(FATE_TIFF-yes)

FATE_IMAGE-$(call DEMDEC, IMAGE2, XFACE) += fate-xface
fate-xface: CMD = framecrc -i $(TARGET_SAMPLES)/xface/lena.xface

FATE_XBM += fate-xbm10
fate-xbm10: CMD = framecrc -i $(TARGET_SAMPLES)/xbm/xl.xbm

FATE_XBM += fate-xbm11
fate-xbm11: CMD = framecrc -i $(TARGET_SAMPLES)/xbm/lbw.xbm

FATE_XBM-$(call DEMDEC, IMAGE2, XBM) += $(FATE_XBM)
FATE_IMAGE += $(FATE_XBM-yes)
fate-xbm: $(FATE_XBM-yes)

FATE_IMAGE += $(FATE_IMAGE-yes)

FATE_SAMPLES_FFMPEG += $(FATE_IMAGE)
fate-image: $(FATE_IMAGE)<|MERGE_RESOLUTION|>--- conflicted
+++ resolved
@@ -56,16 +56,11 @@
 FATE_IMAGE += $(FATE_EXR-yes)
 fate-exr: $(FATE_EXR-yes)
 
-<<<<<<< HEAD
+FATE_IMAGE-$(call DEMDEC, IMAGE2, QDRAW) += fate-pict
+fate-pict: CMD = framecrc -i $(TARGET_SAMPLES)/quickdraw/TRU256.PCT -pix_fmt rgb24
+
 FATE_IMAGE-$(call DEMDEC, IMAGE2, PICTOR) += fate-pictor
 fate-pictor: CMD = framecrc -i $(TARGET_SAMPLES)/pictor/MFISH.PIC -pix_fmt rgb24
-=======
-FATE_SAMPLES_AVCONV-$(call DEMDEC, IMAGE2, QDRAW) += fate-pict
-fate-pict: CMD = framecrc -i $(TARGET_SAMPLES)/quickdraw/TRU256.PCT -pix_fmt rgb24
-
-FATE_SAMPLES_AVCONV-$(call DEMDEC, IMAGE2, PICTOR) += fate-pictor
-fate-pictor: CMD = framecrc -c pictor -i $(TARGET_SAMPLES)/pictor/MFISH.PIC -pix_fmt rgb24
->>>>>>> d81fb63d
 
 FATE_IMAGE-$(call PARSERDEMDEC, PNG, IMAGE2PIPE, PNG) += fate-pngparser
 fate-pngparser: CMD = framecrc -f image2pipe -i $(TARGET_SAMPLES)/png1/feed_4x_concat.png -pix_fmt rgba
