--- conflicted
+++ resolved
@@ -2051,19 +2051,10 @@
             av_dict_set(&st->metadata, "mimetype", attachments[j].mime, 0);
             st->codec->codec_id   = AV_CODEC_ID_NONE;
             st->codec->codec_type = AVMEDIA_TYPE_ATTACHMENT;
-<<<<<<< HEAD
-            if (ff_alloc_extradata(st->codec, attachements[j].bin.size))
+            if (ff_alloc_extradata(st->codec, attachments[j].bin.size))
                 break;
-            memcpy(st->codec->extradata, attachements[j].bin.data,
-                   attachements[j].bin.size);
-=======
-            st->codec->extradata  = av_malloc(attachments[j].bin.size);
-            if (st->codec->extradata == NULL)
-                break;
-            st->codec->extradata_size = attachments[j].bin.size;
             memcpy(st->codec->extradata, attachments[j].bin.data,
                    attachments[j].bin.size);
->>>>>>> f69befe5
 
             for (i = 0; ff_mkv_mime_tags[i].id != AV_CODEC_ID_NONE; i++) {
                 if (!strncmp(ff_mkv_mime_tags[i].str, attachments[j].mime,
