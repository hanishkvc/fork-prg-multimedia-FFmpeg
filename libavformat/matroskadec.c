/*
 * Matroska file demuxer
 * Copyright (c) 2003-2008 The FFmpeg Project
 *
 * This file is part of FFmpeg.
 *
 * FFmpeg is free software; you can redistribute it and/or
 * modify it under the terms of the GNU Lesser General Public
 * License as published by the Free Software Foundation; either
 * version 2.1 of the License, or (at your option) any later version.
 *
 * FFmpeg is distributed in the hope that it will be useful,
 * but WITHOUT ANY WARRANTY; without even the implied warranty of
 * MERCHANTABILITY or FITNESS FOR A PARTICULAR PURPOSE.  See the GNU
 * Lesser General Public License for more details.
 *
 * You should have received a copy of the GNU Lesser General Public
 * License along with FFmpeg; if not, write to the Free Software
 * Foundation, Inc., 51 Franklin Street, Fifth Floor, Boston, MA 02110-1301 USA
 */

/**
 * @file
 * Matroska file demuxer
 * @author Ronald Bultje <rbultje@ronald.bitfreak.net>
 * @author with a little help from Moritz Bunkus <moritz@bunkus.org>
 * @author totally reworked by Aurelien Jacobs <aurel@gnuage.org>
 * @see specs available on the Matroska project page: http://www.matroska.org/
 */

#include "config.h"

#include <inttypes.h>
#include <stdio.h>

#include "libavutil/avstring.h"
#include "libavutil/base64.h"
#include "libavutil/dict.h"
#include "libavutil/intfloat.h"
#include "libavutil/intreadwrite.h"
#include "libavutil/lzo.h"
#include "libavutil/mastering_display_metadata.h"
#include "libavutil/mathematics.h"
#include "libavutil/opt.h"
#include "libavutil/time_internal.h"

#include "libavcodec/bytestream.h"
#include "libavcodec/flac.h"
#include "libavcodec/mpeg4audio.h"

#include "avformat.h"
#include "avio_internal.h"
#include "internal.h"
#include "isom.h"
#include "matroska.h"
#include "oggdec.h"
/* For ff_codec_get_id(). */
#include "riff.h"
#include "rmsipr.h"

#if CONFIG_BZLIB
#include <bzlib.h>
#endif
#if CONFIG_ZLIB
#include <zlib.h>
#endif

#include "qtpalette.h"

typedef enum {
    EBML_NONE,
    EBML_UINT,
    EBML_FLOAT,
    EBML_STR,
    EBML_UTF8,
    EBML_BIN,
    EBML_NEST,
    EBML_LEVEL1,
    EBML_PASS,
    EBML_STOP,
    EBML_SINT,
    EBML_TYPE_COUNT
} EbmlType;

typedef const struct EbmlSyntax {
    uint32_t id;
    EbmlType type;
    int list_elem_size;
    int data_offset;
    union {
        uint64_t    u;
        double      f;
        const char *s;
        const struct EbmlSyntax *n;
    } def;
} EbmlSyntax;

typedef struct EbmlList {
    int nb_elem;
    void *elem;
} EbmlList;

typedef struct EbmlBin {
    int      size;
    uint8_t *data;
    int64_t  pos;
} EbmlBin;

typedef struct Ebml {
    uint64_t version;
    uint64_t max_size;
    uint64_t id_length;
    char    *doctype;
    uint64_t doctype_version;
} Ebml;

typedef struct MatroskaTrackCompression {
    uint64_t algo;
    EbmlBin  settings;
} MatroskaTrackCompression;

typedef struct MatroskaTrackEncryption {
    uint64_t algo;
    EbmlBin  key_id;
} MatroskaTrackEncryption;

typedef struct MatroskaTrackEncoding {
    uint64_t scope;
    uint64_t type;
    MatroskaTrackCompression compression;
    MatroskaTrackEncryption encryption;
} MatroskaTrackEncoding;

typedef struct MatroskaMasteringMeta {
    double r_x;
    double r_y;
    double g_x;
    double g_y;
    double b_x;
    double b_y;
    double white_x;
    double white_y;
    double max_luminance;
    double min_luminance;
} MatroskaMasteringMeta;

typedef struct MatroskaTrackVideoColor {
    uint64_t matrix_coefficients;
    uint64_t bits_per_channel;
    uint64_t chroma_sub_horz;
    uint64_t chroma_sub_vert;
    uint64_t cb_sub_horz;
    uint64_t cb_sub_vert;
    uint64_t chroma_siting_horz;
    uint64_t chroma_siting_vert;
    uint64_t range;
    uint64_t transfer_characteristics;
    uint64_t primaries;
    uint64_t max_cll;
    uint64_t max_fall;
    MatroskaMasteringMeta mastering_meta;
} MatroskaTrackVideoColor;

typedef struct MatroskaTrackVideo {
    double   frame_rate;
    uint64_t display_width;
    uint64_t display_height;
    uint64_t pixel_width;
    uint64_t pixel_height;
<<<<<<< HEAD
    EbmlBin color_space;
=======
    uint64_t fourcc;
    uint64_t interlaced;
    uint64_t field_order;
>>>>>>> 5f022666
    uint64_t stereo_mode;
    uint64_t alpha_mode;
    MatroskaTrackVideoColor color;
} MatroskaTrackVideo;

typedef struct MatroskaTrackAudio {
    double   samplerate;
    double   out_samplerate;
    uint64_t bitdepth;
    uint64_t channels;

    /* real audio header (extracted from extradata) */
    int      coded_framesize;
    int      sub_packet_h;
    int      frame_size;
    int      sub_packet_size;
    int      sub_packet_cnt;
    int      pkt_cnt;
    uint64_t buf_timecode;
    uint8_t *buf;
} MatroskaTrackAudio;

typedef struct MatroskaTrackPlane {
    uint64_t uid;
    uint64_t type;
} MatroskaTrackPlane;

typedef struct MatroskaTrackOperation {
    EbmlList combine_planes;
} MatroskaTrackOperation;

typedef struct MatroskaTrack {
    uint64_t num;
    uint64_t uid;
    uint64_t type;
    char    *name;
    char    *codec_id;
    EbmlBin  codec_priv;
    char    *language;
    double time_scale;
    uint64_t default_duration;
    uint64_t flag_default;
    uint64_t flag_forced;
    uint64_t seek_preroll;
    MatroskaTrackVideo video;
    MatroskaTrackAudio audio;
    MatroskaTrackOperation operation;
    EbmlList encodings;
    uint64_t codec_delay;

    AVStream *stream;
    int64_t end_timecode;
    int ms_compat;
    uint64_t max_block_additional_id;

    uint32_t palette[AVPALETTE_COUNT];
    int has_palette;
} MatroskaTrack;

typedef struct MatroskaAttachment {
    uint64_t uid;
    char *filename;
    char *mime;
    EbmlBin bin;

    AVStream *stream;
} MatroskaAttachment;

typedef struct MatroskaChapter {
    uint64_t start;
    uint64_t end;
    uint64_t uid;
    char    *title;

    AVChapter *chapter;
} MatroskaChapter;

typedef struct MatroskaIndexPos {
    uint64_t track;
    uint64_t pos;
} MatroskaIndexPos;

typedef struct MatroskaIndex {
    uint64_t time;
    EbmlList pos;
} MatroskaIndex;

typedef struct MatroskaTag {
    char *name;
    char *string;
    char *lang;
    uint64_t def;
    EbmlList sub;
} MatroskaTag;

typedef struct MatroskaTagTarget {
    char    *type;
    uint64_t typevalue;
    uint64_t trackuid;
    uint64_t chapteruid;
    uint64_t attachuid;
} MatroskaTagTarget;

typedef struct MatroskaTags {
    MatroskaTagTarget target;
    EbmlList tag;
} MatroskaTags;

typedef struct MatroskaSeekhead {
    uint64_t id;
    uint64_t pos;
} MatroskaSeekhead;

typedef struct MatroskaLevel {
    uint64_t start;
    uint64_t length;
} MatroskaLevel;

typedef struct MatroskaCluster {
    uint64_t timecode;
    EbmlList blocks;
} MatroskaCluster;

typedef struct MatroskaLevel1Element {
    uint64_t id;
    uint64_t pos;
    int parsed;
} MatroskaLevel1Element;

typedef struct MatroskaDemuxContext {
    const AVClass *class;
    AVFormatContext *ctx;

    /* EBML stuff */
    int num_levels;
    MatroskaLevel levels[EBML_MAX_DEPTH];
    int level_up;
    uint32_t current_id;

    uint64_t time_scale;
    double   duration;
    char    *title;
    char    *muxingapp;
    EbmlBin date_utc;
    EbmlList tracks;
    EbmlList attachments;
    EbmlList chapters;
    EbmlList index;
    EbmlList tags;
    EbmlList seekhead;

    /* byte position of the segment inside the stream */
    int64_t segment_start;

    /* the packet queue */
    AVPacket **packets;
    int num_packets;
    AVPacket *prev_pkt;

    int done;

    /* What to skip before effectively reading a packet. */
    int skip_to_keyframe;
    uint64_t skip_to_timecode;

    /* File has a CUES element, but we defer parsing until it is needed. */
    int cues_parsing_deferred;

    /* Level1 elements and whether they were read yet */
    MatroskaLevel1Element level1_elems[64];
    int num_level1_elems;

    int current_cluster_num_blocks;
    int64_t current_cluster_pos;
    MatroskaCluster current_cluster;

    /* File has SSA subtitles which prevent incremental cluster parsing. */
    int contains_ssa;

    /* WebM DASH Manifest live flag/ */
    int is_live;
} MatroskaDemuxContext;

typedef struct MatroskaBlock {
    uint64_t duration;
    int64_t  reference;
    uint64_t non_simple;
    EbmlBin  bin;
    uint64_t additional_id;
    EbmlBin  additional;
    int64_t discard_padding;
} MatroskaBlock;

static const EbmlSyntax ebml_header[] = {
    { EBML_ID_EBMLREADVERSION,    EBML_UINT, 0, offsetof(Ebml, version),         { .u = EBML_VERSION } },
    { EBML_ID_EBMLMAXSIZELENGTH,  EBML_UINT, 0, offsetof(Ebml, max_size),        { .u = 8 } },
    { EBML_ID_EBMLMAXIDLENGTH,    EBML_UINT, 0, offsetof(Ebml, id_length),       { .u = 4 } },
    { EBML_ID_DOCTYPE,            EBML_STR,  0, offsetof(Ebml, doctype),         { .s = "(none)" } },
    { EBML_ID_DOCTYPEREADVERSION, EBML_UINT, 0, offsetof(Ebml, doctype_version), { .u = 1 } },
    { EBML_ID_EBMLVERSION,        EBML_NONE },
    { EBML_ID_DOCTYPEVERSION,     EBML_NONE },
    { 0 }
};

static const EbmlSyntax ebml_syntax[] = {
    { EBML_ID_HEADER, EBML_NEST, 0, 0, { .n = ebml_header } },
    { 0 }
};

static const EbmlSyntax matroska_info[] = {
    { MATROSKA_ID_TIMECODESCALE, EBML_UINT,  0, offsetof(MatroskaDemuxContext, time_scale), { .u = 1000000 } },
    { MATROSKA_ID_DURATION,      EBML_FLOAT, 0, offsetof(MatroskaDemuxContext, duration) },
    { MATROSKA_ID_TITLE,         EBML_UTF8,  0, offsetof(MatroskaDemuxContext, title) },
    { MATROSKA_ID_WRITINGAPP,    EBML_NONE },
    { MATROSKA_ID_MUXINGAPP,     EBML_UTF8, 0, offsetof(MatroskaDemuxContext, muxingapp) },
    { MATROSKA_ID_DATEUTC,       EBML_BIN,  0, offsetof(MatroskaDemuxContext, date_utc) },
    { MATROSKA_ID_SEGMENTUID,    EBML_NONE },
    { 0 }
};

static const EbmlSyntax matroska_mastering_meta[] = {
    { MATROSKA_ID_VIDEOCOLOR_RX, EBML_FLOAT, 0, offsetof(MatroskaMasteringMeta, r_x), { .f=-1 } },
    { MATROSKA_ID_VIDEOCOLOR_RY, EBML_FLOAT, 0, offsetof(MatroskaMasteringMeta, r_y), { .f=-1 } },
    { MATROSKA_ID_VIDEOCOLOR_GX, EBML_FLOAT, 0, offsetof(MatroskaMasteringMeta, g_x), { .f=-1 } },
    { MATROSKA_ID_VIDEOCOLOR_GY, EBML_FLOAT, 0, offsetof(MatroskaMasteringMeta, g_y), { .f=-1 } },
    { MATROSKA_ID_VIDEOCOLOR_BX, EBML_FLOAT, 0, offsetof(MatroskaMasteringMeta, b_x), { .f=-1 } },
    { MATROSKA_ID_VIDEOCOLOR_BY, EBML_FLOAT, 0, offsetof(MatroskaMasteringMeta, b_y), { .f=-1 } },
    { MATROSKA_ID_VIDEOCOLOR_WHITEX, EBML_FLOAT, 0, offsetof(MatroskaMasteringMeta, white_x), { .f=-1 } },
    { MATROSKA_ID_VIDEOCOLOR_WHITEY, EBML_FLOAT, 0, offsetof(MatroskaMasteringMeta, white_y), { .f=-1 } },
    { MATROSKA_ID_VIDEOCOLOR_LUMINANCEMIN, EBML_FLOAT, 0, offsetof(MatroskaMasteringMeta, min_luminance), { .f=-1 } },
    { MATROSKA_ID_VIDEOCOLOR_LUMINANCEMAX, EBML_FLOAT, 0, offsetof(MatroskaMasteringMeta, max_luminance), { .f=-1 } },
    { 0 }
};

static const EbmlSyntax matroska_track_video_color[] = {
    { MATROSKA_ID_VIDEOCOLORMATRIXCOEFF,      EBML_UINT, 0, offsetof(MatroskaTrackVideoColor, matrix_coefficients), { .u=2 } },
    { MATROSKA_ID_VIDEOCOLORBITSPERCHANNEL,   EBML_UINT, 0, offsetof(MatroskaTrackVideoColor, bits_per_channel), { .u=8 } },
    { MATROSKA_ID_VIDEOCOLORCHROMASUBHORZ,    EBML_UINT, 0, offsetof(MatroskaTrackVideoColor, chroma_sub_horz), { .u=0 } },
    { MATROSKA_ID_VIDEOCOLORCHROMASUBVERT,    EBML_UINT, 0, offsetof(MatroskaTrackVideoColor, chroma_sub_vert), { .u=0 } },
    { MATROSKA_ID_VIDEOCOLORCBSUBHORZ,        EBML_UINT, 0, offsetof(MatroskaTrackVideoColor, cb_sub_horz), { .u=0 } },
    { MATROSKA_ID_VIDEOCOLORCBSUBVERT,        EBML_UINT, 0, offsetof(MatroskaTrackVideoColor, cb_sub_vert), { .u=0 } },
    { MATROSKA_ID_VIDEOCOLORCHROMASITINGHORZ, EBML_UINT, 0, offsetof(MatroskaTrackVideoColor, chroma_siting_horz), { .u=0 } },
    { MATROSKA_ID_VIDEOCOLORCHROMASITINGVERT, EBML_UINT, 0, offsetof(MatroskaTrackVideoColor, chroma_siting_vert), { .u=0 } },
    { MATROSKA_ID_VIDEOCOLORRANGE,            EBML_UINT, 0, offsetof(MatroskaTrackVideoColor, range), { .u=0 } },
    { MATROSKA_ID_VIDEOCOLORTRANSFERCHARACTERISTICS, EBML_UINT, 0, offsetof(MatroskaTrackVideoColor, transfer_characteristics), { .u=2 } },
    { MATROSKA_ID_VIDEOCOLORPRIMARIES,        EBML_UINT, 0, offsetof(MatroskaTrackVideoColor, primaries), { .u=2 } },
    { MATROSKA_ID_VIDEOCOLORMAXCLL,           EBML_UINT, 0, offsetof(MatroskaTrackVideoColor, max_cll), { .u=0 } },
    { MATROSKA_ID_VIDEOCOLORMAXFALL,          EBML_UINT, 0, offsetof(MatroskaTrackVideoColor, max_fall), { .u=0 } },
    { MATROSKA_ID_VIDEOCOLORMASTERINGMETA,    EBML_NEST, 0, offsetof(MatroskaTrackVideoColor, mastering_meta), { .n = matroska_mastering_meta } },
    { 0 }
};

static const EbmlSyntax matroska_track_video[] = {
    { MATROSKA_ID_VIDEOFRAMERATE,      EBML_FLOAT, 0, offsetof(MatroskaTrackVideo, frame_rate) },
    { MATROSKA_ID_VIDEODISPLAYWIDTH,   EBML_UINT,  0, offsetof(MatroskaTrackVideo, display_width), { .u=-1 } },
    { MATROSKA_ID_VIDEODISPLAYHEIGHT,  EBML_UINT,  0, offsetof(MatroskaTrackVideo, display_height), { .u=-1 } },
    { MATROSKA_ID_VIDEOPIXELWIDTH,     EBML_UINT,  0, offsetof(MatroskaTrackVideo, pixel_width) },
    { MATROSKA_ID_VIDEOPIXELHEIGHT,    EBML_UINT,  0, offsetof(MatroskaTrackVideo, pixel_height) },
    { MATROSKA_ID_VIDEOCOLORSPACE,     EBML_BIN,   0, offsetof(MatroskaTrackVideo, color_space) },
    { MATROSKA_ID_VIDEOALPHAMODE,      EBML_UINT,  0, offsetof(MatroskaTrackVideo, alpha_mode) },
    { MATROSKA_ID_VIDEOCOLOR,          EBML_NEST,  0, offsetof(MatroskaTrackVideo, color), { .n = matroska_track_video_color } },
    { MATROSKA_ID_VIDEOPIXELCROPB,     EBML_NONE },
    { MATROSKA_ID_VIDEOPIXELCROPT,     EBML_NONE },
    { MATROSKA_ID_VIDEOPIXELCROPL,     EBML_NONE },
    { MATROSKA_ID_VIDEOPIXELCROPR,     EBML_NONE },
    { MATROSKA_ID_VIDEODISPLAYUNIT,    EBML_NONE },
    { MATROSKA_ID_VIDEOFLAGINTERLACED, EBML_UINT,  0, offsetof(MatroskaTrackVideo, interlaced),  { .u = MATROSKA_VIDEO_INTERLACE_FLAG_UNDETERMINED } },
    { MATROSKA_ID_VIDEOFIELDORDER,     EBML_UINT,  0, offsetof(MatroskaTrackVideo, field_order), { .u = MATROSKA_VIDEO_FIELDORDER_UNDETERMINED } },
    { MATROSKA_ID_VIDEOSTEREOMODE,     EBML_UINT,  0, offsetof(MatroskaTrackVideo, stereo_mode), { .u = MATROSKA_VIDEO_STEREOMODE_TYPE_NB } },
    { MATROSKA_ID_VIDEOASPECTRATIO,    EBML_NONE },
    { 0 }
};

static const EbmlSyntax matroska_track_audio[] = {
    { MATROSKA_ID_AUDIOSAMPLINGFREQ,    EBML_FLOAT, 0, offsetof(MatroskaTrackAudio, samplerate), { .f = 8000.0 } },
    { MATROSKA_ID_AUDIOOUTSAMPLINGFREQ, EBML_FLOAT, 0, offsetof(MatroskaTrackAudio, out_samplerate) },
    { MATROSKA_ID_AUDIOBITDEPTH,        EBML_UINT,  0, offsetof(MatroskaTrackAudio, bitdepth) },
    { MATROSKA_ID_AUDIOCHANNELS,        EBML_UINT,  0, offsetof(MatroskaTrackAudio, channels),   { .u = 1 } },
    { 0 }
};

static const EbmlSyntax matroska_track_encoding_compression[] = {
    { MATROSKA_ID_ENCODINGCOMPALGO,     EBML_UINT, 0, offsetof(MatroskaTrackCompression, algo), { .u = 0 } },
    { MATROSKA_ID_ENCODINGCOMPSETTINGS, EBML_BIN,  0, offsetof(MatroskaTrackCompression, settings) },
    { 0 }
};

static const EbmlSyntax matroska_track_encoding_encryption[] = {
    { MATROSKA_ID_ENCODINGENCALGO,        EBML_UINT, 0, offsetof(MatroskaTrackEncryption,algo), {.u = 0} },
    { MATROSKA_ID_ENCODINGENCKEYID,       EBML_BIN, 0, offsetof(MatroskaTrackEncryption,key_id) },
    { MATROSKA_ID_ENCODINGENCAESSETTINGS, EBML_NONE },
    { MATROSKA_ID_ENCODINGSIGALGO,        EBML_NONE },
    { MATROSKA_ID_ENCODINGSIGHASHALGO,    EBML_NONE },
    { MATROSKA_ID_ENCODINGSIGKEYID,       EBML_NONE },
    { MATROSKA_ID_ENCODINGSIGNATURE,      EBML_NONE },
    { 0 }
};
static const EbmlSyntax matroska_track_encoding[] = {
    { MATROSKA_ID_ENCODINGSCOPE,       EBML_UINT, 0, offsetof(MatroskaTrackEncoding, scope),       { .u = 1 } },
    { MATROSKA_ID_ENCODINGTYPE,        EBML_UINT, 0, offsetof(MatroskaTrackEncoding, type),        { .u = 0 } },
    { MATROSKA_ID_ENCODINGCOMPRESSION, EBML_NEST, 0, offsetof(MatroskaTrackEncoding, compression), { .n = matroska_track_encoding_compression } },
    { MATROSKA_ID_ENCODINGENCRYPTION,  EBML_NEST, 0, offsetof(MatroskaTrackEncoding, encryption),  { .n = matroska_track_encoding_encryption } },
    { MATROSKA_ID_ENCODINGORDER,       EBML_NONE },
    { 0 }
};

static const EbmlSyntax matroska_track_encodings[] = {
    { MATROSKA_ID_TRACKCONTENTENCODING, EBML_NEST, sizeof(MatroskaTrackEncoding), offsetof(MatroskaTrack, encodings), { .n = matroska_track_encoding } },
    { 0 }
};

static const EbmlSyntax matroska_track_plane[] = {
    { MATROSKA_ID_TRACKPLANEUID,  EBML_UINT, 0, offsetof(MatroskaTrackPlane,uid) },
    { MATROSKA_ID_TRACKPLANETYPE, EBML_UINT, 0, offsetof(MatroskaTrackPlane,type) },
    { 0 }
};

static const EbmlSyntax matroska_track_combine_planes[] = {
    { MATROSKA_ID_TRACKPLANE, EBML_NEST, sizeof(MatroskaTrackPlane), offsetof(MatroskaTrackOperation,combine_planes), {.n = matroska_track_plane} },
    { 0 }
};

static const EbmlSyntax matroska_track_operation[] = {
    { MATROSKA_ID_TRACKCOMBINEPLANES, EBML_NEST, 0, 0, {.n = matroska_track_combine_planes} },
    { 0 }
};

static const EbmlSyntax matroska_track[] = {
    { MATROSKA_ID_TRACKNUMBER,           EBML_UINT,  0, offsetof(MatroskaTrack, num) },
    { MATROSKA_ID_TRACKNAME,             EBML_UTF8,  0, offsetof(MatroskaTrack, name) },
    { MATROSKA_ID_TRACKUID,              EBML_UINT,  0, offsetof(MatroskaTrack, uid) },
    { MATROSKA_ID_TRACKTYPE,             EBML_UINT,  0, offsetof(MatroskaTrack, type) },
    { MATROSKA_ID_CODECID,               EBML_STR,   0, offsetof(MatroskaTrack, codec_id) },
    { MATROSKA_ID_CODECPRIVATE,          EBML_BIN,   0, offsetof(MatroskaTrack, codec_priv) },
    { MATROSKA_ID_CODECDELAY,            EBML_UINT,  0, offsetof(MatroskaTrack, codec_delay) },
    { MATROSKA_ID_TRACKLANGUAGE,         EBML_UTF8,  0, offsetof(MatroskaTrack, language),     { .s = "eng" } },
    { MATROSKA_ID_TRACKDEFAULTDURATION,  EBML_UINT,  0, offsetof(MatroskaTrack, default_duration) },
    { MATROSKA_ID_TRACKTIMECODESCALE,    EBML_FLOAT, 0, offsetof(MatroskaTrack, time_scale),   { .f = 1.0 } },
    { MATROSKA_ID_TRACKFLAGDEFAULT,      EBML_UINT,  0, offsetof(MatroskaTrack, flag_default), { .u = 1 } },
    { MATROSKA_ID_TRACKFLAGFORCED,       EBML_UINT,  0, offsetof(MatroskaTrack, flag_forced),  { .u = 0 } },
    { MATROSKA_ID_TRACKVIDEO,            EBML_NEST,  0, offsetof(MatroskaTrack, video),        { .n = matroska_track_video } },
    { MATROSKA_ID_TRACKAUDIO,            EBML_NEST,  0, offsetof(MatroskaTrack, audio),        { .n = matroska_track_audio } },
    { MATROSKA_ID_TRACKOPERATION,        EBML_NEST,  0, offsetof(MatroskaTrack, operation),    { .n = matroska_track_operation } },
    { MATROSKA_ID_TRACKCONTENTENCODINGS, EBML_NEST,  0, 0,                                     { .n = matroska_track_encodings } },
    { MATROSKA_ID_TRACKMAXBLKADDID,      EBML_UINT,  0, offsetof(MatroskaTrack, max_block_additional_id) },
    { MATROSKA_ID_SEEKPREROLL,           EBML_UINT,  0, offsetof(MatroskaTrack, seek_preroll) },
    { MATROSKA_ID_TRACKFLAGENABLED,      EBML_NONE },
    { MATROSKA_ID_TRACKFLAGLACING,       EBML_NONE },
    { MATROSKA_ID_CODECNAME,             EBML_NONE },
    { MATROSKA_ID_CODECDECODEALL,        EBML_NONE },
    { MATROSKA_ID_CODECINFOURL,          EBML_NONE },
    { MATROSKA_ID_CODECDOWNLOADURL,      EBML_NONE },
    { MATROSKA_ID_TRACKMINCACHE,         EBML_NONE },
    { MATROSKA_ID_TRACKMAXCACHE,         EBML_NONE },
    { 0 }
};

static const EbmlSyntax matroska_tracks[] = {
    { MATROSKA_ID_TRACKENTRY, EBML_NEST, sizeof(MatroskaTrack), offsetof(MatroskaDemuxContext, tracks), { .n = matroska_track } },
    { 0 }
};

static const EbmlSyntax matroska_attachment[] = {
    { MATROSKA_ID_FILEUID,      EBML_UINT, 0, offsetof(MatroskaAttachment, uid) },
    { MATROSKA_ID_FILENAME,     EBML_UTF8, 0, offsetof(MatroskaAttachment, filename) },
    { MATROSKA_ID_FILEMIMETYPE, EBML_STR,  0, offsetof(MatroskaAttachment, mime) },
    { MATROSKA_ID_FILEDATA,     EBML_BIN,  0, offsetof(MatroskaAttachment, bin) },
    { MATROSKA_ID_FILEDESC,     EBML_NONE },
    { 0 }
};

static const EbmlSyntax matroska_attachments[] = {
    { MATROSKA_ID_ATTACHEDFILE, EBML_NEST, sizeof(MatroskaAttachment), offsetof(MatroskaDemuxContext, attachments), { .n = matroska_attachment } },
    { 0 }
};

static const EbmlSyntax matroska_chapter_display[] = {
    { MATROSKA_ID_CHAPSTRING,  EBML_UTF8, 0, offsetof(MatroskaChapter, title) },
    { MATROSKA_ID_CHAPLANG,    EBML_NONE },
    { MATROSKA_ID_CHAPCOUNTRY, EBML_NONE },
    { 0 }
};

static const EbmlSyntax matroska_chapter_entry[] = {
    { MATROSKA_ID_CHAPTERTIMESTART,   EBML_UINT, 0, offsetof(MatroskaChapter, start), { .u = AV_NOPTS_VALUE } },
    { MATROSKA_ID_CHAPTERTIMEEND,     EBML_UINT, 0, offsetof(MatroskaChapter, end),   { .u = AV_NOPTS_VALUE } },
    { MATROSKA_ID_CHAPTERUID,         EBML_UINT, 0, offsetof(MatroskaChapter, uid) },
    { MATROSKA_ID_CHAPTERDISPLAY,     EBML_NEST, 0,                        0,         { .n = matroska_chapter_display } },
    { MATROSKA_ID_CHAPTERFLAGHIDDEN,  EBML_NONE },
    { MATROSKA_ID_CHAPTERFLAGENABLED, EBML_NONE },
    { MATROSKA_ID_CHAPTERPHYSEQUIV,   EBML_NONE },
    { MATROSKA_ID_CHAPTERATOM,        EBML_NONE },
    { 0 }
};

static const EbmlSyntax matroska_chapter[] = {
    { MATROSKA_ID_CHAPTERATOM,        EBML_NEST, sizeof(MatroskaChapter), offsetof(MatroskaDemuxContext, chapters), { .n = matroska_chapter_entry } },
    { MATROSKA_ID_EDITIONUID,         EBML_NONE },
    { MATROSKA_ID_EDITIONFLAGHIDDEN,  EBML_NONE },
    { MATROSKA_ID_EDITIONFLAGDEFAULT, EBML_NONE },
    { MATROSKA_ID_EDITIONFLAGORDERED, EBML_NONE },
    { 0 }
};

static const EbmlSyntax matroska_chapters[] = {
    { MATROSKA_ID_EDITIONENTRY, EBML_NEST, 0, 0, { .n = matroska_chapter } },
    { 0 }
};

static const EbmlSyntax matroska_index_pos[] = {
    { MATROSKA_ID_CUETRACK,           EBML_UINT, 0, offsetof(MatroskaIndexPos, track) },
    { MATROSKA_ID_CUECLUSTERPOSITION, EBML_UINT, 0, offsetof(MatroskaIndexPos, pos) },
    { MATROSKA_ID_CUERELATIVEPOSITION,EBML_NONE },
    { MATROSKA_ID_CUEDURATION,        EBML_NONE },
    { MATROSKA_ID_CUEBLOCKNUMBER,     EBML_NONE },
    { 0 }
};

static const EbmlSyntax matroska_index_entry[] = {
    { MATROSKA_ID_CUETIME,          EBML_UINT, 0,                        offsetof(MatroskaIndex, time) },
    { MATROSKA_ID_CUETRACKPOSITION, EBML_NEST, sizeof(MatroskaIndexPos), offsetof(MatroskaIndex, pos), { .n = matroska_index_pos } },
    { 0 }
};

static const EbmlSyntax matroska_index[] = {
    { MATROSKA_ID_POINTENTRY, EBML_NEST, sizeof(MatroskaIndex), offsetof(MatroskaDemuxContext, index), { .n = matroska_index_entry } },
    { 0 }
};

static const EbmlSyntax matroska_simpletag[] = {
    { MATROSKA_ID_TAGNAME,        EBML_UTF8, 0,                   offsetof(MatroskaTag, name) },
    { MATROSKA_ID_TAGSTRING,      EBML_UTF8, 0,                   offsetof(MatroskaTag, string) },
    { MATROSKA_ID_TAGLANG,        EBML_STR,  0,                   offsetof(MatroskaTag, lang), { .s = "und" } },
    { MATROSKA_ID_TAGDEFAULT,     EBML_UINT, 0,                   offsetof(MatroskaTag, def) },
    { MATROSKA_ID_TAGDEFAULT_BUG, EBML_UINT, 0,                   offsetof(MatroskaTag, def) },
    { MATROSKA_ID_SIMPLETAG,      EBML_NEST, sizeof(MatroskaTag), offsetof(MatroskaTag, sub),  { .n = matroska_simpletag } },
    { 0 }
};

static const EbmlSyntax matroska_tagtargets[] = {
    { MATROSKA_ID_TAGTARGETS_TYPE,       EBML_STR,  0, offsetof(MatroskaTagTarget, type) },
    { MATROSKA_ID_TAGTARGETS_TYPEVALUE,  EBML_UINT, 0, offsetof(MatroskaTagTarget, typevalue), { .u = 50 } },
    { MATROSKA_ID_TAGTARGETS_TRACKUID,   EBML_UINT, 0, offsetof(MatroskaTagTarget, trackuid) },
    { MATROSKA_ID_TAGTARGETS_CHAPTERUID, EBML_UINT, 0, offsetof(MatroskaTagTarget, chapteruid) },
    { MATROSKA_ID_TAGTARGETS_ATTACHUID,  EBML_UINT, 0, offsetof(MatroskaTagTarget, attachuid) },
    { 0 }
};

static const EbmlSyntax matroska_tag[] = {
    { MATROSKA_ID_SIMPLETAG,  EBML_NEST, sizeof(MatroskaTag), offsetof(MatroskaTags, tag),    { .n = matroska_simpletag } },
    { MATROSKA_ID_TAGTARGETS, EBML_NEST, 0,                   offsetof(MatroskaTags, target), { .n = matroska_tagtargets } },
    { 0 }
};

static const EbmlSyntax matroska_tags[] = {
    { MATROSKA_ID_TAG, EBML_NEST, sizeof(MatroskaTags), offsetof(MatroskaDemuxContext, tags), { .n = matroska_tag } },
    { 0 }
};

static const EbmlSyntax matroska_seekhead_entry[] = {
    { MATROSKA_ID_SEEKID,       EBML_UINT, 0, offsetof(MatroskaSeekhead, id) },
    { MATROSKA_ID_SEEKPOSITION, EBML_UINT, 0, offsetof(MatroskaSeekhead, pos), { .u = -1 } },
    { 0 }
};

static const EbmlSyntax matroska_seekhead[] = {
    { MATROSKA_ID_SEEKENTRY, EBML_NEST, sizeof(MatroskaSeekhead), offsetof(MatroskaDemuxContext, seekhead), { .n = matroska_seekhead_entry } },
    { 0 }
};

static const EbmlSyntax matroska_segment[] = {
    { MATROSKA_ID_INFO,        EBML_LEVEL1, 0, 0, { .n = matroska_info } },
    { MATROSKA_ID_TRACKS,      EBML_LEVEL1, 0, 0, { .n = matroska_tracks } },
    { MATROSKA_ID_ATTACHMENTS, EBML_LEVEL1, 0, 0, { .n = matroska_attachments } },
    { MATROSKA_ID_CHAPTERS,    EBML_LEVEL1, 0, 0, { .n = matroska_chapters } },
    { MATROSKA_ID_CUES,        EBML_LEVEL1, 0, 0, { .n = matroska_index } },
    { MATROSKA_ID_TAGS,        EBML_LEVEL1, 0, 0, { .n = matroska_tags } },
    { MATROSKA_ID_SEEKHEAD,    EBML_LEVEL1, 0, 0, { .n = matroska_seekhead } },
    { MATROSKA_ID_CLUSTER,     EBML_STOP },
    { 0 }
};

static const EbmlSyntax matroska_segments[] = {
    { MATROSKA_ID_SEGMENT, EBML_NEST, 0, 0, { .n = matroska_segment } },
    { 0 }
};

static const EbmlSyntax matroska_blockmore[] = {
    { MATROSKA_ID_BLOCKADDID,      EBML_UINT, 0, offsetof(MatroskaBlock,additional_id) },
    { MATROSKA_ID_BLOCKADDITIONAL, EBML_BIN,  0, offsetof(MatroskaBlock,additional) },
    { 0 }
};

static const EbmlSyntax matroska_blockadditions[] = {
    { MATROSKA_ID_BLOCKMORE, EBML_NEST, 0, 0, {.n = matroska_blockmore} },
    { 0 }
};

static const EbmlSyntax matroska_blockgroup[] = {
    { MATROSKA_ID_BLOCK,          EBML_BIN,  0, offsetof(MatroskaBlock, bin) },
    { MATROSKA_ID_BLOCKADDITIONS, EBML_NEST, 0, 0, { .n = matroska_blockadditions} },
    { MATROSKA_ID_SIMPLEBLOCK,    EBML_BIN,  0, offsetof(MatroskaBlock, bin) },
    { MATROSKA_ID_BLOCKDURATION,  EBML_UINT, 0, offsetof(MatroskaBlock, duration) },
    { MATROSKA_ID_DISCARDPADDING, EBML_SINT, 0, offsetof(MatroskaBlock, discard_padding) },
    { MATROSKA_ID_BLOCKREFERENCE, EBML_SINT, 0, offsetof(MatroskaBlock, reference) },
    { MATROSKA_ID_CODECSTATE,     EBML_NONE },
    {                          1, EBML_UINT, 0, offsetof(MatroskaBlock, non_simple), { .u = 1 } },
    { 0 }
};

static const EbmlSyntax matroska_cluster[] = {
    { MATROSKA_ID_CLUSTERTIMECODE, EBML_UINT, 0,                     offsetof(MatroskaCluster, timecode) },
    { MATROSKA_ID_BLOCKGROUP,      EBML_NEST, sizeof(MatroskaBlock), offsetof(MatroskaCluster, blocks), { .n = matroska_blockgroup } },
    { MATROSKA_ID_SIMPLEBLOCK,     EBML_PASS, sizeof(MatroskaBlock), offsetof(MatroskaCluster, blocks), { .n = matroska_blockgroup } },
    { MATROSKA_ID_CLUSTERPOSITION, EBML_NONE },
    { MATROSKA_ID_CLUSTERPREVSIZE, EBML_NONE },
    { 0 }
};

static const EbmlSyntax matroska_clusters[] = {
    { MATROSKA_ID_CLUSTER,  EBML_NEST, 0, 0, { .n = matroska_cluster } },
    { MATROSKA_ID_INFO,     EBML_NONE },
    { MATROSKA_ID_CUES,     EBML_NONE },
    { MATROSKA_ID_TAGS,     EBML_NONE },
    { MATROSKA_ID_SEEKHEAD, EBML_NONE },
    { 0 }
};

static const EbmlSyntax matroska_cluster_incremental_parsing[] = {
    { MATROSKA_ID_CLUSTERTIMECODE, EBML_UINT, 0,                     offsetof(MatroskaCluster, timecode) },
    { MATROSKA_ID_BLOCKGROUP,      EBML_NEST, sizeof(MatroskaBlock), offsetof(MatroskaCluster, blocks), { .n = matroska_blockgroup } },
    { MATROSKA_ID_SIMPLEBLOCK,     EBML_PASS, sizeof(MatroskaBlock), offsetof(MatroskaCluster, blocks), { .n = matroska_blockgroup } },
    { MATROSKA_ID_CLUSTERPOSITION, EBML_NONE },
    { MATROSKA_ID_CLUSTERPREVSIZE, EBML_NONE },
    { MATROSKA_ID_INFO,            EBML_NONE },
    { MATROSKA_ID_CUES,            EBML_NONE },
    { MATROSKA_ID_TAGS,            EBML_NONE },
    { MATROSKA_ID_SEEKHEAD,        EBML_NONE },
    { MATROSKA_ID_CLUSTER,         EBML_STOP },
    { 0 }
};

static const EbmlSyntax matroska_cluster_incremental[] = {
    { MATROSKA_ID_CLUSTERTIMECODE, EBML_UINT, 0, offsetof(MatroskaCluster, timecode) },
    { MATROSKA_ID_BLOCKGROUP,      EBML_STOP },
    { MATROSKA_ID_SIMPLEBLOCK,     EBML_STOP },
    { MATROSKA_ID_CLUSTERPOSITION, EBML_NONE },
    { MATROSKA_ID_CLUSTERPREVSIZE, EBML_NONE },
    { 0 }
};

static const EbmlSyntax matroska_clusters_incremental[] = {
    { MATROSKA_ID_CLUSTER,  EBML_NEST, 0, 0, { .n = matroska_cluster_incremental } },
    { MATROSKA_ID_INFO,     EBML_NONE },
    { MATROSKA_ID_CUES,     EBML_NONE },
    { MATROSKA_ID_TAGS,     EBML_NONE },
    { MATROSKA_ID_SEEKHEAD, EBML_NONE },
    { 0 }
};

static const char *const matroska_doctypes[] = { "matroska", "webm" };

static int matroska_resync(MatroskaDemuxContext *matroska, int64_t last_pos)
{
    AVIOContext *pb = matroska->ctx->pb;
    uint32_t id;
    matroska->current_id = 0;
    matroska->num_levels = 0;

    /* seek to next position to resync from */
    if (avio_seek(pb, last_pos + 1, SEEK_SET) < 0)
        goto eof;

    id = avio_rb32(pb);

    // try to find a toplevel element
    while (!avio_feof(pb)) {
        if (id == MATROSKA_ID_INFO     || id == MATROSKA_ID_TRACKS      ||
            id == MATROSKA_ID_CUES     || id == MATROSKA_ID_TAGS        ||
            id == MATROSKA_ID_SEEKHEAD || id == MATROSKA_ID_ATTACHMENTS ||
            id == MATROSKA_ID_CLUSTER  || id == MATROSKA_ID_CHAPTERS) {
            matroska->current_id = id;
            return 0;
        }
        id = (id << 8) | avio_r8(pb);
    }

eof:
    matroska->done = 1;
    return AVERROR_EOF;
}

/*
 * Return: Whether we reached the end of a level in the hierarchy or not.
 */
static int ebml_level_end(MatroskaDemuxContext *matroska)
{
    AVIOContext *pb = matroska->ctx->pb;
    int64_t pos = avio_tell(pb);

    if (matroska->num_levels > 0) {
        MatroskaLevel *level = &matroska->levels[matroska->num_levels - 1];
        if (pos - level->start >= level->length || matroska->current_id) {
            matroska->num_levels--;
            return 1;
        }
    }
    return (matroska->is_live && matroska->ctx->pb->eof_reached) ? 1 : 0;
}

/*
 * Read: an "EBML number", which is defined as a variable-length
 * array of bytes. The first byte indicates the length by giving a
 * number of 0-bits followed by a one. The position of the first
 * "one" bit inside the first byte indicates the length of this
 * number.
 * Returns: number of bytes read, < 0 on error
 */
static int ebml_read_num(MatroskaDemuxContext *matroska, AVIOContext *pb,
                         int max_size, uint64_t *number)
{
    int read = 1, n = 1;
    uint64_t total = 0;

    /* The first byte tells us the length in bytes - avio_r8() can normally
     * return 0, but since that's not a valid first ebmlID byte, we can
     * use it safely here to catch EOS. */
    if (!(total = avio_r8(pb))) {
        /* we might encounter EOS here */
        if (!avio_feof(pb)) {
            int64_t pos = avio_tell(pb);
            av_log(matroska->ctx, AV_LOG_ERROR,
                   "Read error at pos. %"PRIu64" (0x%"PRIx64")\n",
                   pos, pos);
            return pb->error ? pb->error : AVERROR(EIO);
        }
        return AVERROR_EOF;
    }

    /* get the length of the EBML number */
    read = 8 - ff_log2_tab[total];
    if (read > max_size) {
        int64_t pos = avio_tell(pb) - 1;
        av_log(matroska->ctx, AV_LOG_ERROR,
               "Invalid EBML number size tag 0x%02x at pos %"PRIu64" (0x%"PRIx64")\n",
               (uint8_t) total, pos, pos);
        return AVERROR_INVALIDDATA;
    }

    /* read out length */
    total ^= 1 << ff_log2_tab[total];
    while (n++ < read)
        total = (total << 8) | avio_r8(pb);

    *number = total;

    return read;
}

/**
 * Read a EBML length value.
 * This needs special handling for the "unknown length" case which has multiple
 * encodings.
 */
static int ebml_read_length(MatroskaDemuxContext *matroska, AVIOContext *pb,
                            uint64_t *number)
{
    int res = ebml_read_num(matroska, pb, 8, number);
    if (res > 0 && *number + 1 == 1ULL << (7 * res))
        *number = 0xffffffffffffffULL;
    return res;
}

/*
 * Read the next element as an unsigned int.
 * 0 is success, < 0 is failure.
 */
static int ebml_read_uint(AVIOContext *pb, int size, uint64_t *num)
{
    int n = 0;

    if (size > 8)
        return AVERROR_INVALIDDATA;

    /* big-endian ordering; build up number */
    *num = 0;
    while (n++ < size)
        *num = (*num << 8) | avio_r8(pb);

    return 0;
}

/*
 * Read the next element as a signed int.
 * 0 is success, < 0 is failure.
 */
static int ebml_read_sint(AVIOContext *pb, int size, int64_t *num)
{
    int n = 1;

    if (size > 8)
        return AVERROR_INVALIDDATA;

    if (size == 0) {
        *num = 0;
    } else {
        *num = sign_extend(avio_r8(pb), 8);

        /* big-endian ordering; build up number */
        while (n++ < size)
            *num = ((uint64_t)*num << 8) | avio_r8(pb);
    }

    return 0;
}

/*
 * Read the next element as a float.
 * 0 is success, < 0 is failure.
 */
static int ebml_read_float(AVIOContext *pb, int size, double *num)
{
    if (size == 0)
        *num = 0;
    else if (size == 4)
        *num = av_int2float(avio_rb32(pb));
    else if (size == 8)
        *num = av_int2double(avio_rb64(pb));
    else
        return AVERROR_INVALIDDATA;

    return 0;
}

/*
 * Read the next element as an ASCII string.
 * 0 is success, < 0 is failure.
 */
static int ebml_read_ascii(AVIOContext *pb, int size, char **str)
{
    char *res;

    /* EBML strings are usually not 0-terminated, so we allocate one
     * byte more, read the string and NULL-terminate it ourselves. */
    if (!(res = av_malloc(size + 1)))
        return AVERROR(ENOMEM);
    if (avio_read(pb, (uint8_t *) res, size) != size) {
        av_free(res);
        return AVERROR(EIO);
    }
    (res)[size] = '\0';
    av_free(*str);
    *str = res;

    return 0;
}

/*
 * Read the next element as binary data.
 * 0 is success, < 0 is failure.
 */
static int ebml_read_binary(AVIOContext *pb, int length, EbmlBin *bin)
{
    av_fast_padded_malloc(&bin->data, &bin->size, length);
    if (!bin->data)
        return AVERROR(ENOMEM);

    bin->size = length;
    bin->pos  = avio_tell(pb);
    if (avio_read(pb, bin->data, length) != length) {
        av_freep(&bin->data);
        bin->size = 0;
        return AVERROR(EIO);
    }

    return 0;
}

/*
 * Read the next element, but only the header. The contents
 * are supposed to be sub-elements which can be read separately.
 * 0 is success, < 0 is failure.
 */
static int ebml_read_master(MatroskaDemuxContext *matroska, uint64_t length)
{
    AVIOContext *pb = matroska->ctx->pb;
    MatroskaLevel *level;

    if (matroska->num_levels >= EBML_MAX_DEPTH) {
        av_log(matroska->ctx, AV_LOG_ERROR,
               "File moves beyond max. allowed depth (%d)\n", EBML_MAX_DEPTH);
        return AVERROR(ENOSYS);
    }

    level         = &matroska->levels[matroska->num_levels++];
    level->start  = avio_tell(pb);
    level->length = length;

    return 0;
}

/*
 * Read signed/unsigned "EBML" numbers.
 * Return: number of bytes processed, < 0 on error
 */
static int matroska_ebmlnum_uint(MatroskaDemuxContext *matroska,
                                 uint8_t *data, uint32_t size, uint64_t *num)
{
    AVIOContext pb;
    ffio_init_context(&pb, data, size, 0, NULL, NULL, NULL, NULL);
    return ebml_read_num(matroska, &pb, FFMIN(size, 8), num);
}

/*
 * Same as above, but signed.
 */
static int matroska_ebmlnum_sint(MatroskaDemuxContext *matroska,
                                 uint8_t *data, uint32_t size, int64_t *num)
{
    uint64_t unum;
    int res;

    /* read as unsigned number first */
    if ((res = matroska_ebmlnum_uint(matroska, data, size, &unum)) < 0)
        return res;

    /* make signed (weird way) */
    *num = unum - ((1LL << (7 * res - 1)) - 1);

    return res;
}

static int ebml_parse_elem(MatroskaDemuxContext *matroska,
                           EbmlSyntax *syntax, void *data);

static int ebml_parse_id(MatroskaDemuxContext *matroska, EbmlSyntax *syntax,
                         uint32_t id, void *data)
{
    int i;
    for (i = 0; syntax[i].id; i++)
        if (id == syntax[i].id)
            break;
    if (!syntax[i].id && id == MATROSKA_ID_CLUSTER &&
        matroska->num_levels > 0                   &&
        matroska->levels[matroska->num_levels - 1].length == 0xffffffffffffff)
        return 0;  // we reached the end of an unknown size cluster
    if (!syntax[i].id && id != EBML_ID_VOID && id != EBML_ID_CRC32) {
        av_log(matroska->ctx, AV_LOG_DEBUG, "Unknown entry 0x%"PRIX32"\n", id);
    }
    return ebml_parse_elem(matroska, &syntax[i], data);
}

static int ebml_parse(MatroskaDemuxContext *matroska, EbmlSyntax *syntax,
                      void *data)
{
    if (!matroska->current_id) {
        uint64_t id;
        int res = ebml_read_num(matroska, matroska->ctx->pb, 4, &id);
        if (res < 0) {
            // in live mode, finish parsing if EOF is reached.
            return (matroska->is_live && matroska->ctx->pb->eof_reached &&
                    res == AVERROR_EOF) ? 1 : res;
        }
        matroska->current_id = id | 1 << 7 * res;
    }
    return ebml_parse_id(matroska, syntax, matroska->current_id, data);
}

static int ebml_parse_nest(MatroskaDemuxContext *matroska, EbmlSyntax *syntax,
                           void *data)
{
    int i, res = 0;

    for (i = 0; syntax[i].id; i++)
        switch (syntax[i].type) {
        case EBML_UINT:
            *(uint64_t *) ((char *) data + syntax[i].data_offset) = syntax[i].def.u;
            break;
        case EBML_FLOAT:
            *(double *) ((char *) data + syntax[i].data_offset) = syntax[i].def.f;
            break;
        case EBML_STR:
        case EBML_UTF8:
            // the default may be NULL
            if (syntax[i].def.s) {
                uint8_t **dst = (uint8_t **) ((uint8_t *) data + syntax[i].data_offset);
                *dst = av_strdup(syntax[i].def.s);
                if (!*dst)
                    return AVERROR(ENOMEM);
            }
            break;
        }

    while (!res && !ebml_level_end(matroska))
        res = ebml_parse(matroska, syntax, data);

    return res;
}

static int is_ebml_id_valid(uint32_t id)
{
    // Due to endian nonsense in Matroska, the highest byte with any bits set
    // will contain the leading length bit. This bit in turn identifies the
    // total byte length of the element by its position within the byte.
    unsigned int bits = av_log2(id);
    return id && (bits + 7) / 8 ==  (8 - bits % 8);
}

/*
 * Allocate and return the entry for the level1 element with the given ID. If
 * an entry already exists, return the existing entry.
 */
static MatroskaLevel1Element *matroska_find_level1_elem(MatroskaDemuxContext *matroska,
                                                        uint32_t id)
{
    int i;
    MatroskaLevel1Element *elem;

    if (!is_ebml_id_valid(id))
        return NULL;

    // Some files link to all clusters; useless.
    if (id == MATROSKA_ID_CLUSTER)
        return NULL;

    // There can be multiple seekheads.
    if (id != MATROSKA_ID_SEEKHEAD) {
        for (i = 0; i < matroska->num_level1_elems; i++) {
            if (matroska->level1_elems[i].id == id)
                return &matroska->level1_elems[i];
        }
    }

    // Only a completely broken file would have more elements.
    // It also provides a low-effort way to escape from circular seekheads
    // (every iteration will add a level1 entry).
    if (matroska->num_level1_elems >= FF_ARRAY_ELEMS(matroska->level1_elems)) {
        av_log(matroska->ctx, AV_LOG_ERROR, "Too many level1 elements or circular seekheads.\n");
        return NULL;
    }

    elem = &matroska->level1_elems[matroska->num_level1_elems++];
    *elem = (MatroskaLevel1Element){.id = id};

    return elem;
}

static int ebml_parse_elem(MatroskaDemuxContext *matroska,
                           EbmlSyntax *syntax, void *data)
{
    static const uint64_t max_lengths[EBML_TYPE_COUNT] = {
        [EBML_UINT]  = 8,
        [EBML_FLOAT] = 8,
        // max. 16 MB for strings
        [EBML_STR]   = 0x1000000,
        [EBML_UTF8]  = 0x1000000,
        // max. 256 MB for binary data
        [EBML_BIN]   = 0x10000000,
        // no limits for anything else
    };
    AVIOContext *pb = matroska->ctx->pb;
    uint32_t id = syntax->id;
    uint64_t length;
    int res;
    void *newelem;
    MatroskaLevel1Element *level1_elem;

    data = (char *) data + syntax->data_offset;
    if (syntax->list_elem_size) {
        EbmlList *list = data;
        newelem = av_realloc_array(list->elem, list->nb_elem + 1, syntax->list_elem_size);
        if (!newelem)
            return AVERROR(ENOMEM);
        list->elem = newelem;
        data = (char *) list->elem + list->nb_elem * syntax->list_elem_size;
        memset(data, 0, syntax->list_elem_size);
        list->nb_elem++;
    }

    if (syntax->type != EBML_PASS && syntax->type != EBML_STOP) {
        matroska->current_id = 0;
        if ((res = ebml_read_length(matroska, pb, &length)) < 0)
            return res;
        if (max_lengths[syntax->type] && length > max_lengths[syntax->type]) {
            av_log(matroska->ctx, AV_LOG_ERROR,
                   "Invalid length 0x%"PRIx64" > 0x%"PRIx64" for syntax element %i\n",
                   length, max_lengths[syntax->type], syntax->type);
            return AVERROR_INVALIDDATA;
        }
    }

    switch (syntax->type) {
    case EBML_UINT:
        res = ebml_read_uint(pb, length, data);
        break;
    case EBML_SINT:
        res = ebml_read_sint(pb, length, data);
        break;
    case EBML_FLOAT:
        res = ebml_read_float(pb, length, data);
        break;
    case EBML_STR:
    case EBML_UTF8:
        res = ebml_read_ascii(pb, length, data);
        break;
    case EBML_BIN:
        res = ebml_read_binary(pb, length, data);
        break;
    case EBML_LEVEL1:
    case EBML_NEST:
        if ((res = ebml_read_master(matroska, length)) < 0)
            return res;
        if (id == MATROSKA_ID_SEGMENT)
            matroska->segment_start = avio_tell(matroska->ctx->pb);
        if (id == MATROSKA_ID_CUES)
            matroska->cues_parsing_deferred = 0;
        if (syntax->type == EBML_LEVEL1 &&
            (level1_elem = matroska_find_level1_elem(matroska, syntax->id))) {
            if (level1_elem->parsed)
                av_log(matroska->ctx, AV_LOG_ERROR, "Duplicate element\n");
            level1_elem->parsed = 1;
        }
        return ebml_parse_nest(matroska, syntax->def.n, data);
    case EBML_PASS:
        return ebml_parse_id(matroska, syntax->def.n, id, data);
    case EBML_STOP:
        return 1;
    default:
        if (ffio_limit(pb, length) != length)
            return AVERROR(EIO);
        return avio_skip(pb, length) < 0 ? AVERROR(EIO) : 0;
    }
    if (res == AVERROR_INVALIDDATA)
        av_log(matroska->ctx, AV_LOG_ERROR, "Invalid element\n");
    else if (res == AVERROR(EIO))
        av_log(matroska->ctx, AV_LOG_ERROR, "Read error\n");
    return res;
}

static void ebml_free(EbmlSyntax *syntax, void *data)
{
    int i, j;
    for (i = 0; syntax[i].id; i++) {
        void *data_off = (char *) data + syntax[i].data_offset;
        switch (syntax[i].type) {
        case EBML_STR:
        case EBML_UTF8:
            av_freep(data_off);
            break;
        case EBML_BIN:
            av_freep(&((EbmlBin *) data_off)->data);
            break;
        case EBML_LEVEL1:
        case EBML_NEST:
            if (syntax[i].list_elem_size) {
                EbmlList *list = data_off;
                char *ptr = list->elem;
                for (j = 0; j < list->nb_elem;
                     j++, ptr += syntax[i].list_elem_size)
                    ebml_free(syntax[i].def.n, ptr);
                av_freep(&list->elem);
            } else
                ebml_free(syntax[i].def.n, data_off);
        default:
            break;
        }
    }
}

/*
 * Autodetecting...
 */
static int matroska_probe(AVProbeData *p)
{
    uint64_t total = 0;
    int len_mask = 0x80, size = 1, n = 1, i;

    /* EBML header? */
    if (AV_RB32(p->buf) != EBML_ID_HEADER)
        return 0;

    /* length of header */
    total = p->buf[4];
    while (size <= 8 && !(total & len_mask)) {
        size++;
        len_mask >>= 1;
    }
    if (size > 8)
        return 0;
    total &= (len_mask - 1);
    while (n < size)
        total = (total << 8) | p->buf[4 + n++];

    /* Does the probe data contain the whole header? */
    if (p->buf_size < 4 + size + total)
        return 0;

    /* The header should contain a known document type. For now,
     * we don't parse the whole header but simply check for the
     * availability of that array of characters inside the header.
     * Not fully fool-proof, but good enough. */
    for (i = 0; i < FF_ARRAY_ELEMS(matroska_doctypes); i++) {
        size_t probelen = strlen(matroska_doctypes[i]);
        if (total < probelen)
            continue;
        for (n = 4 + size; n <= 4 + size + total - probelen; n++)
            if (!memcmp(p->buf + n, matroska_doctypes[i], probelen))
                return AVPROBE_SCORE_MAX;
    }

    // probably valid EBML header but no recognized doctype
    return AVPROBE_SCORE_EXTENSION;
}

static MatroskaTrack *matroska_find_track_by_num(MatroskaDemuxContext *matroska,
                                                 int num)
{
    MatroskaTrack *tracks = matroska->tracks.elem;
    int i;

    for (i = 0; i < matroska->tracks.nb_elem; i++)
        if (tracks[i].num == num)
            return &tracks[i];

    av_log(matroska->ctx, AV_LOG_ERROR, "Invalid track number %d\n", num);
    return NULL;
}

static int matroska_decode_buffer(uint8_t **buf, int *buf_size,
                                  MatroskaTrack *track)
{
    MatroskaTrackEncoding *encodings = track->encodings.elem;
    uint8_t *data = *buf;
    int isize = *buf_size;
    uint8_t *pkt_data = NULL;
    uint8_t av_unused *newpktdata;
    int pkt_size = isize;
    int result = 0;
    int olen;

    if (pkt_size >= 10000000U)
        return AVERROR_INVALIDDATA;

    switch (encodings[0].compression.algo) {
    case MATROSKA_TRACK_ENCODING_COMP_HEADERSTRIP:
    {
        int header_size = encodings[0].compression.settings.size;
        uint8_t *header = encodings[0].compression.settings.data;

        if (header_size && !header) {
            av_log(NULL, AV_LOG_ERROR, "Compression size but no data in headerstrip\n");
            return -1;
        }

        if (!header_size)
            return 0;

        pkt_size = isize + header_size;
        pkt_data = av_malloc(pkt_size);
        if (!pkt_data)
            return AVERROR(ENOMEM);

        memcpy(pkt_data, header, header_size);
        memcpy(pkt_data + header_size, data, isize);
        break;
    }
#if CONFIG_LZO
    case MATROSKA_TRACK_ENCODING_COMP_LZO:
        do {
            olen       = pkt_size *= 3;
            newpktdata = av_realloc(pkt_data, pkt_size + AV_LZO_OUTPUT_PADDING);
            if (!newpktdata) {
                result = AVERROR(ENOMEM);
                goto failed;
            }
            pkt_data = newpktdata;
            result   = av_lzo1x_decode(pkt_data, &olen, data, &isize);
        } while (result == AV_LZO_OUTPUT_FULL && pkt_size < 10000000);
        if (result) {
            result = AVERROR_INVALIDDATA;
            goto failed;
        }
        pkt_size -= olen;
        break;
#endif
#if CONFIG_ZLIB
    case MATROSKA_TRACK_ENCODING_COMP_ZLIB:
    {
        z_stream zstream = { 0 };
        if (inflateInit(&zstream) != Z_OK)
            return -1;
        zstream.next_in  = data;
        zstream.avail_in = isize;
        do {
            pkt_size  *= 3;
            newpktdata = av_realloc(pkt_data, pkt_size);
            if (!newpktdata) {
                inflateEnd(&zstream);
                result = AVERROR(ENOMEM);
                goto failed;
            }
            pkt_data          = newpktdata;
            zstream.avail_out = pkt_size - zstream.total_out;
            zstream.next_out  = pkt_data + zstream.total_out;
            result = inflate(&zstream, Z_NO_FLUSH);
        } while (result == Z_OK && pkt_size < 10000000);
        pkt_size = zstream.total_out;
        inflateEnd(&zstream);
        if (result != Z_STREAM_END) {
            if (result == Z_MEM_ERROR)
                result = AVERROR(ENOMEM);
            else
                result = AVERROR_INVALIDDATA;
            goto failed;
        }
        break;
    }
#endif
#if CONFIG_BZLIB
    case MATROSKA_TRACK_ENCODING_COMP_BZLIB:
    {
        bz_stream bzstream = { 0 };
        if (BZ2_bzDecompressInit(&bzstream, 0, 0) != BZ_OK)
            return -1;
        bzstream.next_in  = data;
        bzstream.avail_in = isize;
        do {
            pkt_size  *= 3;
            newpktdata = av_realloc(pkt_data, pkt_size);
            if (!newpktdata) {
                BZ2_bzDecompressEnd(&bzstream);
                result = AVERROR(ENOMEM);
                goto failed;
            }
            pkt_data           = newpktdata;
            bzstream.avail_out = pkt_size - bzstream.total_out_lo32;
            bzstream.next_out  = pkt_data + bzstream.total_out_lo32;
            result = BZ2_bzDecompress(&bzstream);
        } while (result == BZ_OK && pkt_size < 10000000);
        pkt_size = bzstream.total_out_lo32;
        BZ2_bzDecompressEnd(&bzstream);
        if (result != BZ_STREAM_END) {
            if (result == BZ_MEM_ERROR)
                result = AVERROR(ENOMEM);
            else
                result = AVERROR_INVALIDDATA;
            goto failed;
        }
        break;
    }
#endif
    default:
        return AVERROR_INVALIDDATA;
    }

    *buf      = pkt_data;
    *buf_size = pkt_size;
    return 0;

failed:
    av_free(pkt_data);
    return result;
}

static void matroska_convert_tag(AVFormatContext *s, EbmlList *list,
                                 AVDictionary **metadata, char *prefix)
{
    MatroskaTag *tags = list->elem;
    char key[1024];
    int i;

    for (i = 0; i < list->nb_elem; i++) {
        const char *lang = tags[i].lang &&
                           strcmp(tags[i].lang, "und") ? tags[i].lang : NULL;

        if (!tags[i].name) {
            av_log(s, AV_LOG_WARNING, "Skipping invalid tag with no TagName.\n");
            continue;
        }
        if (prefix)
            snprintf(key, sizeof(key), "%s/%s", prefix, tags[i].name);
        else
            av_strlcpy(key, tags[i].name, sizeof(key));
        if (tags[i].def || !lang) {
            av_dict_set(metadata, key, tags[i].string, 0);
            if (tags[i].sub.nb_elem)
                matroska_convert_tag(s, &tags[i].sub, metadata, key);
        }
        if (lang) {
            av_strlcat(key, "-", sizeof(key));
            av_strlcat(key, lang, sizeof(key));
            av_dict_set(metadata, key, tags[i].string, 0);
            if (tags[i].sub.nb_elem)
                matroska_convert_tag(s, &tags[i].sub, metadata, key);
        }
    }
    ff_metadata_conv(metadata, NULL, ff_mkv_metadata_conv);
}

static void matroska_convert_tags(AVFormatContext *s)
{
    MatroskaDemuxContext *matroska = s->priv_data;
    MatroskaTags *tags = matroska->tags.elem;
    int i, j;

    for (i = 0; i < matroska->tags.nb_elem; i++) {
        if (tags[i].target.attachuid) {
            MatroskaAttachment *attachment = matroska->attachments.elem;
            int found = 0;
            for (j = 0; j < matroska->attachments.nb_elem; j++) {
                if (attachment[j].uid == tags[i].target.attachuid &&
                    attachment[j].stream) {
                    matroska_convert_tag(s, &tags[i].tag,
                                         &attachment[j].stream->metadata, NULL);
                    found = 1;
                }
            }
            if (!found) {
                av_log(NULL, AV_LOG_WARNING,
                       "The tags at index %d refer to a "
                       "non-existent attachment %"PRId64".\n",
                       i, tags[i].target.attachuid);
            }
        } else if (tags[i].target.chapteruid) {
            MatroskaChapter *chapter = matroska->chapters.elem;
            int found = 0;
            for (j = 0; j < matroska->chapters.nb_elem; j++) {
                if (chapter[j].uid == tags[i].target.chapteruid &&
                    chapter[j].chapter) {
                    matroska_convert_tag(s, &tags[i].tag,
                                         &chapter[j].chapter->metadata, NULL);
                    found = 1;
                }
            }
            if (!found) {
                av_log(NULL, AV_LOG_WARNING,
                       "The tags at index %d refer to a non-existent chapter "
                       "%"PRId64".\n",
                       i, tags[i].target.chapteruid);
            }
        } else if (tags[i].target.trackuid) {
            MatroskaTrack *track = matroska->tracks.elem;
            int found = 0;
            for (j = 0; j < matroska->tracks.nb_elem; j++) {
                if (track[j].uid == tags[i].target.trackuid &&
                    track[j].stream) {
                    matroska_convert_tag(s, &tags[i].tag,
                                         &track[j].stream->metadata, NULL);
                    found = 1;
               }
            }
            if (!found) {
                av_log(NULL, AV_LOG_WARNING,
                       "The tags at index %d refer to a non-existent track "
                       "%"PRId64".\n",
                       i, tags[i].target.trackuid);
            }
        } else {
            matroska_convert_tag(s, &tags[i].tag, &s->metadata,
                                 tags[i].target.type);
        }
    }
}

static int matroska_parse_seekhead_entry(MatroskaDemuxContext *matroska,
                                         uint64_t pos)
{
    uint32_t level_up       = matroska->level_up;
    uint32_t saved_id       = matroska->current_id;
    int64_t before_pos = avio_tell(matroska->ctx->pb);
    MatroskaLevel level;
    int64_t offset;
    int ret = 0;

    /* seek */
    offset = pos + matroska->segment_start;
    if (avio_seek(matroska->ctx->pb, offset, SEEK_SET) == offset) {
        /* We don't want to lose our seekhead level, so we add
         * a dummy. This is a crude hack. */
        if (matroska->num_levels == EBML_MAX_DEPTH) {
            av_log(matroska->ctx, AV_LOG_INFO,
                   "Max EBML element depth (%d) reached, "
                   "cannot parse further.\n", EBML_MAX_DEPTH);
            ret = AVERROR_INVALIDDATA;
        } else {
            level.start  = 0;
            level.length = (uint64_t) -1;
            matroska->levels[matroska->num_levels] = level;
            matroska->num_levels++;
            matroska->current_id                   = 0;

            ret = ebml_parse(matroska, matroska_segment, matroska);

            /* remove dummy level */
            while (matroska->num_levels) {
                uint64_t length = matroska->levels[--matroska->num_levels].length;
                if (length == (uint64_t) -1)
                    break;
            }
        }
    }
    /* seek back */
    avio_seek(matroska->ctx->pb, before_pos, SEEK_SET);
    matroska->level_up   = level_up;
    matroska->current_id = saved_id;

    return ret;
}

static void matroska_execute_seekhead(MatroskaDemuxContext *matroska)
{
    EbmlList *seekhead_list = &matroska->seekhead;
    int i;

    // we should not do any seeking in the streaming case
    if (!matroska->ctx->pb->seekable)
        return;

    for (i = 0; i < seekhead_list->nb_elem; i++) {
        MatroskaSeekhead *seekheads = seekhead_list->elem;
        uint32_t id  = seekheads[i].id;
        uint64_t pos = seekheads[i].pos;

        MatroskaLevel1Element *elem = matroska_find_level1_elem(matroska, id);
        if (!elem || elem->parsed)
            continue;

        elem->pos = pos;

        // defer cues parsing until we actually need cue data.
        if (id == MATROSKA_ID_CUES)
            continue;

        if (matroska_parse_seekhead_entry(matroska, pos) < 0) {
            // mark index as broken
            matroska->cues_parsing_deferred = -1;
            break;
        }

        elem->parsed = 1;
    }
}

static void matroska_add_index_entries(MatroskaDemuxContext *matroska)
{
    EbmlList *index_list;
    MatroskaIndex *index;
    uint64_t index_scale = 1;
    int i, j;

    if (matroska->ctx->flags & AVFMT_FLAG_IGNIDX)
        return;

    index_list = &matroska->index;
    index      = index_list->elem;
    if (index_list->nb_elem < 2)
        return;
    if (index[1].time > 1E14 / matroska->time_scale) {
        av_log(matroska->ctx, AV_LOG_WARNING, "Dropping apparently-broken index.\n");
        return;
    }
    for (i = 0; i < index_list->nb_elem; i++) {
        EbmlList *pos_list    = &index[i].pos;
        MatroskaIndexPos *pos = pos_list->elem;
        for (j = 0; j < pos_list->nb_elem; j++) {
            MatroskaTrack *track = matroska_find_track_by_num(matroska,
                                                              pos[j].track);
            if (track && track->stream)
                av_add_index_entry(track->stream,
                                   pos[j].pos + matroska->segment_start,
                                   index[i].time / index_scale, 0, 0,
                                   AVINDEX_KEYFRAME);
        }
    }
}

static void matroska_parse_cues(MatroskaDemuxContext *matroska) {
    int i;

    if (matroska->ctx->flags & AVFMT_FLAG_IGNIDX)
        return;

    for (i = 0; i < matroska->num_level1_elems; i++) {
        MatroskaLevel1Element *elem = &matroska->level1_elems[i];
        if (elem->id == MATROSKA_ID_CUES && !elem->parsed) {
            if (matroska_parse_seekhead_entry(matroska, elem->pos) < 0)
                matroska->cues_parsing_deferred = -1;
            elem->parsed = 1;
            break;
        }
    }

    matroska_add_index_entries(matroska);
}

static int matroska_aac_profile(char *codec_id)
{
    static const char *const aac_profiles[] = { "MAIN", "LC", "SSR" };
    int profile;

    for (profile = 0; profile < FF_ARRAY_ELEMS(aac_profiles); profile++)
        if (strstr(codec_id, aac_profiles[profile]))
            break;
    return profile + 1;
}

static int matroska_aac_sri(int samplerate)
{
    int sri;

    for (sri = 0; sri < FF_ARRAY_ELEMS(avpriv_mpeg4audio_sample_rates); sri++)
        if (avpriv_mpeg4audio_sample_rates[sri] == samplerate)
            break;
    return sri;
}

static void matroska_metadata_creation_time(AVDictionary **metadata, int64_t date_utc)
{
    char buffer[32];
    /* Convert to seconds and adjust by number of seconds between 2001-01-01 and Epoch */
    time_t creation_time = date_utc / 1000000000 + 978307200;
    struct tm tmpbuf, *ptm = gmtime_r(&creation_time, &tmpbuf);
    if (!ptm) return;
    if (strftime(buffer, sizeof(buffer), "%Y-%m-%d %H:%M:%S", ptm))
        av_dict_set(metadata, "creation_time", buffer, 0);
}

static int matroska_parse_flac(AVFormatContext *s,
                               MatroskaTrack *track,
                               int *offset)
{
    AVStream *st = track->stream;
    uint8_t *p = track->codec_priv.data;
    int size   = track->codec_priv.size;

    if (size < 8 + FLAC_STREAMINFO_SIZE || p[4] & 0x7f) {
        av_log(s, AV_LOG_WARNING, "Invalid FLAC private data\n");
        track->codec_priv.size = 0;
        return 0;
    }
    *offset = 8;
    track->codec_priv.size = 8 + FLAC_STREAMINFO_SIZE;

    p    += track->codec_priv.size;
    size -= track->codec_priv.size;

    /* parse the remaining metadata blocks if present */
    while (size >= 4) {
        int block_last, block_type, block_size;

        flac_parse_block_header(p, &block_last, &block_type, &block_size);

        p    += 4;
        size -= 4;
        if (block_size > size)
            return 0;

        /* check for the channel mask */
        if (block_type == FLAC_METADATA_TYPE_VORBIS_COMMENT) {
            AVDictionary *dict = NULL;
            AVDictionaryEntry *chmask;

            ff_vorbis_comment(s, &dict, p, block_size, 0);
            chmask = av_dict_get(dict, "WAVEFORMATEXTENSIBLE_CHANNEL_MASK", NULL, 0);
            if (chmask) {
                uint64_t mask = strtol(chmask->value, NULL, 0);
                if (!mask || mask & ~0x3ffffULL) {
                    av_log(s, AV_LOG_WARNING,
                           "Invalid value of WAVEFORMATEXTENSIBLE_CHANNEL_MASK\n");
                } else
                    st->codecpar->channel_layout = mask;
            }
            av_dict_free(&dict);
        }

        p    += block_size;
        size -= block_size;
    }

    return 0;
}

<<<<<<< HEAD
static void mkv_stereo_mode_display_mul(int stereo_mode, int *h_width, int *h_height)
=======
static int mkv_field_order(int64_t field_order)
{
    switch (field_order) {
    case MATROSKA_VIDEO_FIELDORDER_PROGRESSIVE:
        return AV_FIELD_PROGRESSIVE;
    case MATROSKA_VIDEO_FIELDORDER_UNDETERMINED:
        return AV_FIELD_UNKNOWN;
    case MATROSKA_VIDEO_FIELDORDER_TT:
        return AV_FIELD_TT;
    case MATROSKA_VIDEO_FIELDORDER_BB:
        return AV_FIELD_BB;
    case MATROSKA_VIDEO_FIELDORDER_BT:
        return AV_FIELD_BT;
    case MATROSKA_VIDEO_FIELDORDER_TB:
        return AV_FIELD_TB;
    default:
        return AV_FIELD_UNKNOWN;
    }
}

static void mkv_stereo_mode_display_mul(int stereo_mode,
                                        int *h_width, int *h_height)
>>>>>>> 5f022666
{
    switch (stereo_mode) {
        case MATROSKA_VIDEO_STEREOMODE_TYPE_MONO:
        case MATROSKA_VIDEO_STEREOMODE_TYPE_CHECKERBOARD_RL:
        case MATROSKA_VIDEO_STEREOMODE_TYPE_CHECKERBOARD_LR:
        case MATROSKA_VIDEO_STEREOMODE_TYPE_BOTH_EYES_BLOCK_RL:
        case MATROSKA_VIDEO_STEREOMODE_TYPE_BOTH_EYES_BLOCK_LR:
            break;
        case MATROSKA_VIDEO_STEREOMODE_TYPE_RIGHT_LEFT:
        case MATROSKA_VIDEO_STEREOMODE_TYPE_LEFT_RIGHT:
        case MATROSKA_VIDEO_STEREOMODE_TYPE_COL_INTERLEAVED_RL:
        case MATROSKA_VIDEO_STEREOMODE_TYPE_COL_INTERLEAVED_LR:
            *h_width = 2;
            break;
        case MATROSKA_VIDEO_STEREOMODE_TYPE_BOTTOM_TOP:
        case MATROSKA_VIDEO_STEREOMODE_TYPE_TOP_BOTTOM:
        case MATROSKA_VIDEO_STEREOMODE_TYPE_ROW_INTERLEAVED_RL:
        case MATROSKA_VIDEO_STEREOMODE_TYPE_ROW_INTERLEAVED_LR:
            *h_height = 2;
            break;
    }
}

static int mkv_parse_video_color(AVStream *st, const MatroskaTrack *track) {
    const MatroskaMasteringMeta* mastering_meta =
        &track->video.color.mastering_meta;
    // Mastering primaries are CIE 1931 coords, and must be > 0.
    const int has_mastering_primaries =
        mastering_meta->r_x > 0 && mastering_meta->r_y > 0 &&
        mastering_meta->g_x > 0 && mastering_meta->g_y > 0 &&
        mastering_meta->b_x > 0 && mastering_meta->b_y > 0 &&
        mastering_meta->white_x > 0 && mastering_meta->white_y > 0;
    const int has_mastering_luminance = mastering_meta->max_luminance > 0;

    if (track->video.color.matrix_coefficients != AVCOL_SPC_RESERVED)
        st->codecpar->color_space = track->video.color.matrix_coefficients;
    if (track->video.color.primaries != AVCOL_PRI_RESERVED)
        st->codecpar->color_primaries = track->video.color.primaries;
    if (track->video.color.transfer_characteristics != AVCOL_TRC_RESERVED)
        st->codecpar->color_trc = track->video.color.transfer_characteristics;
    if (track->video.color.range != AVCOL_RANGE_UNSPECIFIED &&
        track->video.color.range <= AVCOL_RANGE_JPEG)
        st->codecpar->color_range = track->video.color.range;

    if (has_mastering_primaries || has_mastering_luminance) {
        // Use similar rationals as other standards.
        const int chroma_den = 50000;
        const int luma_den = 10000;
        AVMasteringDisplayMetadata *metadata =
            (AVMasteringDisplayMetadata*) av_stream_new_side_data(
                st, AV_PKT_DATA_MASTERING_DISPLAY_METADATA,
                sizeof(AVMasteringDisplayMetadata));
        if (!metadata) {
            return AVERROR(ENOMEM);
        }
        memset(metadata, 0, sizeof(AVMasteringDisplayMetadata));
        if (has_mastering_primaries) {
            metadata->display_primaries[0][0] = av_make_q(
                round(mastering_meta->r_x * chroma_den), chroma_den);
            metadata->display_primaries[0][1] = av_make_q(
                round(mastering_meta->r_y * chroma_den), chroma_den);
            metadata->display_primaries[1][0] = av_make_q(
                round(mastering_meta->g_x * chroma_den), chroma_den);
            metadata->display_primaries[1][1] = av_make_q(
                round(mastering_meta->g_y * chroma_den), chroma_den);
            metadata->display_primaries[2][0] = av_make_q(
                round(mastering_meta->b_x * chroma_den), chroma_den);
            metadata->display_primaries[2][1] = av_make_q(
                round(mastering_meta->b_y * chroma_den), chroma_den);
            metadata->white_point[0] = av_make_q(
                round(mastering_meta->white_x * chroma_den), chroma_den);
            metadata->white_point[1] = av_make_q(
                round(mastering_meta->white_y * chroma_den), chroma_den);
            metadata->has_primaries = 1;
        }
        if (has_mastering_luminance) {
            metadata->max_luminance = av_make_q(
                round(mastering_meta->max_luminance * luma_den), luma_den);
            metadata->min_luminance = av_make_q(
                round(mastering_meta->min_luminance * luma_den), luma_den);
            metadata->has_luminance = 1;
        }
    }
    return 0;
}

static int get_qt_codec(MatroskaTrack *track, uint32_t *fourcc, enum AVCodecID *codec_id)
{
    const AVCodecTag *codec_tags;

    codec_tags = track->type == MATROSKA_TRACK_TYPE_VIDEO ?
            ff_codec_movvideo_tags : ff_codec_movaudio_tags;

    /* Normalize noncompliant private data that starts with the fourcc
     * by expanding/shifting the data by 4 bytes and storing the data
     * size at the start. */
    if (ff_codec_get_id(codec_tags, AV_RL32(track->codec_priv.data))) {
        uint8_t *p = av_realloc(track->codec_priv.data,
                                track->codec_priv.size + 4);
        if (!p)
            return AVERROR(ENOMEM);
        memmove(p + 4, p, track->codec_priv.size);
        track->codec_priv.data = p;
        track->codec_priv.size += 4;
        AV_WB32(track->codec_priv.data, track->codec_priv.size);
    }

    *fourcc = AV_RL32(track->codec_priv.data + 4);
    *codec_id = ff_codec_get_id(codec_tags, *fourcc);

    return 0;
}

static int matroska_parse_tracks(AVFormatContext *s)
{
    MatroskaDemuxContext *matroska = s->priv_data;
    MatroskaTrack *tracks = matroska->tracks.elem;
    AVStream *st;
    int i, j, ret;
    int k;

    for (i = 0; i < matroska->tracks.nb_elem; i++) {
        MatroskaTrack *track = &tracks[i];
        enum AVCodecID codec_id = AV_CODEC_ID_NONE;
        EbmlList *encodings_list = &track->encodings;
        MatroskaTrackEncoding *encodings = encodings_list->elem;
        uint8_t *extradata = NULL;
        int extradata_size = 0;
        int extradata_offset = 0;
        uint32_t fourcc = 0;
        AVIOContext b;
        char* key_id_base64 = NULL;
        int bit_depth = -1;

        /* Apply some sanity checks. */
        if (track->type != MATROSKA_TRACK_TYPE_VIDEO &&
            track->type != MATROSKA_TRACK_TYPE_AUDIO &&
            track->type != MATROSKA_TRACK_TYPE_SUBTITLE &&
            track->type != MATROSKA_TRACK_TYPE_METADATA) {
            av_log(matroska->ctx, AV_LOG_INFO,
                   "Unknown or unsupported track type %"PRIu64"\n",
                   track->type);
            continue;
        }
        if (!track->codec_id)
            continue;

        if (track->audio.samplerate < 0 || track->audio.samplerate > INT_MAX ||
            isnan(track->audio.samplerate)) {
            av_log(matroska->ctx, AV_LOG_WARNING,
                   "Invalid sample rate %f, defaulting to 8000 instead.\n",
                   track->audio.samplerate);
            track->audio.samplerate = 8000;
        }

        if (track->type == MATROSKA_TRACK_TYPE_VIDEO) {
            if (!track->default_duration && track->video.frame_rate > 0)
                track->default_duration = 1000000000 / track->video.frame_rate;
            if (track->video.display_width == -1)
                track->video.display_width = track->video.pixel_width;
            if (track->video.display_height == -1)
                track->video.display_height = track->video.pixel_height;
            if (track->video.color_space.size == 4)
                fourcc = AV_RL32(track->video.color_space.data);
        } else if (track->type == MATROSKA_TRACK_TYPE_AUDIO) {
            if (!track->audio.out_samplerate)
                track->audio.out_samplerate = track->audio.samplerate;
        }
        if (encodings_list->nb_elem > 1) {
            av_log(matroska->ctx, AV_LOG_ERROR,
                   "Multiple combined encodings not supported");
        } else if (encodings_list->nb_elem == 1) {
            if (encodings[0].type) {
                if (encodings[0].encryption.key_id.size > 0) {
                    /* Save the encryption key id to be stored later as a
                       metadata tag. */
                    const int b64_size = AV_BASE64_SIZE(encodings[0].encryption.key_id.size);
                    key_id_base64 = av_malloc(b64_size);
                    if (key_id_base64 == NULL)
                        return AVERROR(ENOMEM);

                    av_base64_encode(key_id_base64, b64_size,
                                     encodings[0].encryption.key_id.data,
                                     encodings[0].encryption.key_id.size);
                } else {
                    encodings[0].scope = 0;
                    av_log(matroska->ctx, AV_LOG_ERROR,
                           "Unsupported encoding type");
                }
            } else if (
#if CONFIG_ZLIB
                 encodings[0].compression.algo != MATROSKA_TRACK_ENCODING_COMP_ZLIB  &&
#endif
#if CONFIG_BZLIB
                 encodings[0].compression.algo != MATROSKA_TRACK_ENCODING_COMP_BZLIB &&
#endif
#if CONFIG_LZO
                 encodings[0].compression.algo != MATROSKA_TRACK_ENCODING_COMP_LZO   &&
#endif
                 encodings[0].compression.algo != MATROSKA_TRACK_ENCODING_COMP_HEADERSTRIP) {
                encodings[0].scope = 0;
                av_log(matroska->ctx, AV_LOG_ERROR,
                       "Unsupported encoding type");
            } else if (track->codec_priv.size && encodings[0].scope & 2) {
                uint8_t *codec_priv = track->codec_priv.data;
                int ret = matroska_decode_buffer(&track->codec_priv.data,
                                                 &track->codec_priv.size,
                                                 track);
                if (ret < 0) {
                    track->codec_priv.data = NULL;
                    track->codec_priv.size = 0;
                    av_log(matroska->ctx, AV_LOG_ERROR,
                           "Failed to decode codec private data\n");
                }

                if (codec_priv != track->codec_priv.data)
                    av_free(codec_priv);
            }
        }

        for (j = 0; ff_mkv_codec_tags[j].id != AV_CODEC_ID_NONE; j++) {
            if (!strncmp(ff_mkv_codec_tags[j].str, track->codec_id,
                         strlen(ff_mkv_codec_tags[j].str))) {
                codec_id = ff_mkv_codec_tags[j].id;
                break;
            }
        }

        st = track->stream = avformat_new_stream(s, NULL);
        if (!st) {
            av_free(key_id_base64);
            return AVERROR(ENOMEM);
        }

        if (key_id_base64) {
            /* export encryption key id as base64 metadata tag */
            av_dict_set(&st->metadata, "enc_key_id", key_id_base64, 0);
            av_freep(&key_id_base64);
        }

        if (!strcmp(track->codec_id, "V_MS/VFW/FOURCC") &&
             track->codec_priv.size >= 40               &&
            track->codec_priv.data) {
            track->ms_compat    = 1;
            bit_depth           = AV_RL16(track->codec_priv.data + 14);
            fourcc              = AV_RL32(track->codec_priv.data + 16);
            codec_id            = ff_codec_get_id(ff_codec_bmp_tags,
                                                  fourcc);
            if (!codec_id)
                codec_id        = ff_codec_get_id(ff_codec_movvideo_tags,
                                                  fourcc);
            extradata_offset    = 40;
        } else if (!strcmp(track->codec_id, "A_MS/ACM") &&
                   track->codec_priv.size >= 14         &&
                   track->codec_priv.data) {
            int ret;
            ffio_init_context(&b, track->codec_priv.data,
                              track->codec_priv.size,
                              0, NULL, NULL, NULL, NULL);
            ret = ff_get_wav_header(s, &b, st->codecpar, track->codec_priv.size, 0);
            if (ret < 0)
                return ret;
            codec_id         = st->codecpar->codec_id;
            fourcc           = st->codecpar->codec_tag;
            extradata_offset = FFMIN(track->codec_priv.size, 18);
        } else if (!strcmp(track->codec_id, "A_QUICKTIME")
                   /* Normally 36, but allow noncompliant private data */
                   && (track->codec_priv.size >= 32)
                   && (track->codec_priv.data)) {
            uint16_t sample_size;
            int ret = get_qt_codec(track, &fourcc, &codec_id);
            if (ret < 0)
                return ret;
            sample_size = AV_RB16(track->codec_priv.data + 26);
            if (fourcc == 0) {
                if (sample_size == 8) {
                    fourcc = MKTAG('r','a','w',' ');
                    codec_id = ff_codec_get_id(ff_codec_movaudio_tags, fourcc);
                } else if (sample_size == 16) {
                    fourcc = MKTAG('t','w','o','s');
                    codec_id = ff_codec_get_id(ff_codec_movaudio_tags, fourcc);
                }
            }
            if ((fourcc == MKTAG('t','w','o','s') ||
                    fourcc == MKTAG('s','o','w','t')) &&
                    sample_size == 8)
                codec_id = AV_CODEC_ID_PCM_S8;
        } else if (!strcmp(track->codec_id, "V_QUICKTIME") &&
                   (track->codec_priv.size >= 21)          &&
                   (track->codec_priv.data)) {
            int ret = get_qt_codec(track, &fourcc, &codec_id);
            if (ret < 0)
                return ret;
            if (codec_id == AV_CODEC_ID_NONE && AV_RL32(track->codec_priv.data+4) == AV_RL32("SMI ")) {
                fourcc = MKTAG('S','V','Q','3');
                codec_id = ff_codec_get_id(ff_codec_movvideo_tags, fourcc);
            }
            if (codec_id == AV_CODEC_ID_NONE) {
                char buf[32];
                av_get_codec_tag_string(buf, sizeof(buf), fourcc);
                av_log(matroska->ctx, AV_LOG_ERROR,
                       "mov FourCC not found %s.\n", buf);
            }
            if (track->codec_priv.size >= 86) {
                bit_depth = AV_RB16(track->codec_priv.data + 82);
                ffio_init_context(&b, track->codec_priv.data,
                                  track->codec_priv.size,
                                  0, NULL, NULL, NULL, NULL);
                if (ff_get_qtpalette(codec_id, &b, track->palette)) {
                    bit_depth &= 0x1F;
                    track->has_palette = 1;
                }
            }
        } else if (codec_id == AV_CODEC_ID_PCM_S16BE) {
            switch (track->audio.bitdepth) {
            case  8:
                codec_id = AV_CODEC_ID_PCM_U8;
                break;
            case 24:
                codec_id = AV_CODEC_ID_PCM_S24BE;
                break;
            case 32:
                codec_id = AV_CODEC_ID_PCM_S32BE;
                break;
            }
        } else if (codec_id == AV_CODEC_ID_PCM_S16LE) {
            switch (track->audio.bitdepth) {
            case  8:
                codec_id = AV_CODEC_ID_PCM_U8;
                break;
            case 24:
                codec_id = AV_CODEC_ID_PCM_S24LE;
                break;
            case 32:
                codec_id = AV_CODEC_ID_PCM_S32LE;
                break;
            }
        } else if (codec_id == AV_CODEC_ID_PCM_F32LE &&
                   track->audio.bitdepth == 64) {
            codec_id = AV_CODEC_ID_PCM_F64LE;
        } else if (codec_id == AV_CODEC_ID_AAC && !track->codec_priv.size) {
            int profile = matroska_aac_profile(track->codec_id);
            int sri     = matroska_aac_sri(track->audio.samplerate);
            extradata   = av_mallocz(5 + AV_INPUT_BUFFER_PADDING_SIZE);
            if (!extradata)
                return AVERROR(ENOMEM);
            extradata[0] = (profile << 3) | ((sri & 0x0E) >> 1);
            extradata[1] = ((sri & 0x01) << 7) | (track->audio.channels << 3);
            if (strstr(track->codec_id, "SBR")) {
                sri            = matroska_aac_sri(track->audio.out_samplerate);
                extradata[2]   = 0x56;
                extradata[3]   = 0xE5;
                extradata[4]   = 0x80 | (sri << 3);
                extradata_size = 5;
            } else
                extradata_size = 2;
        } else if (codec_id == AV_CODEC_ID_ALAC && track->codec_priv.size && track->codec_priv.size < INT_MAX - 12 - AV_INPUT_BUFFER_PADDING_SIZE) {
            /* Only ALAC's magic cookie is stored in Matroska's track headers.
             * Create the "atom size", "tag", and "tag version" fields the
             * decoder expects manually. */
            extradata_size = 12 + track->codec_priv.size;
            extradata      = av_mallocz(extradata_size +
                                        AV_INPUT_BUFFER_PADDING_SIZE);
            if (!extradata)
                return AVERROR(ENOMEM);
            AV_WB32(extradata, extradata_size);
            memcpy(&extradata[4], "alac", 4);
            AV_WB32(&extradata[8], 0);
            memcpy(&extradata[12], track->codec_priv.data,
                   track->codec_priv.size);
        } else if (codec_id == AV_CODEC_ID_TTA) {
            extradata_size = 30;
            extradata      = av_mallocz(extradata_size + AV_INPUT_BUFFER_PADDING_SIZE);
            if (!extradata)
                return AVERROR(ENOMEM);
            ffio_init_context(&b, extradata, extradata_size, 1,
                              NULL, NULL, NULL, NULL);
            avio_write(&b, "TTA1", 4);
            avio_wl16(&b, 1);
            if (track->audio.channels > UINT16_MAX ||
                track->audio.bitdepth > UINT16_MAX) {
                av_log(matroska->ctx, AV_LOG_WARNING,
                       "Too large audio channel number %"PRIu64
                       " or bitdepth %"PRIu64". Skipping track.\n",
                       track->audio.channels, track->audio.bitdepth);
                av_freep(&extradata);
                if (matroska->ctx->error_recognition & AV_EF_EXPLODE)
                    return AVERROR_INVALIDDATA;
                else
                    continue;
            }
            avio_wl16(&b, track->audio.channels);
            avio_wl16(&b, track->audio.bitdepth);
            if (track->audio.out_samplerate < 0 || track->audio.out_samplerate > INT_MAX)
                return AVERROR_INVALIDDATA;
            avio_wl32(&b, track->audio.out_samplerate);
            avio_wl32(&b, av_rescale((matroska->duration * matroska->time_scale),
                                     track->audio.out_samplerate,
                                     AV_TIME_BASE * 1000));
        } else if (codec_id == AV_CODEC_ID_RV10 ||
                   codec_id == AV_CODEC_ID_RV20 ||
                   codec_id == AV_CODEC_ID_RV30 ||
                   codec_id == AV_CODEC_ID_RV40) {
            extradata_offset = 26;
        } else if (codec_id == AV_CODEC_ID_RA_144) {
            track->audio.out_samplerate = 8000;
            track->audio.channels       = 1;
        } else if ((codec_id == AV_CODEC_ID_RA_288 ||
                    codec_id == AV_CODEC_ID_COOK   ||
                    codec_id == AV_CODEC_ID_ATRAC3 ||
                    codec_id == AV_CODEC_ID_SIPR)
                      && track->codec_priv.data) {
            int flavor;

            ffio_init_context(&b, track->codec_priv.data,
                              track->codec_priv.size,
                              0, NULL, NULL, NULL, NULL);
            avio_skip(&b, 22);
            flavor                       = avio_rb16(&b);
            track->audio.coded_framesize = avio_rb32(&b);
            avio_skip(&b, 12);
            track->audio.sub_packet_h    = avio_rb16(&b);
            track->audio.frame_size      = avio_rb16(&b);
            track->audio.sub_packet_size = avio_rb16(&b);
            if (flavor                        < 0 ||
                track->audio.coded_framesize <= 0 ||
                track->audio.sub_packet_h    <= 0 ||
                track->audio.frame_size      <= 0 ||
                track->audio.sub_packet_size <= 0)
                return AVERROR_INVALIDDATA;
            track->audio.buf = av_malloc_array(track->audio.sub_packet_h,
                                               track->audio.frame_size);
            if (!track->audio.buf)
                return AVERROR(ENOMEM);
            if (codec_id == AV_CODEC_ID_RA_288) {
                st->codecpar->block_align = track->audio.coded_framesize;
                track->codec_priv.size = 0;
            } else {
                if (codec_id == AV_CODEC_ID_SIPR && flavor < 4) {
                    static const int sipr_bit_rate[4] = { 6504, 8496, 5000, 16000 };
                    track->audio.sub_packet_size = ff_sipr_subpk_size[flavor];
                    st->codecpar->bit_rate          = sipr_bit_rate[flavor];
                }
                st->codecpar->block_align = track->audio.sub_packet_size;
                extradata_offset       = 78;
            }
        } else if (codec_id == AV_CODEC_ID_FLAC && track->codec_priv.size) {
            ret = matroska_parse_flac(s, track, &extradata_offset);
            if (ret < 0)
                return ret;
        } else if (codec_id == AV_CODEC_ID_PRORES && track->codec_priv.size == 4) {
            fourcc = AV_RL32(track->codec_priv.data);
        }
        track->codec_priv.size -= extradata_offset;

        if (codec_id == AV_CODEC_ID_NONE)
            av_log(matroska->ctx, AV_LOG_INFO,
                   "Unknown/unsupported AVCodecID %s.\n", track->codec_id);

        if (track->time_scale < 0.01)
            track->time_scale = 1.0;
        avpriv_set_pts_info(st, 64, matroska->time_scale * track->time_scale,
                            1000 * 1000 * 1000);    /* 64 bit pts in ns */

        /* convert the delay from ns to the track timebase */
        track->codec_delay = av_rescale_q(track->codec_delay,
                                          (AVRational){ 1, 1000000000 },
                                          st->time_base);

        st->codecpar->codec_id = codec_id;

        if (strcmp(track->language, "und"))
            av_dict_set(&st->metadata, "language", track->language, 0);
        av_dict_set(&st->metadata, "title", track->name, 0);

        if (track->flag_default)
            st->disposition |= AV_DISPOSITION_DEFAULT;
        if (track->flag_forced)
            st->disposition |= AV_DISPOSITION_FORCED;

        if (!st->codecpar->extradata) {
            if (extradata) {
                st->codecpar->extradata      = extradata;
                st->codecpar->extradata_size = extradata_size;
            } else if (track->codec_priv.data && track->codec_priv.size > 0) {
                if (ff_alloc_extradata(st->codecpar, track->codec_priv.size))
                    return AVERROR(ENOMEM);
                memcpy(st->codecpar->extradata,
                       track->codec_priv.data + extradata_offset,
                       track->codec_priv.size);
            }
        }

        if (track->type == MATROSKA_TRACK_TYPE_VIDEO) {
            MatroskaTrackPlane *planes = track->operation.combine_planes.elem;
            int display_width_mul  = 1;
            int display_height_mul = 1;

            st->codecpar->codec_type = AVMEDIA_TYPE_VIDEO;
            st->codecpar->codec_tag  = fourcc;
            if (bit_depth >= 0)
                st->codecpar->bits_per_coded_sample = bit_depth;
            st->codecpar->width      = track->video.pixel_width;
            st->codecpar->height     = track->video.pixel_height;

            if (track->video.interlaced == MATROSKA_VIDEO_INTERLACE_FLAG_INTERLACED)
                st->codecpar->field_order = mkv_field_order(track->video.field_order);

            if (track->video.stereo_mode && track->video.stereo_mode < MATROSKA_VIDEO_STEREOMODE_TYPE_NB)
                mkv_stereo_mode_display_mul(track->video.stereo_mode, &display_width_mul, &display_height_mul);

            av_reduce(&st->sample_aspect_ratio.num,
                      &st->sample_aspect_ratio.den,
                      st->codecpar->height * track->video.display_width  * display_width_mul,
                      st->codecpar->width  * track->video.display_height * display_height_mul,
                      255);
            if (st->codecpar->codec_id != AV_CODEC_ID_HEVC)
                st->need_parsing = AVSTREAM_PARSE_HEADERS;

            if (track->default_duration) {
                av_reduce(&st->avg_frame_rate.num, &st->avg_frame_rate.den,
                          1000000000, track->default_duration, 30000);
#if FF_API_R_FRAME_RATE
                if (   st->avg_frame_rate.num < st->avg_frame_rate.den * 1000LL
                    && st->avg_frame_rate.num > st->avg_frame_rate.den * 5LL)
                    st->r_frame_rate = st->avg_frame_rate;
#endif
            }

            /* export stereo mode flag as metadata tag */
            if (track->video.stereo_mode && track->video.stereo_mode < MATROSKA_VIDEO_STEREOMODE_TYPE_NB)
                av_dict_set(&st->metadata, "stereo_mode", ff_matroska_video_stereo_mode[track->video.stereo_mode], 0);

            /* export alpha mode flag as metadata tag  */
            if (track->video.alpha_mode)
                av_dict_set(&st->metadata, "alpha_mode", "1", 0);

            /* if we have virtual track, mark the real tracks */
            for (j=0; j < track->operation.combine_planes.nb_elem; j++) {
                char buf[32];
                if (planes[j].type >= MATROSKA_VIDEO_STEREO_PLANE_COUNT)
                    continue;
                snprintf(buf, sizeof(buf), "%s_%d",
                         ff_matroska_video_stereo_plane[planes[j].type], i);
                for (k=0; k < matroska->tracks.nb_elem; k++)
                    if (planes[j].uid == tracks[k].uid && tracks[k].stream) {
                        av_dict_set(&tracks[k].stream->metadata,
                                    "stereo_mode", buf, 0);
                        break;
                    }
            }
            // add stream level stereo3d side data if it is a supported format
            if (track->video.stereo_mode < MATROSKA_VIDEO_STEREOMODE_TYPE_NB &&
                track->video.stereo_mode != 10 && track->video.stereo_mode != 12) {
                int ret = ff_mkv_stereo3d_conv(st, track->video.stereo_mode);
                if (ret < 0)
                    return ret;
            }

            if (s->strict_std_compliance <= FF_COMPLIANCE_UNOFFICIAL) {
                int ret = mkv_parse_video_color(st, track);
                if (ret < 0)
                    return ret;
            }
        } else if (track->type == MATROSKA_TRACK_TYPE_AUDIO) {
            st->codecpar->codec_type  = AVMEDIA_TYPE_AUDIO;
            st->codecpar->codec_tag   = fourcc;
            st->codecpar->sample_rate = track->audio.out_samplerate;
            st->codecpar->channels    = track->audio.channels;
            if (!st->codecpar->bits_per_coded_sample)
                st->codecpar->bits_per_coded_sample = track->audio.bitdepth;
            if (st->codecpar->codec_id == AV_CODEC_ID_MP3)
                st->need_parsing = AVSTREAM_PARSE_FULL;
            else if (st->codecpar->codec_id != AV_CODEC_ID_AAC)
                st->need_parsing = AVSTREAM_PARSE_HEADERS;
            if (track->codec_delay > 0) {
                st->codecpar->initial_padding = av_rescale_q(track->codec_delay,
                                                             st->time_base,
                                                             (AVRational){1, st->codecpar->sample_rate});
            }
            if (track->seek_preroll > 0) {
                st->codecpar->seek_preroll = av_rescale_q(track->seek_preroll,
                                                          (AVRational){1, 1000000000},
                                                          (AVRational){1, st->codecpar->sample_rate});
            }
        } else if (codec_id == AV_CODEC_ID_WEBVTT) {
            st->codecpar->codec_type = AVMEDIA_TYPE_SUBTITLE;

            if (!strcmp(track->codec_id, "D_WEBVTT/CAPTIONS")) {
                st->disposition |= AV_DISPOSITION_CAPTIONS;
            } else if (!strcmp(track->codec_id, "D_WEBVTT/DESCRIPTIONS")) {
                st->disposition |= AV_DISPOSITION_DESCRIPTIONS;
            } else if (!strcmp(track->codec_id, "D_WEBVTT/METADATA")) {
                st->disposition |= AV_DISPOSITION_METADATA;
            }
        } else if (track->type == MATROSKA_TRACK_TYPE_SUBTITLE) {
            st->codecpar->codec_type = AVMEDIA_TYPE_SUBTITLE;
            if (st->codecpar->codec_id == AV_CODEC_ID_ASS)
                matroska->contains_ssa = 1;
        }
    }

    return 0;
}

static int matroska_read_header(AVFormatContext *s)
{
    MatroskaDemuxContext *matroska = s->priv_data;
    EbmlList *attachments_list = &matroska->attachments;
    EbmlList *chapters_list    = &matroska->chapters;
    MatroskaAttachment *attachments;
    MatroskaChapter *chapters;
    uint64_t max_start = 0;
    int64_t pos;
    Ebml ebml = { 0 };
    int i, j, res;

    matroska->ctx = s;
    matroska->cues_parsing_deferred = 1;

    /* First read the EBML header. */
    if (ebml_parse(matroska, ebml_syntax, &ebml) || !ebml.doctype) {
        av_log(matroska->ctx, AV_LOG_ERROR, "EBML header parsing failed\n");
        ebml_free(ebml_syntax, &ebml);
        return AVERROR_INVALIDDATA;
    }
    if (ebml.version         > EBML_VERSION      ||
        ebml.max_size        > sizeof(uint64_t)  ||
        ebml.id_length       > sizeof(uint32_t)  ||
        ebml.doctype_version > 3) {
        av_log(matroska->ctx, AV_LOG_ERROR,
               "EBML header using unsupported features\n"
               "(EBML version %"PRIu64", doctype %s, doc version %"PRIu64")\n",
               ebml.version, ebml.doctype, ebml.doctype_version);
        ebml_free(ebml_syntax, &ebml);
        return AVERROR_PATCHWELCOME;
    } else if (ebml.doctype_version == 3) {
        av_log(matroska->ctx, AV_LOG_WARNING,
               "EBML header using unsupported features\n"
               "(EBML version %"PRIu64", doctype %s, doc version %"PRIu64")\n",
               ebml.version, ebml.doctype, ebml.doctype_version);
    }
    for (i = 0; i < FF_ARRAY_ELEMS(matroska_doctypes); i++)
        if (!strcmp(ebml.doctype, matroska_doctypes[i]))
            break;
    if (i >= FF_ARRAY_ELEMS(matroska_doctypes)) {
        av_log(s, AV_LOG_WARNING, "Unknown EBML doctype '%s'\n", ebml.doctype);
        if (matroska->ctx->error_recognition & AV_EF_EXPLODE) {
            ebml_free(ebml_syntax, &ebml);
            return AVERROR_INVALIDDATA;
        }
    }
    ebml_free(ebml_syntax, &ebml);

    /* The next thing is a segment. */
    pos = avio_tell(matroska->ctx->pb);
    res = ebml_parse(matroska, matroska_segments, matroska);
    // try resyncing until we find a EBML_STOP type element.
    while (res != 1) {
        res = matroska_resync(matroska, pos);
        if (res < 0)
            return res;
        pos = avio_tell(matroska->ctx->pb);
        res = ebml_parse(matroska, matroska_segment, matroska);
    }
    matroska_execute_seekhead(matroska);

    if (!matroska->time_scale)
        matroska->time_scale = 1000000;
    if (matroska->duration)
        matroska->ctx->duration = matroska->duration * matroska->time_scale *
                                  1000 / AV_TIME_BASE;
    av_dict_set(&s->metadata, "title", matroska->title, 0);
    av_dict_set(&s->metadata, "encoder", matroska->muxingapp, 0);

    if (matroska->date_utc.size == 8)
        matroska_metadata_creation_time(&s->metadata, AV_RB64(matroska->date_utc.data));

    res = matroska_parse_tracks(s);
    if (res < 0)
        return res;

    attachments = attachments_list->elem;
    for (j = 0; j < attachments_list->nb_elem; j++) {
        if (!(attachments[j].filename && attachments[j].mime &&
              attachments[j].bin.data && attachments[j].bin.size > 0)) {
            av_log(matroska->ctx, AV_LOG_ERROR, "incomplete attachment\n");
        } else {
            AVStream *st = avformat_new_stream(s, NULL);
            if (!st)
                break;
            av_dict_set(&st->metadata, "filename", attachments[j].filename, 0);
            av_dict_set(&st->metadata, "mimetype", attachments[j].mime, 0);
            st->codecpar->codec_id   = AV_CODEC_ID_NONE;

            for (i = 0; ff_mkv_image_mime_tags[i].id != AV_CODEC_ID_NONE; i++) {
                if (!strncmp(ff_mkv_image_mime_tags[i].str, attachments[j].mime,
                             strlen(ff_mkv_image_mime_tags[i].str))) {
                    st->codecpar->codec_id = ff_mkv_image_mime_tags[i].id;
                    break;
                }
            }

            attachments[j].stream = st;

            if (st->codecpar->codec_id != AV_CODEC_ID_NONE) {
                st->disposition         |= AV_DISPOSITION_ATTACHED_PIC;
                st->codecpar->codec_type = AVMEDIA_TYPE_VIDEO;

                av_init_packet(&st->attached_pic);
                if ((res = av_new_packet(&st->attached_pic, attachments[j].bin.size)) < 0)
                    return res;
                memcpy(st->attached_pic.data, attachments[j].bin.data, attachments[j].bin.size);
                st->attached_pic.stream_index = st->index;
                st->attached_pic.flags       |= AV_PKT_FLAG_KEY;
            } else {
                st->codecpar->codec_type = AVMEDIA_TYPE_ATTACHMENT;
                if (ff_alloc_extradata(st->codecpar, attachments[j].bin.size))
                    break;
                memcpy(st->codecpar->extradata, attachments[j].bin.data,
                       attachments[j].bin.size);

                for (i = 0; ff_mkv_mime_tags[i].id != AV_CODEC_ID_NONE; i++) {
                    if (!strncmp(ff_mkv_mime_tags[i].str, attachments[j].mime,
                                strlen(ff_mkv_mime_tags[i].str))) {
                        st->codecpar->codec_id = ff_mkv_mime_tags[i].id;
                        break;
                    }
                }
            }
        }
    }

    chapters = chapters_list->elem;
    for (i = 0; i < chapters_list->nb_elem; i++)
        if (chapters[i].start != AV_NOPTS_VALUE && chapters[i].uid &&
            (max_start == 0 || chapters[i].start > max_start)) {
            chapters[i].chapter =
                avpriv_new_chapter(s, chapters[i].uid,
                                   (AVRational) { 1, 1000000000 },
                                   chapters[i].start, chapters[i].end,
                                   chapters[i].title);
            if (chapters[i].chapter) {
                av_dict_set(&chapters[i].chapter->metadata,
                            "title", chapters[i].title, 0);
            }
            max_start = chapters[i].start;
        }

    matroska_add_index_entries(matroska);

    matroska_convert_tags(s);

    return 0;
}

/*
 * Put one packet in an application-supplied AVPacket struct.
 * Returns 0 on success or -1 on failure.
 */
static int matroska_deliver_packet(MatroskaDemuxContext *matroska,
                                   AVPacket *pkt)
{
    if (matroska->num_packets > 0) {
        MatroskaTrack *tracks = matroska->tracks.elem;
        MatroskaTrack *track;
        memcpy(pkt, matroska->packets[0], sizeof(AVPacket));
        av_freep(&matroska->packets[0]);
        track = &tracks[pkt->stream_index];
        if (track->has_palette) {
            uint8_t *pal = av_packet_new_side_data(pkt, AV_PKT_DATA_PALETTE, AVPALETTE_SIZE);
            if (!pal) {
                av_log(matroska->ctx, AV_LOG_ERROR, "Cannot append palette to packet\n");
            } else {
                memcpy(pal, track->palette, AVPALETTE_SIZE);
            }
            track->has_palette = 0;
        }
        if (matroska->num_packets > 1) {
            void *newpackets;
            memmove(&matroska->packets[0], &matroska->packets[1],
                    (matroska->num_packets - 1) * sizeof(AVPacket *));
            newpackets = av_realloc(matroska->packets,
                                    (matroska->num_packets - 1) *
                                    sizeof(AVPacket *));
            if (newpackets)
                matroska->packets = newpackets;
        } else {
            av_freep(&matroska->packets);
            matroska->prev_pkt = NULL;
        }
        matroska->num_packets--;
        return 0;
    }

    return -1;
}

/*
 * Free all packets in our internal queue.
 */
static void matroska_clear_queue(MatroskaDemuxContext *matroska)
{
    matroska->prev_pkt = NULL;
    if (matroska->packets) {
        int n;
        for (n = 0; n < matroska->num_packets; n++) {
            av_packet_unref(matroska->packets[n]);
            av_freep(&matroska->packets[n]);
        }
        av_freep(&matroska->packets);
        matroska->num_packets = 0;
    }
}

static int matroska_parse_laces(MatroskaDemuxContext *matroska, uint8_t **buf,
                                int *buf_size, int type,
                                uint32_t **lace_buf, int *laces)
{
    int res = 0, n, size = *buf_size;
    uint8_t *data = *buf;
    uint32_t *lace_size;

    if (!type) {
        *laces    = 1;
        *lace_buf = av_mallocz(sizeof(int));
        if (!*lace_buf)
            return AVERROR(ENOMEM);

        *lace_buf[0] = size;
        return 0;
    }

    av_assert0(size > 0);
    *laces    = *data + 1;
    data     += 1;
    size     -= 1;
    lace_size = av_mallocz(*laces * sizeof(int));
    if (!lace_size)
        return AVERROR(ENOMEM);

    switch (type) {
    case 0x1: /* Xiph lacing */
    {
        uint8_t temp;
        uint32_t total = 0;
        for (n = 0; res == 0 && n < *laces - 1; n++) {
            while (1) {
                if (size <= total) {
                    res = AVERROR_INVALIDDATA;
                    break;
                }
                temp          = *data;
                total        += temp;
                lace_size[n] += temp;
                data         += 1;
                size         -= 1;
                if (temp != 0xff)
                    break;
            }
        }
        if (size <= total) {
            res = AVERROR_INVALIDDATA;
            break;
        }

        lace_size[n] = size - total;
        break;
    }

    case 0x2: /* fixed-size lacing */
        if (size % (*laces)) {
            res = AVERROR_INVALIDDATA;
            break;
        }
        for (n = 0; n < *laces; n++)
            lace_size[n] = size / *laces;
        break;

    case 0x3: /* EBML lacing */
    {
        uint64_t num;
        uint64_t total;
        n = matroska_ebmlnum_uint(matroska, data, size, &num);
        if (n < 0 || num > INT_MAX) {
            av_log(matroska->ctx, AV_LOG_INFO,
                   "EBML block data error\n");
            res = n<0 ? n : AVERROR_INVALIDDATA;
            break;
        }
        data += n;
        size -= n;
        total = lace_size[0] = num;
        for (n = 1; res == 0 && n < *laces - 1; n++) {
            int64_t snum;
            int r;
            r = matroska_ebmlnum_sint(matroska, data, size, &snum);
            if (r < 0 || lace_size[n - 1] + snum > (uint64_t)INT_MAX) {
                av_log(matroska->ctx, AV_LOG_INFO,
                       "EBML block data error\n");
                res = r<0 ? r : AVERROR_INVALIDDATA;
                break;
            }
            data        += r;
            size        -= r;
            lace_size[n] = lace_size[n - 1] + snum;
            total       += lace_size[n];
        }
        if (size <= total) {
            res = AVERROR_INVALIDDATA;
            break;
        }
        lace_size[*laces - 1] = size - total;
        break;
    }
    }

    *buf      = data;
    *lace_buf = lace_size;
    *buf_size = size;

    return res;
}

static int matroska_parse_rm_audio(MatroskaDemuxContext *matroska,
                                   MatroskaTrack *track, AVStream *st,
                                   uint8_t *data, int size, uint64_t timecode,
                                   int64_t pos)
{
    int a = st->codecpar->block_align;
    int sps = track->audio.sub_packet_size;
    int cfs = track->audio.coded_framesize;
    int h   = track->audio.sub_packet_h;
    int y   = track->audio.sub_packet_cnt;
    int w   = track->audio.frame_size;
    int x;

    if (!track->audio.pkt_cnt) {
        if (track->audio.sub_packet_cnt == 0)
            track->audio.buf_timecode = timecode;
        if (st->codecpar->codec_id == AV_CODEC_ID_RA_288) {
            if (size < cfs * h / 2) {
                av_log(matroska->ctx, AV_LOG_ERROR,
                       "Corrupt int4 RM-style audio packet size\n");
                return AVERROR_INVALIDDATA;
            }
            for (x = 0; x < h / 2; x++)
                memcpy(track->audio.buf + x * 2 * w + y * cfs,
                       data + x * cfs, cfs);
        } else if (st->codecpar->codec_id == AV_CODEC_ID_SIPR) {
            if (size < w) {
                av_log(matroska->ctx, AV_LOG_ERROR,
                       "Corrupt sipr RM-style audio packet size\n");
                return AVERROR_INVALIDDATA;
            }
            memcpy(track->audio.buf + y * w, data, w);
        } else {
            if (size < sps * w / sps || h<=0 || w%sps) {
                av_log(matroska->ctx, AV_LOG_ERROR,
                       "Corrupt generic RM-style audio packet size\n");
                return AVERROR_INVALIDDATA;
            }
            for (x = 0; x < w / sps; x++)
                memcpy(track->audio.buf +
                       sps * (h * x + ((h + 1) / 2) * (y & 1) + (y >> 1)),
                       data + x * sps, sps);
        }

        if (++track->audio.sub_packet_cnt >= h) {
            if (st->codecpar->codec_id == AV_CODEC_ID_SIPR)
                ff_rm_reorder_sipr_data(track->audio.buf, h, w);
            track->audio.sub_packet_cnt = 0;
            track->audio.pkt_cnt        = h * w / a;
        }
    }

    while (track->audio.pkt_cnt) {
        int ret;
        AVPacket *pkt = av_mallocz(sizeof(AVPacket));
        if (!pkt)
            return AVERROR(ENOMEM);

        ret = av_new_packet(pkt, a);
        if (ret < 0) {
            av_free(pkt);
            return ret;
        }
        memcpy(pkt->data,
               track->audio.buf + a * (h * w / a - track->audio.pkt_cnt--),
               a);
        pkt->pts                  = track->audio.buf_timecode;
        track->audio.buf_timecode = AV_NOPTS_VALUE;
        pkt->pos                  = pos;
        pkt->stream_index         = st->index;
        dynarray_add(&matroska->packets, &matroska->num_packets, pkt);
    }

    return 0;
}

/* reconstruct full wavpack blocks from mangled matroska ones */
static int matroska_parse_wavpack(MatroskaTrack *track, uint8_t *src,
                                  uint8_t **pdst, int *size)
{
    uint8_t *dst = NULL;
    int dstlen   = 0;
    int srclen   = *size;
    uint32_t samples;
    uint16_t ver;
    int ret, offset = 0;

    if (srclen < 12 || track->stream->codecpar->extradata_size < 2)
        return AVERROR_INVALIDDATA;

    ver = AV_RL16(track->stream->codecpar->extradata);

    samples = AV_RL32(src);
    src    += 4;
    srclen -= 4;

    while (srclen >= 8) {
        int multiblock;
        uint32_t blocksize;
        uint8_t *tmp;

        uint32_t flags = AV_RL32(src);
        uint32_t crc   = AV_RL32(src + 4);
        src    += 8;
        srclen -= 8;

        multiblock = (flags & 0x1800) != 0x1800;
        if (multiblock) {
            if (srclen < 4) {
                ret = AVERROR_INVALIDDATA;
                goto fail;
            }
            blocksize = AV_RL32(src);
            src      += 4;
            srclen   -= 4;
        } else
            blocksize = srclen;

        if (blocksize > srclen) {
            ret = AVERROR_INVALIDDATA;
            goto fail;
        }

        tmp = av_realloc(dst, dstlen + blocksize + 32);
        if (!tmp) {
            ret = AVERROR(ENOMEM);
            goto fail;
        }
        dst     = tmp;
        dstlen += blocksize + 32;

        AV_WL32(dst + offset, MKTAG('w', 'v', 'p', 'k'));   // tag
        AV_WL32(dst + offset +  4, blocksize + 24);         // blocksize - 8
        AV_WL16(dst + offset +  8, ver);                    // version
        AV_WL16(dst + offset + 10, 0);                      // track/index_no
        AV_WL32(dst + offset + 12, 0);                      // total samples
        AV_WL32(dst + offset + 16, 0);                      // block index
        AV_WL32(dst + offset + 20, samples);                // number of samples
        AV_WL32(dst + offset + 24, flags);                  // flags
        AV_WL32(dst + offset + 28, crc);                    // crc
        memcpy(dst + offset + 32, src, blocksize);          // block data

        src    += blocksize;
        srclen -= blocksize;
        offset += blocksize + 32;
    }

    *pdst = dst;
    *size = dstlen;

    return 0;

fail:
    av_freep(&dst);
    return ret;
}

static int matroska_parse_webvtt(MatroskaDemuxContext *matroska,
                                 MatroskaTrack *track,
                                 AVStream *st,
                                 uint8_t *data, int data_len,
                                 uint64_t timecode,
                                 uint64_t duration,
                                 int64_t pos)
{
    AVPacket *pkt;
    uint8_t *id, *settings, *text, *buf;
    int id_len, settings_len, text_len;
    uint8_t *p, *q;
    int err;

    if (data_len <= 0)
        return AVERROR_INVALIDDATA;

    p = data;
    q = data + data_len;

    id = p;
    id_len = -1;
    while (p < q) {
        if (*p == '\r' || *p == '\n') {
            id_len = p - id;
            if (*p == '\r')
                p++;
            break;
        }
        p++;
    }

    if (p >= q || *p != '\n')
        return AVERROR_INVALIDDATA;
    p++;

    settings = p;
    settings_len = -1;
    while (p < q) {
        if (*p == '\r' || *p == '\n') {
            settings_len = p - settings;
            if (*p == '\r')
                p++;
            break;
        }
        p++;
    }

    if (p >= q || *p != '\n')
        return AVERROR_INVALIDDATA;
    p++;

    text = p;
    text_len = q - p;
    while (text_len > 0) {
        const int len = text_len - 1;
        const uint8_t c = p[len];
        if (c != '\r' && c != '\n')
            break;
        text_len = len;
    }

    if (text_len <= 0)
        return AVERROR_INVALIDDATA;

    pkt = av_mallocz(sizeof(*pkt));
    if (!pkt)
        return AVERROR(ENOMEM);
    err = av_new_packet(pkt, text_len);
    if (err < 0) {
        av_free(pkt);
        return AVERROR(err);
    }

    memcpy(pkt->data, text, text_len);

    if (id_len > 0) {
        buf = av_packet_new_side_data(pkt,
                                      AV_PKT_DATA_WEBVTT_IDENTIFIER,
                                      id_len);
        if (!buf) {
            av_free(pkt);
            return AVERROR(ENOMEM);
        }
        memcpy(buf, id, id_len);
    }

    if (settings_len > 0) {
        buf = av_packet_new_side_data(pkt,
                                      AV_PKT_DATA_WEBVTT_SETTINGS,
                                      settings_len);
        if (!buf) {
            av_free(pkt);
            return AVERROR(ENOMEM);
        }
        memcpy(buf, settings, settings_len);
    }

    // Do we need this for subtitles?
    // pkt->flags = AV_PKT_FLAG_KEY;

    pkt->stream_index = st->index;
    pkt->pts = timecode;

    // Do we need this for subtitles?
    // pkt->dts = timecode;

    pkt->duration = duration;
    pkt->pos = pos;

    dynarray_add(&matroska->packets, &matroska->num_packets, pkt);
    matroska->prev_pkt = pkt;

    return 0;
}

static int matroska_parse_frame(MatroskaDemuxContext *matroska,
                                MatroskaTrack *track, AVStream *st,
                                uint8_t *data, int pkt_size,
                                uint64_t timecode, uint64_t lace_duration,
                                int64_t pos, int is_keyframe,
                                uint8_t *additional, uint64_t additional_id, int additional_size,
                                int64_t discard_padding)
{
    MatroskaTrackEncoding *encodings = track->encodings.elem;
    uint8_t *pkt_data = data;
    int offset = 0, res;
    AVPacket *pkt;

    if (encodings && !encodings->type && encodings->scope & 1) {
        res = matroska_decode_buffer(&pkt_data, &pkt_size, track);
        if (res < 0)
            return res;
    }

    if (st->codecpar->codec_id == AV_CODEC_ID_WAVPACK) {
        uint8_t *wv_data;
        res = matroska_parse_wavpack(track, pkt_data, &wv_data, &pkt_size);
        if (res < 0) {
            av_log(matroska->ctx, AV_LOG_ERROR,
                   "Error parsing a wavpack block.\n");
            goto fail;
        }
        if (pkt_data != data)
            av_freep(&pkt_data);
        pkt_data = wv_data;
    }

    if (st->codecpar->codec_id == AV_CODEC_ID_PRORES &&
        AV_RB32(&data[4]) != MKBETAG('i', 'c', 'p', 'f'))
        offset = 8;

    pkt = av_mallocz(sizeof(AVPacket));
    if (!pkt) {
        if (pkt_data != data)
            av_freep(&pkt_data);
        return AVERROR(ENOMEM);
    }
    /* XXX: prevent data copy... */
    if (av_new_packet(pkt, pkt_size + offset) < 0) {
        av_free(pkt);
        res = AVERROR(ENOMEM);
        goto fail;
    }

    if (st->codecpar->codec_id == AV_CODEC_ID_PRORES && offset == 8) {
        uint8_t *buf = pkt->data;
        bytestream_put_be32(&buf, pkt_size);
        bytestream_put_be32(&buf, MKBETAG('i', 'c', 'p', 'f'));
    }

    memcpy(pkt->data + offset, pkt_data, pkt_size);

    if (pkt_data != data)
        av_freep(&pkt_data);

    pkt->flags        = is_keyframe;
    pkt->stream_index = st->index;

    if (additional_size > 0) {
        uint8_t *side_data = av_packet_new_side_data(pkt,
                                                     AV_PKT_DATA_MATROSKA_BLOCKADDITIONAL,
                                                     additional_size + 8);
        if (!side_data) {
            av_packet_unref(pkt);
            av_free(pkt);
            return AVERROR(ENOMEM);
        }
        AV_WB64(side_data, additional_id);
        memcpy(side_data + 8, additional, additional_size);
    }

    if (discard_padding) {
        uint8_t *side_data = av_packet_new_side_data(pkt,
                                                     AV_PKT_DATA_SKIP_SAMPLES,
                                                     10);
        if (!side_data) {
            av_packet_unref(pkt);
            av_free(pkt);
            return AVERROR(ENOMEM);
        }
        AV_WL32(side_data, 0);
        AV_WL32(side_data + 4, av_rescale_q(discard_padding,
                                            (AVRational){1, 1000000000},
                                            (AVRational){1, st->codecpar->sample_rate}));
    }

    if (track->ms_compat)
        pkt->dts = timecode;
    else
        pkt->pts = timecode;
    pkt->pos = pos;
    pkt->duration = lace_duration;

#if FF_API_CONVERGENCE_DURATION
FF_DISABLE_DEPRECATION_WARNINGS
    if (st->codecpar->codec_id == AV_CODEC_ID_SUBRIP) {
        pkt->convergence_duration = lace_duration;
    }
FF_ENABLE_DEPRECATION_WARNINGS
#endif

    dynarray_add(&matroska->packets, &matroska->num_packets, pkt);
    matroska->prev_pkt = pkt;

    return 0;

fail:
    if (pkt_data != data)
        av_freep(&pkt_data);
    return res;
}

static int matroska_parse_block(MatroskaDemuxContext *matroska, uint8_t *data,
                                int size, int64_t pos, uint64_t cluster_time,
                                uint64_t block_duration, int is_keyframe,
                                uint8_t *additional, uint64_t additional_id, int additional_size,
                                int64_t cluster_pos, int64_t discard_padding)
{
    uint64_t timecode = AV_NOPTS_VALUE;
    MatroskaTrack *track;
    int res = 0;
    AVStream *st;
    int16_t block_time;
    uint32_t *lace_size = NULL;
    int n, flags, laces = 0;
    uint64_t num;
    int trust_default_duration = 1;

    if ((n = matroska_ebmlnum_uint(matroska, data, size, &num)) < 0) {
        av_log(matroska->ctx, AV_LOG_ERROR, "EBML block data error\n");
        return n;
    }
    data += n;
    size -= n;

    track = matroska_find_track_by_num(matroska, num);
    if (!track || !track->stream) {
        av_log(matroska->ctx, AV_LOG_INFO,
               "Invalid stream %"PRIu64" or size %u\n", num, size);
        return AVERROR_INVALIDDATA;
    } else if (size <= 3)
        return 0;
    st = track->stream;
    if (st->discard >= AVDISCARD_ALL)
        return res;
    av_assert1(block_duration != AV_NOPTS_VALUE);

    block_time = sign_extend(AV_RB16(data), 16);
    data      += 2;
    flags      = *data++;
    size      -= 3;
    if (is_keyframe == -1)
        is_keyframe = flags & 0x80 ? AV_PKT_FLAG_KEY : 0;

    if (cluster_time != (uint64_t) -1 &&
        (block_time >= 0 || cluster_time >= -block_time)) {
        timecode = cluster_time + block_time - track->codec_delay;
        if (track->type == MATROSKA_TRACK_TYPE_SUBTITLE &&
            timecode < track->end_timecode)
            is_keyframe = 0;  /* overlapping subtitles are not key frame */
        if (is_keyframe)
            av_add_index_entry(st, cluster_pos, timecode, 0, 0,
                               AVINDEX_KEYFRAME);
    }

    if (matroska->skip_to_keyframe &&
        track->type != MATROSKA_TRACK_TYPE_SUBTITLE) {
        if (timecode < matroska->skip_to_timecode)
            return res;
        if (is_keyframe)
            matroska->skip_to_keyframe = 0;
        else if (!st->skip_to_keyframe) {
            av_log(matroska->ctx, AV_LOG_ERROR, "File is broken, keyframes not correctly marked!\n");
            matroska->skip_to_keyframe = 0;
        }
    }

    res = matroska_parse_laces(matroska, &data, &size, (flags & 0x06) >> 1,
                               &lace_size, &laces);

    if (res)
        goto end;

    if (track->audio.samplerate == 8000) {
        // If this is needed for more codecs, then add them here
        if (st->codecpar->codec_id == AV_CODEC_ID_AC3) {
            if (track->audio.samplerate != st->codecpar->sample_rate || !st->codecpar->frame_size)
                trust_default_duration = 0;
        }
    }

    if (!block_duration && trust_default_duration)
        block_duration = track->default_duration * laces / matroska->time_scale;

    if (cluster_time != (uint64_t)-1 && (block_time >= 0 || cluster_time >= -block_time))
        track->end_timecode =
            FFMAX(track->end_timecode, timecode + block_duration);

    for (n = 0; n < laces; n++) {
        int64_t lace_duration = block_duration*(n+1) / laces - block_duration*n / laces;

        if (lace_size[n] > size) {
            av_log(matroska->ctx, AV_LOG_ERROR, "Invalid packet size\n");
            break;
        }

        if ((st->codecpar->codec_id == AV_CODEC_ID_RA_288 ||
             st->codecpar->codec_id == AV_CODEC_ID_COOK   ||
             st->codecpar->codec_id == AV_CODEC_ID_SIPR   ||
             st->codecpar->codec_id == AV_CODEC_ID_ATRAC3) &&
            st->codecpar->block_align && track->audio.sub_packet_size) {
            res = matroska_parse_rm_audio(matroska, track, st, data,
                                          lace_size[n],
                                          timecode, pos);
            if (res)
                goto end;

        } else if (st->codecpar->codec_id == AV_CODEC_ID_WEBVTT) {
            res = matroska_parse_webvtt(matroska, track, st,
                                        data, lace_size[n],
                                        timecode, lace_duration,
                                        pos);
            if (res)
                goto end;
        } else {
            res = matroska_parse_frame(matroska, track, st, data, lace_size[n],
                                       timecode, lace_duration, pos,
                                       !n ? is_keyframe : 0,
                                       additional, additional_id, additional_size,
                                       discard_padding);
            if (res)
                goto end;
        }

        if (timecode != AV_NOPTS_VALUE)
            timecode = lace_duration ? timecode + lace_duration : AV_NOPTS_VALUE;
        data += lace_size[n];
        size -= lace_size[n];
    }

end:
    av_free(lace_size);
    return res;
}

static int matroska_parse_cluster_incremental(MatroskaDemuxContext *matroska)
{
    EbmlList *blocks_list;
    MatroskaBlock *blocks;
    int i, res;
    res = ebml_parse(matroska,
                     matroska_cluster_incremental_parsing,
                     &matroska->current_cluster);
    if (res == 1) {
        /* New Cluster */
        if (matroska->current_cluster_pos)
            ebml_level_end(matroska);
        ebml_free(matroska_cluster, &matroska->current_cluster);
        memset(&matroska->current_cluster, 0, sizeof(MatroskaCluster));
        matroska->current_cluster_num_blocks = 0;
        matroska->current_cluster_pos        = avio_tell(matroska->ctx->pb);
        matroska->prev_pkt                   = NULL;
        /* sizeof the ID which was already read */
        if (matroska->current_id)
            matroska->current_cluster_pos -= 4;
        res = ebml_parse(matroska,
                         matroska_clusters_incremental,
                         &matroska->current_cluster);
        /* Try parsing the block again. */
        if (res == 1)
            res = ebml_parse(matroska,
                             matroska_cluster_incremental_parsing,
                             &matroska->current_cluster);
    }

    if (!res &&
        matroska->current_cluster_num_blocks <
        matroska->current_cluster.blocks.nb_elem) {
        blocks_list = &matroska->current_cluster.blocks;
        blocks      = blocks_list->elem;

        matroska->current_cluster_num_blocks = blocks_list->nb_elem;
        i                                    = blocks_list->nb_elem - 1;
        if (blocks[i].bin.size > 0 && blocks[i].bin.data) {
            int is_keyframe = blocks[i].non_simple ? !blocks[i].reference : -1;
            uint8_t* additional = blocks[i].additional.size > 0 ?
                                    blocks[i].additional.data : NULL;
            if (!blocks[i].non_simple)
                blocks[i].duration = 0;
            res = matroska_parse_block(matroska, blocks[i].bin.data,
                                       blocks[i].bin.size, blocks[i].bin.pos,
                                       matroska->current_cluster.timecode,
                                       blocks[i].duration, is_keyframe,
                                       additional, blocks[i].additional_id,
                                       blocks[i].additional.size,
                                       matroska->current_cluster_pos,
                                       blocks[i].discard_padding);
        }
    }

    return res;
}

static int matroska_parse_cluster(MatroskaDemuxContext *matroska)
{
    MatroskaCluster cluster = { 0 };
    EbmlList *blocks_list;
    MatroskaBlock *blocks;
    int i, res;
    int64_t pos;

    if (!matroska->contains_ssa)
        return matroska_parse_cluster_incremental(matroska);
    pos = avio_tell(matroska->ctx->pb);
    matroska->prev_pkt = NULL;
    if (matroska->current_id)
        pos -= 4;  /* sizeof the ID which was already read */
    res         = ebml_parse(matroska, matroska_clusters, &cluster);
    blocks_list = &cluster.blocks;
    blocks      = blocks_list->elem;
    for (i = 0; i < blocks_list->nb_elem; i++)
        if (blocks[i].bin.size > 0 && blocks[i].bin.data) {
            int is_keyframe = blocks[i].non_simple ? !blocks[i].reference : -1;
            res = matroska_parse_block(matroska, blocks[i].bin.data,
                                       blocks[i].bin.size, blocks[i].bin.pos,
                                       cluster.timecode, blocks[i].duration,
                                       is_keyframe, NULL, 0, 0, pos,
                                       blocks[i].discard_padding);
        }
    ebml_free(matroska_cluster, &cluster);
    return res;
}

static int matroska_read_packet(AVFormatContext *s, AVPacket *pkt)
{
    MatroskaDemuxContext *matroska = s->priv_data;

    while (matroska_deliver_packet(matroska, pkt)) {
        int64_t pos = avio_tell(matroska->ctx->pb);
        if (matroska->done)
            return AVERROR_EOF;
        if (matroska_parse_cluster(matroska) < 0)
            matroska_resync(matroska, pos);
    }

    return 0;
}

static int matroska_read_seek(AVFormatContext *s, int stream_index,
                              int64_t timestamp, int flags)
{
    MatroskaDemuxContext *matroska = s->priv_data;
    MatroskaTrack *tracks = NULL;
    AVStream *st = s->streams[stream_index];
    int i, index, index_sub, index_min;

    /* Parse the CUES now since we need the index data to seek. */
    if (matroska->cues_parsing_deferred > 0) {
        matroska->cues_parsing_deferred = 0;
        matroska_parse_cues(matroska);
    }

    if (!st->nb_index_entries)
        goto err;
    timestamp = FFMAX(timestamp, st->index_entries[0].timestamp);

    if ((index = av_index_search_timestamp(st, timestamp, flags)) < 0 || index == st->nb_index_entries - 1) {
        avio_seek(s->pb, st->index_entries[st->nb_index_entries - 1].pos,
                  SEEK_SET);
        matroska->current_id = 0;
        while ((index = av_index_search_timestamp(st, timestamp, flags)) < 0 || index == st->nb_index_entries - 1) {
            matroska_clear_queue(matroska);
            if (matroska_parse_cluster(matroska) < 0)
                break;
        }
    }

    matroska_clear_queue(matroska);
    if (index < 0 || (matroska->cues_parsing_deferred < 0 && index == st->nb_index_entries - 1))
        goto err;

    index_min = index;
    tracks = matroska->tracks.elem;
    for (i = 0; i < matroska->tracks.nb_elem; i++) {
        tracks[i].audio.pkt_cnt        = 0;
        tracks[i].audio.sub_packet_cnt = 0;
        tracks[i].audio.buf_timecode   = AV_NOPTS_VALUE;
        tracks[i].end_timecode         = 0;
        if (tracks[i].type == MATROSKA_TRACK_TYPE_SUBTITLE &&
            tracks[i].stream &&
            tracks[i].stream->discard != AVDISCARD_ALL) {
            index_sub = av_index_search_timestamp(
                tracks[i].stream, st->index_entries[index].timestamp,
                AVSEEK_FLAG_BACKWARD);
            while (index_sub >= 0 &&
                  index_min > 0 &&
                  tracks[i].stream->index_entries[index_sub].pos < st->index_entries[index_min].pos &&
                  st->index_entries[index].timestamp - tracks[i].stream->index_entries[index_sub].timestamp < 30000000000 / matroska->time_scale)
                index_min--;
        }
    }

    avio_seek(s->pb, st->index_entries[index_min].pos, SEEK_SET);
    matroska->current_id       = 0;
    if (flags & AVSEEK_FLAG_ANY) {
        st->skip_to_keyframe = 0;
        matroska->skip_to_timecode = timestamp;
    } else {
        st->skip_to_keyframe = 1;
        matroska->skip_to_timecode = st->index_entries[index].timestamp;
    }
    matroska->skip_to_keyframe = 1;
    matroska->done             = 0;
    matroska->num_levels       = 0;
    ff_update_cur_dts(s, st, st->index_entries[index].timestamp);
    return 0;
err:
    // slightly hackish but allows proper fallback to
    // the generic seeking code.
    matroska_clear_queue(matroska);
    matroska->current_id = 0;
    st->skip_to_keyframe =
    matroska->skip_to_keyframe = 0;
    matroska->done = 0;
    matroska->num_levels = 0;
    return -1;
}

static int matroska_read_close(AVFormatContext *s)
{
    MatroskaDemuxContext *matroska = s->priv_data;
    MatroskaTrack *tracks = matroska->tracks.elem;
    int n;

    matroska_clear_queue(matroska);

    for (n = 0; n < matroska->tracks.nb_elem; n++)
        if (tracks[n].type == MATROSKA_TRACK_TYPE_AUDIO)
            av_freep(&tracks[n].audio.buf);
    ebml_free(matroska_cluster, &matroska->current_cluster);
    ebml_free(matroska_segment, matroska);

    return 0;
}

typedef struct {
    int64_t start_time_ns;
    int64_t end_time_ns;
    int64_t start_offset;
    int64_t end_offset;
} CueDesc;

/* This function searches all the Cues and returns the CueDesc corresponding the
 * the timestamp ts. Returned CueDesc will be such that start_time_ns <= ts <
 * end_time_ns. All 4 fields will be set to -1 if ts >= file's duration.
 */
static CueDesc get_cue_desc(AVFormatContext *s, int64_t ts, int64_t cues_start) {
    MatroskaDemuxContext *matroska = s->priv_data;
    CueDesc cue_desc;
    int i;
    int nb_index_entries = s->streams[0]->nb_index_entries;
    AVIndexEntry *index_entries = s->streams[0]->index_entries;
    if (ts >= matroska->duration * matroska->time_scale) return (CueDesc) {-1, -1, -1, -1};
    for (i = 1; i < nb_index_entries; i++) {
        if (index_entries[i - 1].timestamp * matroska->time_scale <= ts &&
            index_entries[i].timestamp * matroska->time_scale > ts) {
            break;
        }
    }
    --i;
    cue_desc.start_time_ns = index_entries[i].timestamp * matroska->time_scale;
    cue_desc.start_offset = index_entries[i].pos - matroska->segment_start;
    if (i != nb_index_entries - 1) {
        cue_desc.end_time_ns = index_entries[i + 1].timestamp * matroska->time_scale;
        cue_desc.end_offset = index_entries[i + 1].pos - matroska->segment_start;
    } else {
        cue_desc.end_time_ns = matroska->duration * matroska->time_scale;
        // FIXME: this needs special handling for files where Cues appear
        // before Clusters. the current logic assumes Cues appear after
        // Clusters.
        cue_desc.end_offset = cues_start - matroska->segment_start;
    }
    return cue_desc;
}

static int webm_clusters_start_with_keyframe(AVFormatContext *s)
{
    MatroskaDemuxContext *matroska = s->priv_data;
    int64_t cluster_pos, before_pos;
    int index, rv = 1;
    if (s->streams[0]->nb_index_entries <= 0) return 0;
    // seek to the first cluster using cues.
    index = av_index_search_timestamp(s->streams[0], 0, 0);
    if (index < 0)  return 0;
    cluster_pos = s->streams[0]->index_entries[index].pos;
    before_pos = avio_tell(s->pb);
    while (1) {
        int64_t cluster_id = 0, cluster_length = 0;
        AVPacket *pkt;
        avio_seek(s->pb, cluster_pos, SEEK_SET);
        // read cluster id and length
        ebml_read_num(matroska, matroska->ctx->pb, 4, &cluster_id);
        ebml_read_length(matroska, matroska->ctx->pb, &cluster_length);
        if (cluster_id != 0xF43B675) { // done with all clusters
            break;
        }
        avio_seek(s->pb, cluster_pos, SEEK_SET);
        matroska->current_id = 0;
        matroska_clear_queue(matroska);
        if (matroska_parse_cluster(matroska) < 0 ||
            matroska->num_packets <= 0) {
            break;
        }
        pkt = matroska->packets[0];
        cluster_pos += cluster_length + 12; // 12 is the offset of the cluster id and length.
        if (!(pkt->flags & AV_PKT_FLAG_KEY)) {
            rv = 0;
            break;
        }
    }
    avio_seek(s->pb, before_pos, SEEK_SET);
    return rv;
}

static int buffer_size_after_time_downloaded(int64_t time_ns, double search_sec, int64_t bps,
                                             double min_buffer, double* buffer,
                                             double* sec_to_download, AVFormatContext *s,
                                             int64_t cues_start)
{
    double nano_seconds_per_second = 1000000000.0;
    double time_sec = time_ns / nano_seconds_per_second;
    int rv = 0;
    int64_t time_to_search_ns = (int64_t)(search_sec * nano_seconds_per_second);
    int64_t end_time_ns = time_ns + time_to_search_ns;
    double sec_downloaded = 0.0;
    CueDesc desc_curr = get_cue_desc(s, time_ns, cues_start);
    if (desc_curr.start_time_ns == -1)
      return -1;
    *sec_to_download = 0.0;

    // Check for non cue start time.
    if (time_ns > desc_curr.start_time_ns) {
      int64_t cue_nano = desc_curr.end_time_ns - time_ns;
      double percent = (double)(cue_nano) / (desc_curr.end_time_ns - desc_curr.start_time_ns);
      double cueBytes = (desc_curr.end_offset - desc_curr.start_offset) * percent;
      double timeToDownload = (cueBytes * 8.0) / bps;

      sec_downloaded += (cue_nano / nano_seconds_per_second) - timeToDownload;
      *sec_to_download += timeToDownload;

      // Check if the search ends within the first cue.
      if (desc_curr.end_time_ns >= end_time_ns) {
          double desc_end_time_sec = desc_curr.end_time_ns / nano_seconds_per_second;
          double percent_to_sub = search_sec / (desc_end_time_sec - time_sec);
          sec_downloaded = percent_to_sub * sec_downloaded;
          *sec_to_download = percent_to_sub * *sec_to_download;
      }

      if ((sec_downloaded + *buffer) <= min_buffer) {
          return 1;
      }

      // Get the next Cue.
      desc_curr = get_cue_desc(s, desc_curr.end_time_ns, cues_start);
    }

    while (desc_curr.start_time_ns != -1) {
        int64_t desc_bytes = desc_curr.end_offset - desc_curr.start_offset;
        int64_t desc_ns = desc_curr.end_time_ns - desc_curr.start_time_ns;
        double desc_sec = desc_ns / nano_seconds_per_second;
        double bits = (desc_bytes * 8.0);
        double time_to_download = bits / bps;

        sec_downloaded += desc_sec - time_to_download;
        *sec_to_download += time_to_download;

        if (desc_curr.end_time_ns >= end_time_ns) {
            double desc_end_time_sec = desc_curr.end_time_ns / nano_seconds_per_second;
            double percent_to_sub = search_sec / (desc_end_time_sec - time_sec);
            sec_downloaded = percent_to_sub * sec_downloaded;
            *sec_to_download = percent_to_sub * *sec_to_download;

            if ((sec_downloaded + *buffer) <= min_buffer)
                rv = 1;
            break;
        }

        if ((sec_downloaded + *buffer) <= min_buffer) {
            rv = 1;
            break;
        }

        desc_curr = get_cue_desc(s, desc_curr.end_time_ns, cues_start);
    }
    *buffer = *buffer + sec_downloaded;
    return rv;
}

/* This function computes the bandwidth of the WebM file with the help of
 * buffer_size_after_time_downloaded() function. Both of these functions are
 * adapted from WebM Tools project and are adapted to work with FFmpeg's
 * Matroska parsing mechanism.
 *
 * Returns the bandwidth of the file on success; -1 on error.
 * */
static int64_t webm_dash_manifest_compute_bandwidth(AVFormatContext *s, int64_t cues_start)
{
    MatroskaDemuxContext *matroska = s->priv_data;
    AVStream *st = s->streams[0];
    double bandwidth = 0.0;
    int i;

    for (i = 0; i < st->nb_index_entries; i++) {
        int64_t prebuffer_ns = 1000000000;
        int64_t time_ns = st->index_entries[i].timestamp * matroska->time_scale;
        double nano_seconds_per_second = 1000000000.0;
        int64_t prebuffered_ns = time_ns + prebuffer_ns;
        double prebuffer_bytes = 0.0;
        int64_t temp_prebuffer_ns = prebuffer_ns;
        int64_t pre_bytes, pre_ns;
        double pre_sec, prebuffer, bits_per_second;
        CueDesc desc_beg = get_cue_desc(s, time_ns, cues_start);

        // Start with the first Cue.
        CueDesc desc_end = desc_beg;

        // Figure out how much data we have downloaded for the prebuffer. This will
        // be used later to adjust the bits per sample to try.
        while (desc_end.start_time_ns != -1 && desc_end.end_time_ns < prebuffered_ns) {
            // Prebuffered the entire Cue.
            prebuffer_bytes += desc_end.end_offset - desc_end.start_offset;
            temp_prebuffer_ns -= desc_end.end_time_ns - desc_end.start_time_ns;
            desc_end = get_cue_desc(s, desc_end.end_time_ns, cues_start);
        }
        if (desc_end.start_time_ns == -1) {
            // The prebuffer is larger than the duration.
            if (matroska->duration * matroska->time_scale >= prebuffered_ns)
              return -1;
            bits_per_second = 0.0;
        } else {
            // The prebuffer ends in the last Cue. Estimate how much data was
            // prebuffered.
            pre_bytes = desc_end.end_offset - desc_end.start_offset;
            pre_ns = desc_end.end_time_ns - desc_end.start_time_ns;
            pre_sec = pre_ns / nano_seconds_per_second;
            prebuffer_bytes +=
                pre_bytes * ((temp_prebuffer_ns / nano_seconds_per_second) / pre_sec);

            prebuffer = prebuffer_ns / nano_seconds_per_second;

            // Set this to 0.0 in case our prebuffer buffers the entire video.
            bits_per_second = 0.0;
            do {
                int64_t desc_bytes = desc_end.end_offset - desc_beg.start_offset;
                int64_t desc_ns = desc_end.end_time_ns - desc_beg.start_time_ns;
                double desc_sec = desc_ns / nano_seconds_per_second;
                double calc_bits_per_second = (desc_bytes * 8) / desc_sec;

                // Drop the bps by the percentage of bytes buffered.
                double percent = (desc_bytes - prebuffer_bytes) / desc_bytes;
                double mod_bits_per_second = calc_bits_per_second * percent;

                if (prebuffer < desc_sec) {
                    double search_sec =
                        (double)(matroska->duration * matroska->time_scale) / nano_seconds_per_second;

                    // Add 1 so the bits per second should be a little bit greater than file
                    // datarate.
                    int64_t bps = (int64_t)(mod_bits_per_second) + 1;
                    const double min_buffer = 0.0;
                    double buffer = prebuffer;
                    double sec_to_download = 0.0;

                    int rv = buffer_size_after_time_downloaded(prebuffered_ns, search_sec, bps,
                                                               min_buffer, &buffer, &sec_to_download,
                                                               s, cues_start);
                    if (rv < 0) {
                        return -1;
                    } else if (rv == 0) {
                        bits_per_second = (double)(bps);
                        break;
                    }
                }

                desc_end = get_cue_desc(s, desc_end.end_time_ns, cues_start);
            } while (desc_end.start_time_ns != -1);
        }
        if (bandwidth < bits_per_second) bandwidth = bits_per_second;
    }
    return (int64_t)bandwidth;
}

static int webm_dash_manifest_cues(AVFormatContext *s)
{
    MatroskaDemuxContext *matroska = s->priv_data;
    EbmlList *seekhead_list = &matroska->seekhead;
    MatroskaSeekhead *seekhead = seekhead_list->elem;
    char *buf;
    int64_t cues_start = -1, cues_end = -1, before_pos, bandwidth;
    int i;

    // determine cues start and end positions
    for (i = 0; i < seekhead_list->nb_elem; i++)
        if (seekhead[i].id == MATROSKA_ID_CUES)
            break;

    if (i >= seekhead_list->nb_elem) return -1;

    before_pos = avio_tell(matroska->ctx->pb);
    cues_start = seekhead[i].pos + matroska->segment_start;
    if (avio_seek(matroska->ctx->pb, cues_start, SEEK_SET) == cues_start) {
        // cues_end is computed as cues_start + cues_length + length of the
        // Cues element ID + EBML length of the Cues element. cues_end is
        // inclusive and the above sum is reduced by 1.
        uint64_t cues_length = 0, cues_id = 0, bytes_read = 0;
        bytes_read += ebml_read_num(matroska, matroska->ctx->pb, 4, &cues_id);
        bytes_read += ebml_read_length(matroska, matroska->ctx->pb, &cues_length);
        cues_end = cues_start + cues_length + bytes_read - 1;
    }
    avio_seek(matroska->ctx->pb, before_pos, SEEK_SET);
    if (cues_start == -1 || cues_end == -1) return -1;

    // parse the cues
    matroska_parse_cues(matroska);

    // cues start
    av_dict_set_int(&s->streams[0]->metadata, CUES_START, cues_start, 0);

    // cues end
    av_dict_set_int(&s->streams[0]->metadata, CUES_END, cues_end, 0);

    // bandwidth
    bandwidth = webm_dash_manifest_compute_bandwidth(s, cues_start);
    if (bandwidth < 0) return -1;
    av_dict_set_int(&s->streams[0]->metadata, BANDWIDTH, bandwidth, 0);

    // check if all clusters start with key frames
    av_dict_set_int(&s->streams[0]->metadata, CLUSTER_KEYFRAME, webm_clusters_start_with_keyframe(s), 0);

    // store cue point timestamps as a comma separated list for checking subsegment alignment in
    // the muxer. assumes that each timestamp cannot be more than 20 characters long.
    buf = av_malloc_array(s->streams[0]->nb_index_entries, 20 * sizeof(char));
    if (!buf) return -1;
    strcpy(buf, "");
    for (i = 0; i < s->streams[0]->nb_index_entries; i++) {
        snprintf(buf, (i + 1) * 20 * sizeof(char),
                 "%s%" PRId64, buf, s->streams[0]->index_entries[i].timestamp);
        if (i != s->streams[0]->nb_index_entries - 1)
            strncat(buf, ",", sizeof(char));
    }
    av_dict_set(&s->streams[0]->metadata, CUE_TIMESTAMPS, buf, 0);
    av_free(buf);

    return 0;
}

static int webm_dash_manifest_read_header(AVFormatContext *s)
{
    char *buf;
    int ret = matroska_read_header(s);
    MatroskaTrack *tracks;
    MatroskaDemuxContext *matroska = s->priv_data;
    if (ret) {
        av_log(s, AV_LOG_ERROR, "Failed to read file headers\n");
        return -1;
    }

    if (!matroska->is_live) {
        buf = av_asprintf("%g", matroska->duration);
        if (!buf) return AVERROR(ENOMEM);
        av_dict_set(&s->streams[0]->metadata, DURATION, buf, 0);
        av_free(buf);

        // initialization range
        // 5 is the offset of Cluster ID.
        av_dict_set_int(&s->streams[0]->metadata, INITIALIZATION_RANGE, avio_tell(s->pb) - 5, 0);
    }

    // basename of the file
    buf = strrchr(s->filename, '/');
    av_dict_set(&s->streams[0]->metadata, FILENAME, buf ? ++buf : s->filename, 0);

    // track number
    tracks = matroska->tracks.elem;
    av_dict_set_int(&s->streams[0]->metadata, TRACK_NUMBER, tracks[0].num, 0);

    // parse the cues and populate Cue related fields
    return matroska->is_live ? 0 : webm_dash_manifest_cues(s);
}

static int webm_dash_manifest_read_packet(AVFormatContext *s, AVPacket *pkt)
{
    return AVERROR_EOF;
}

#define OFFSET(x) offsetof(MatroskaDemuxContext, x)
static const AVOption options[] = {
    { "live", "flag indicating that the input is a live file that only has the headers.", OFFSET(is_live), AV_OPT_TYPE_BOOL, {.i64 = 0}, 0, 1, AV_OPT_FLAG_DECODING_PARAM },
    { NULL },
};

static const AVClass webm_dash_class = {
    .class_name = "WebM DASH Manifest demuxer",
    .item_name  = av_default_item_name,
    .option     = options,
    .version    = LIBAVUTIL_VERSION_INT,
};

AVInputFormat ff_matroska_demuxer = {
    .name           = "matroska,webm",
    .long_name      = NULL_IF_CONFIG_SMALL("Matroska / WebM"),
    .extensions     = "mkv,mk3d,mka,mks",
    .priv_data_size = sizeof(MatroskaDemuxContext),
    .read_probe     = matroska_probe,
    .read_header    = matroska_read_header,
    .read_packet    = matroska_read_packet,
    .read_close     = matroska_read_close,
    .read_seek      = matroska_read_seek,
    .mime_type      = "audio/webm,audio/x-matroska,video/webm,video/x-matroska"
};

AVInputFormat ff_webm_dash_manifest_demuxer = {
    .name           = "webm_dash_manifest",
    .long_name      = NULL_IF_CONFIG_SMALL("WebM DASH Manifest"),
    .priv_data_size = sizeof(MatroskaDemuxContext),
    .read_header    = webm_dash_manifest_read_header,
    .read_packet    = webm_dash_manifest_read_packet,
    .read_close     = matroska_read_close,
    .priv_class     = &webm_dash_class,
};<|MERGE_RESOLUTION|>--- conflicted
+++ resolved
@@ -167,13 +167,9 @@
     uint64_t display_height;
     uint64_t pixel_width;
     uint64_t pixel_height;
-<<<<<<< HEAD
     EbmlBin color_space;
-=======
-    uint64_t fourcc;
     uint64_t interlaced;
     uint64_t field_order;
->>>>>>> 5f022666
     uint64_t stereo_mode;
     uint64_t alpha_mode;
     MatroskaTrackVideoColor color;
@@ -1756,9 +1752,6 @@
     return 0;
 }
 
-<<<<<<< HEAD
-static void mkv_stereo_mode_display_mul(int stereo_mode, int *h_width, int *h_height)
-=======
 static int mkv_field_order(int64_t field_order)
 {
     switch (field_order) {
@@ -1781,7 +1774,6 @@
 
 static void mkv_stereo_mode_display_mul(int stereo_mode,
                                         int *h_width, int *h_height)
->>>>>>> 5f022666
 {
     switch (stereo_mode) {
         case MATROSKA_VIDEO_STEREOMODE_TYPE_MONO:
