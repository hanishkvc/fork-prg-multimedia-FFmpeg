/*
 * YUV4MPEG muxer
 * Copyright (c) 2001, 2002, 2003 Fabrice Bellard
 *
 * This file is part of FFmpeg.
 *
 * FFmpeg is free software; you can redistribute it and/or
 * modify it under the terms of the GNU Lesser General Public
 * License as published by the Free Software Foundation; either
 * version 2.1 of the License, or (at your option) any later version.
 *
 * FFmpeg is distributed in the hope that it will be useful,
 * but WITHOUT ANY WARRANTY; without even the implied warranty of
 * MERCHANTABILITY or FITNESS FOR A PARTICULAR PURPOSE.  See the GNU
 * Lesser General Public License for more details.
 *
 * You should have received a copy of the GNU Lesser General Public
 * License along with FFmpeg; if not, write to the Free Software
 * Foundation, Inc., 51 Franklin Street, Fifth Floor, Boston, MA 02110-1301 USA
 */

#include "libavutil/pixdesc.h"
#include "avformat.h"
#include "internal.h"
#include "yuv4mpeg.h"

#define Y4M_LINE_MAX 256

static int yuv4_generate_header(AVFormatContext *s, char* buf)
{
    AVStream *st;
    int width, height;
    int raten, rated, aspectn, aspectd, n;
    char inter;
    const char *colorspace = "";

    st     = s->streams[0];
    width  = st->codecpar->width;
    height = st->codecpar->height;

    // TODO: should be avg_frame_rate
    av_reduce(&raten, &rated, st->time_base.den,
              st->time_base.num, (1UL << 31) - 1);

    aspectn = st->sample_aspect_ratio.num;
    aspectd = st->sample_aspect_ratio.den;

    if (aspectn == 0 && aspectd == 1)
        aspectd = 0;  // 0:0 means unknown

<<<<<<< HEAD
    switch (st->codec->field_order) {
    case AV_FIELD_TB:
=======
    switch (st->codecpar->field_order) {
>>>>>>> 9200514a
    case AV_FIELD_TT: inter = 't'; break;
    case AV_FIELD_BT:
    case AV_FIELD_BB: inter = 'b'; break;
    default:          inter = 'p'; break;
    }

    switch (st->codecpar->format) {
    case AV_PIX_FMT_GRAY8:
        colorspace = " Cmono";
        break;
    case AV_PIX_FMT_GRAY16:
        colorspace = " Cmono16";
        break;
    case AV_PIX_FMT_YUV411P:
        colorspace = " C411 XYSCSS=411";
        break;
    case AV_PIX_FMT_YUV420P:
        switch (st->codecpar->chroma_location) {
        case AVCHROMA_LOC_TOPLEFT: colorspace = " C420paldv XYSCSS=420PALDV"; break;
        case AVCHROMA_LOC_LEFT:    colorspace = " C420mpeg2 XYSCSS=420MPEG2"; break;
        default:                   colorspace = " C420jpeg XYSCSS=420JPEG";   break;
        }
        break;
    case AV_PIX_FMT_YUV422P:
        colorspace = " C422 XYSCSS=422";
        break;
    case AV_PIX_FMT_YUV444P:
        colorspace = " C444 XYSCSS=444";
        break;
    case AV_PIX_FMT_YUV420P9:
        colorspace = " C420p9 XYSCSS=420P9";
        break;
    case AV_PIX_FMT_YUV422P9:
        colorspace = " C422p9 XYSCSS=422P9";
        break;
    case AV_PIX_FMT_YUV444P9:
        colorspace = " C444p9 XYSCSS=444P9";
        break;
    case AV_PIX_FMT_YUV420P10:
        colorspace = " C420p10 XYSCSS=420P10";
        break;
    case AV_PIX_FMT_YUV422P10:
        colorspace = " C422p10 XYSCSS=422P10";
        break;
    case AV_PIX_FMT_YUV444P10:
        colorspace = " C444p10 XYSCSS=444P10";
        break;
    case AV_PIX_FMT_YUV420P12:
        colorspace = " C420p12 XYSCSS=420P12";
        break;
    case AV_PIX_FMT_YUV422P12:
        colorspace = " C422p12 XYSCSS=422P12";
        break;
    case AV_PIX_FMT_YUV444P12:
        colorspace = " C444p12 XYSCSS=444P12";
        break;
    case AV_PIX_FMT_YUV420P14:
        colorspace = " C420p14 XYSCSS=420P14";
        break;
    case AV_PIX_FMT_YUV422P14:
        colorspace = " C422p14 XYSCSS=422P14";
        break;
    case AV_PIX_FMT_YUV444P14:
        colorspace = " C444p14 XYSCSS=444P14";
        break;
    case AV_PIX_FMT_YUV420P16:
        colorspace = " C420p16 XYSCSS=420P16";
        break;
    case AV_PIX_FMT_YUV422P16:
        colorspace = " C422p16 XYSCSS=422P16";
        break;
    case AV_PIX_FMT_YUV444P16:
        colorspace = " C444p16 XYSCSS=444P16";
        break;
    }

    /* construct stream header, if this is the first frame */
    n = snprintf(buf, Y4M_LINE_MAX, "%s W%d H%d F%d:%d I%c A%d:%d%s\n",
                 Y4M_MAGIC, width, height, raten, rated, inter,
                 aspectn, aspectd, colorspace);

    return n;
}

static int yuv4_write_packet(AVFormatContext *s, AVPacket *pkt)
{
    AVStream *st = s->streams[pkt->stream_index];
    AVIOContext *pb = s->pb;
    AVFrame *frame;
    int* first_pkt = s->priv_data;
    int width, height, h_chroma_shift, v_chroma_shift;
    int i;
    char buf2[Y4M_LINE_MAX + 1];
    uint8_t *ptr, *ptr1, *ptr2;

    frame = (AVFrame *)pkt->data;

    /* for the first packet we have to output the header as well */
    if (*first_pkt) {
        *first_pkt = 0;
        if (yuv4_generate_header(s, buf2) < 0) {
            av_log(s, AV_LOG_ERROR,
                   "Error. YUV4MPEG stream header write failed.\n");
            return AVERROR(EIO);
        } else {
            avio_write(pb, buf2, strlen(buf2));
        }
    }

    /* construct frame header */

    avio_printf(s->pb, "%s\n", Y4M_FRAME_MAGIC);

    width  = st->codecpar->width;
    height = st->codecpar->height;

    ptr = frame->data[0];

    switch (st->codec->pix_fmt) {
    case AV_PIX_FMT_GRAY8:
    case AV_PIX_FMT_YUV411P:
    case AV_PIX_FMT_YUV420P:
    case AV_PIX_FMT_YUV422P:
    case AV_PIX_FMT_YUV444P:
        break;
    case AV_PIX_FMT_GRAY16:
    case AV_PIX_FMT_YUV420P9:
    case AV_PIX_FMT_YUV422P9:
    case AV_PIX_FMT_YUV444P9:
    case AV_PIX_FMT_YUV420P10:
    case AV_PIX_FMT_YUV422P10:
    case AV_PIX_FMT_YUV444P10:
    case AV_PIX_FMT_YUV420P12:
    case AV_PIX_FMT_YUV422P12:
    case AV_PIX_FMT_YUV444P12:
    case AV_PIX_FMT_YUV420P14:
    case AV_PIX_FMT_YUV422P14:
    case AV_PIX_FMT_YUV444P14:
    case AV_PIX_FMT_YUV420P16:
    case AV_PIX_FMT_YUV422P16:
    case AV_PIX_FMT_YUV444P16:
        width *= 2;
        break;
    default:
        av_log(s, AV_LOG_ERROR, "The pixel format '%s' is not supported.\n",
               av_get_pix_fmt_name(st->codec->pix_fmt));
        return AVERROR(EINVAL);
    }

    for (i = 0; i < height; i++) {
        avio_write(pb, ptr, width);
        ptr += frame->linesize[0];
    }

<<<<<<< HEAD
    if (st->codec->pix_fmt != AV_PIX_FMT_GRAY8 &&
        st->codec->pix_fmt != AV_PIX_FMT_GRAY16) {
=======
    if (st->codecpar->format != AV_PIX_FMT_GRAY8) {
>>>>>>> 9200514a
        // Adjust for smaller Cb and Cr planes
        av_pix_fmt_get_chroma_sub_sample(st->codecpar->format, &h_chroma_shift,
                                         &v_chroma_shift);
        // Shift right, rounding up
        width  = AV_CEIL_RSHIFT(width,  h_chroma_shift);
        height = AV_CEIL_RSHIFT(height, v_chroma_shift);

        ptr1 = frame->data[1];
        ptr2 = frame->data[2];
        for (i = 0; i < height; i++) {     /* Cb */
            avio_write(pb, ptr1, width);
            ptr1 += frame->linesize[1];
        }
        for (i = 0; i < height; i++) {     /* Cr */
            avio_write(pb, ptr2, width);
            ptr2 += frame->linesize[2];
        }
    }

    return 0;
}

static int yuv4_write_header(AVFormatContext *s)
{
    int *first_pkt = s->priv_data;

    if (s->nb_streams != 1)
        return AVERROR(EIO);

    if (s->streams[0]->codecpar->codec_id != AV_CODEC_ID_WRAPPED_AVFRAME) {
        av_log(s, AV_LOG_ERROR, "ERROR: Codec not supported.\n");
        return AVERROR_INVALIDDATA;
    }

<<<<<<< HEAD
    switch (s->streams[0]->codec->pix_fmt) {
    case AV_PIX_FMT_YUV411P:
        av_log(s, AV_LOG_WARNING, "Warning: generating rarely used 4:1:1 YUV "
               "stream, some mjpegtools might not work.\n");
        break;
    case AV_PIX_FMT_GRAY8:
    case AV_PIX_FMT_GRAY16:
    case AV_PIX_FMT_YUV420P:
    case AV_PIX_FMT_YUV422P:
    case AV_PIX_FMT_YUV444P:
        break;
    case AV_PIX_FMT_YUV420P9:
    case AV_PIX_FMT_YUV422P9:
    case AV_PIX_FMT_YUV444P9:
    case AV_PIX_FMT_YUV420P10:
    case AV_PIX_FMT_YUV422P10:
    case AV_PIX_FMT_YUV444P10:
    case AV_PIX_FMT_YUV420P12:
    case AV_PIX_FMT_YUV422P12:
    case AV_PIX_FMT_YUV444P12:
    case AV_PIX_FMT_YUV420P14:
    case AV_PIX_FMT_YUV422P14:
    case AV_PIX_FMT_YUV444P14:
    case AV_PIX_FMT_YUV420P16:
    case AV_PIX_FMT_YUV422P16:
    case AV_PIX_FMT_YUV444P16:
        if (s->strict_std_compliance >= FF_COMPLIANCE_NORMAL) {
            av_log(s, AV_LOG_ERROR, "'%s' is not an official yuv4mpegpipe pixel format. "
                   "Use '-strict -1' to encode to this pixel format.\n",
                   av_get_pix_fmt_name(s->streams[0]->codec->pix_fmt));
            return AVERROR(EINVAL);
        }
        av_log(s, AV_LOG_WARNING, "Warning: generating non standard YUV stream. "
               "Mjpegtools will not work.\n");
        break;
    default:
        av_log(s, AV_LOG_ERROR, "ERROR: yuv4mpeg can only handle "
               "yuv444p, yuv422p, yuv420p, yuv411p and gray8 pixel formats. "
               "And using 'strict -1' also yuv444p9, yuv422p9, yuv420p9, "
               "yuv444p10, yuv422p10, yuv420p10, "
               "yuv444p12, yuv422p12, yuv420p12, "
               "yuv444p14, yuv422p14, yuv420p14, "
               "yuv444p16, yuv422p16, yuv420p16 "
               "and gray16 pixel formats. "
=======
    if (s->streams[0]->codecpar->format == AV_PIX_FMT_YUV411P) {
        av_log(s, AV_LOG_ERROR, "Warning: generating rarely used 4:1:1 YUV "
               "stream, some mjpegtools might not work.\n");
    } else if ((s->streams[0]->codecpar->format != AV_PIX_FMT_YUV420P) &&
               (s->streams[0]->codecpar->format != AV_PIX_FMT_YUV422P) &&
               (s->streams[0]->codecpar->format != AV_PIX_FMT_GRAY8)   &&
               (s->streams[0]->codecpar->format != AV_PIX_FMT_YUV444P)) {
        av_log(s, AV_LOG_ERROR, "ERROR: yuv4mpeg only handles yuv444p, "
               "yuv422p, yuv420p, yuv411p and gray pixel formats. "
>>>>>>> 9200514a
               "Use -pix_fmt to select one.\n");
        return AVERROR(EIO);
    }

    *first_pkt = 1;
    return 0;
}

AVOutputFormat ff_yuv4mpegpipe_muxer = {
    .name              = "yuv4mpegpipe",
    .long_name         = NULL_IF_CONFIG_SMALL("YUV4MPEG pipe"),
    .extensions        = "y4m",
    .priv_data_size    = sizeof(int),
    .audio_codec       = AV_CODEC_ID_NONE,
    .video_codec       = AV_CODEC_ID_WRAPPED_AVFRAME,
    .write_header      = yuv4_write_header,
    .write_packet      = yuv4_write_packet,
};<|MERGE_RESOLUTION|>--- conflicted
+++ resolved
@@ -33,10 +33,12 @@
     int raten, rated, aspectn, aspectd, n;
     char inter;
     const char *colorspace = "";
+    int field_order;
 
     st     = s->streams[0];
     width  = st->codecpar->width;
     height = st->codecpar->height;
+    field_order = st->codecpar->field_order;
 
     // TODO: should be avg_frame_rate
     av_reduce(&raten, &rated, st->time_base.den,
@@ -48,12 +50,15 @@
     if (aspectn == 0 && aspectd == 1)
         aspectd = 0;  // 0:0 means unknown
 
-<<<<<<< HEAD
-    switch (st->codec->field_order) {
+#if FF_API_LAVF_AVCTX
+    FF_DISABLE_DEPRECATION_WARNINGS
+    if (field_order != st->codec->field_order && st->codec->field_order != AV_FIELD_UNKNOWN)
+        field_order = st->codec->field_order;
+    FF_ENABLE_DEPRECATION_WARNINGS
+#endif
+
+    switch (field_order) {
     case AV_FIELD_TB:
-=======
-    switch (st->codecpar->field_order) {
->>>>>>> 9200514a
     case AV_FIELD_TT: inter = 't'; break;
     case AV_FIELD_BT:
     case AV_FIELD_BB: inter = 'b'; break;
@@ -172,7 +177,7 @@
 
     ptr = frame->data[0];
 
-    switch (st->codec->pix_fmt) {
+    switch (st->codecpar->format) {
     case AV_PIX_FMT_GRAY8:
     case AV_PIX_FMT_YUV411P:
     case AV_PIX_FMT_YUV420P:
@@ -199,7 +204,7 @@
         break;
     default:
         av_log(s, AV_LOG_ERROR, "The pixel format '%s' is not supported.\n",
-               av_get_pix_fmt_name(st->codec->pix_fmt));
+               av_get_pix_fmt_name(st->codecpar->format));
         return AVERROR(EINVAL);
     }
 
@@ -208,12 +213,8 @@
         ptr += frame->linesize[0];
     }
 
-<<<<<<< HEAD
-    if (st->codec->pix_fmt != AV_PIX_FMT_GRAY8 &&
-        st->codec->pix_fmt != AV_PIX_FMT_GRAY16) {
-=======
-    if (st->codecpar->format != AV_PIX_FMT_GRAY8) {
->>>>>>> 9200514a
+    if (st->codecpar->format != AV_PIX_FMT_GRAY8 &&
+        st->codecpar->format != AV_PIX_FMT_GRAY16) {
         // Adjust for smaller Cb and Cr planes
         av_pix_fmt_get_chroma_sub_sample(st->codecpar->format, &h_chroma_shift,
                                          &v_chroma_shift);
@@ -248,8 +249,7 @@
         return AVERROR_INVALIDDATA;
     }
 
-<<<<<<< HEAD
-    switch (s->streams[0]->codec->pix_fmt) {
+    switch (s->streams[0]->codecpar->format) {
     case AV_PIX_FMT_YUV411P:
         av_log(s, AV_LOG_WARNING, "Warning: generating rarely used 4:1:1 YUV "
                "stream, some mjpegtools might not work.\n");
@@ -278,7 +278,7 @@
         if (s->strict_std_compliance >= FF_COMPLIANCE_NORMAL) {
             av_log(s, AV_LOG_ERROR, "'%s' is not an official yuv4mpegpipe pixel format. "
                    "Use '-strict -1' to encode to this pixel format.\n",
-                   av_get_pix_fmt_name(s->streams[0]->codec->pix_fmt));
+                   av_get_pix_fmt_name(s->streams[0]->codecpar->format));
             return AVERROR(EINVAL);
         }
         av_log(s, AV_LOG_WARNING, "Warning: generating non standard YUV stream. "
@@ -293,17 +293,6 @@
                "yuv444p14, yuv422p14, yuv420p14, "
                "yuv444p16, yuv422p16, yuv420p16 "
                "and gray16 pixel formats. "
-=======
-    if (s->streams[0]->codecpar->format == AV_PIX_FMT_YUV411P) {
-        av_log(s, AV_LOG_ERROR, "Warning: generating rarely used 4:1:1 YUV "
-               "stream, some mjpegtools might not work.\n");
-    } else if ((s->streams[0]->codecpar->format != AV_PIX_FMT_YUV420P) &&
-               (s->streams[0]->codecpar->format != AV_PIX_FMT_YUV422P) &&
-               (s->streams[0]->codecpar->format != AV_PIX_FMT_GRAY8)   &&
-               (s->streams[0]->codecpar->format != AV_PIX_FMT_YUV444P)) {
-        av_log(s, AV_LOG_ERROR, "ERROR: yuv4mpeg only handles yuv444p, "
-               "yuv422p, yuv420p, yuv411p and gray pixel formats. "
->>>>>>> 9200514a
                "Use -pix_fmt to select one.\n");
         return AVERROR(EIO);
     }
