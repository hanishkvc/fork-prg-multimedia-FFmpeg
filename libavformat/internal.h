--- conflicted
+++ resolved
@@ -46,8 +46,6 @@
     enum AVCodecID id;
 } CodecMime;
 
-<<<<<<< HEAD
-=======
 struct AVFormatInternal {
     /**
      * Number of streams relevant for interleaving.
@@ -56,9 +54,6 @@
     int nb_interleaved_streams;
 };
 
-void ff_dynarray_add(intptr_t **tab_ptr, int *nb_ptr, intptr_t elem);
-
->>>>>>> 33c859c1
 #ifdef __GNUC__
 #define dynarray_add(tab, nb_ptr, elem)\
 do {\
