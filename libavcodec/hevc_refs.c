/*
 * HEVC video decoder
 *
 * Copyright (C) 2012 - 2013 Guillaume Martres
 * Copyright (C) 2012 - 2013 Gildas Cocherel
 *
 * This file is part of FFmpeg.
 *
 * FFmpeg is free software; you can redistribute it and/or
 * modify it under the terms of the GNU Lesser General Public
 * License as published by the Free Software Foundation; either
 * version 2.1 of the License, or (at your option) any later version.
 *
 * FFmpeg is distributed in the hope that it will be useful,
 * but WITHOUT ANY WARRANTY; without even the implied warranty of
 * MERCHANTABILITY or FITNESS FOR A PARTICULAR PURPOSE.  See the GNU
 * Lesser General Public License for more details.
 *
 * You should have received a copy of the GNU Lesser General Public
 * License along with FFmpeg; if not, write to the Free Software
 * Foundation, Inc., 51 Franklin Street, Fifth Floor, Boston, MA 02110-1301 USA
 */

#include "libavutil/avassert.h"
#include "libavutil/pixdesc.h"

#include "internal.h"
#include "thread.h"
#include "hevc.h"

void ff_hevc_unref_frame(HEVCContext *s, HEVCFrame *frame, int flags)
{
    /* frame->frame can be NULL if context init failed */
    if (!frame->frame || !frame->frame->buf[0])
        return;

    frame->flags &= ~flags;
    if (!frame->flags) {
        ff_thread_release_buffer(s->avctx, &frame->tf);

        av_buffer_unref(&frame->tab_mvf_buf);
        frame->tab_mvf = NULL;

        av_buffer_unref(&frame->rpl_buf);
        av_buffer_unref(&frame->rpl_tab_buf);
        frame->rpl_tab    = NULL;
        frame->refPicList = NULL;

        frame->collocated_ref = NULL;

        av_buffer_unref(&frame->hwaccel_priv_buf);
        frame->hwaccel_picture_private = NULL;
    }
}

RefPicList *ff_hevc_get_ref_list(HEVCContext *s, HEVCFrame *ref, int x0, int y0)
{
    int x_cb         = x0 >> s->ps.sps->log2_ctb_size;
    int y_cb         = y0 >> s->ps.sps->log2_ctb_size;
    int pic_width_cb = s->ps.sps->ctb_width;
    int ctb_addr_ts  = s->ps.pps->ctb_addr_rs_to_ts[y_cb * pic_width_cb + x_cb];
    return (RefPicList *)ref->rpl_tab[ctb_addr_ts];
}

void ff_hevc_clear_refs(HEVCContext *s)
{
    int i;
    for (i = 0; i < FF_ARRAY_ELEMS(s->DPB); i++)
        ff_hevc_unref_frame(s, &s->DPB[i],
                            HEVC_FRAME_FLAG_SHORT_REF |
                            HEVC_FRAME_FLAG_LONG_REF);
}

void ff_hevc_flush_dpb(HEVCContext *s)
{
    int i;
    for (i = 0; i < FF_ARRAY_ELEMS(s->DPB); i++)
        ff_hevc_unref_frame(s, &s->DPB[i], ~0);
}

static HEVCFrame *alloc_frame(HEVCContext *s)
{
    int i, j, ret;
    for (i = 0; i < FF_ARRAY_ELEMS(s->DPB); i++) {
        HEVCFrame *frame = &s->DPB[i];
        if (frame->frame->buf[0])
            continue;

        ret = ff_thread_get_buffer(s->avctx, &frame->tf,
                                   AV_GET_BUFFER_FLAG_REF);
        if (ret < 0)
            return NULL;

        frame->rpl_buf = av_buffer_allocz(s->pkt.nb_nals * sizeof(RefPicListTab));
        if (!frame->rpl_buf)
            goto fail;

        frame->tab_mvf_buf = av_buffer_pool_get(s->tab_mvf_pool);
        if (!frame->tab_mvf_buf)
            goto fail;
        frame->tab_mvf = (MvField *)frame->tab_mvf_buf->data;

        frame->rpl_tab_buf = av_buffer_pool_get(s->rpl_tab_pool);
        if (!frame->rpl_tab_buf)
            goto fail;
        frame->rpl_tab   = (RefPicListTab **)frame->rpl_tab_buf->data;
        frame->ctb_count = s->ps.sps->ctb_width * s->ps.sps->ctb_height;
        for (j = 0; j < frame->ctb_count; j++)
            frame->rpl_tab[j] = (RefPicListTab *)frame->rpl_buf->data;

        frame->frame->top_field_first  = s->picture_struct == AV_PICTURE_STRUCTURE_TOP_FIELD;
        frame->frame->interlaced_frame = (s->picture_struct == AV_PICTURE_STRUCTURE_TOP_FIELD) || (s->picture_struct == AV_PICTURE_STRUCTURE_BOTTOM_FIELD);

        if (s->avctx->hwaccel) {
            const AVHWAccel *hwaccel = s->avctx->hwaccel;
            av_assert0(!frame->hwaccel_picture_private);
            if (hwaccel->frame_priv_data_size) {
                frame->hwaccel_priv_buf = av_buffer_allocz(hwaccel->frame_priv_data_size);
                if (!frame->hwaccel_priv_buf)
                    goto fail;
                frame->hwaccel_picture_private = frame->hwaccel_priv_buf->data;
            }
        }

        return frame;
fail:
        ff_hevc_unref_frame(s, frame, ~0);
        return NULL;
    }
    av_log(s->avctx, AV_LOG_ERROR, "Error allocating frame, DPB full.\n");
    return NULL;
}

int ff_hevc_set_new_ref(HEVCContext *s, AVFrame **frame, int poc)
{
    HEVCFrame *ref;
    int i;

    /* check that this POC doesn't already exist */
    for (i = 0; i < FF_ARRAY_ELEMS(s->DPB); i++) {
        HEVCFrame *frame = &s->DPB[i];

        if (frame->frame->buf[0] && frame->sequence == s->seq_decode &&
            frame->poc == poc) {
            av_log(s->avctx, AV_LOG_ERROR, "Duplicate POC in a sequence: %d.\n",
                   poc);
            return AVERROR_INVALIDDATA;
        }
    }

    ref = alloc_frame(s);
    if (!ref)
        return AVERROR(ENOMEM);

    *frame = ref->frame;
    s->ref = ref;

    if (s->sh.pic_output_flag)
        ref->flags = HEVC_FRAME_FLAG_OUTPUT | HEVC_FRAME_FLAG_SHORT_REF;
    else
        ref->flags = HEVC_FRAME_FLAG_SHORT_REF;

    ref->poc      = poc;
    ref->sequence = s->seq_decode;
    ref->window   = s->ps.sps->output_window;

    return 0;
}

int ff_hevc_output_frame(HEVCContext *s, AVFrame *out, int flush)
{
    do {
        int nb_output = 0;
        int min_poc   = INT_MAX;
        int i, min_idx, ret;

        if (s->sh.no_output_of_prior_pics_flag == 1) {
            for (i = 0; i < FF_ARRAY_ELEMS(s->DPB); i++) {
                HEVCFrame *frame = &s->DPB[i];
                if (!(frame->flags & HEVC_FRAME_FLAG_BUMPING) && frame->poc != s->poc &&
                        frame->sequence == s->seq_output) {
                    ff_hevc_unref_frame(s, frame, HEVC_FRAME_FLAG_OUTPUT);
                }
            }
        }

        for (i = 0; i < FF_ARRAY_ELEMS(s->DPB); i++) {
            HEVCFrame *frame = &s->DPB[i];
            if ((frame->flags & HEVC_FRAME_FLAG_OUTPUT) &&
                frame->sequence == s->seq_output) {
                nb_output++;
                if (frame->poc < min_poc || nb_output == 1) {
                    min_poc = frame->poc;
                    min_idx = i;
                }
            }
        }

        /* wait for more frames before output */
        if (!flush && s->seq_output == s->seq_decode && s->ps.sps &&
            nb_output <= s->ps.sps->temporal_layer[s->ps.sps->max_sub_layers - 1].num_reorder_pics)
            return 0;

        if (nb_output) {
            HEVCFrame *frame = &s->DPB[min_idx];
<<<<<<< HEAD
            AVFrame *dst = out;
            AVFrame *src = frame->frame;
            const AVPixFmtDescriptor *desc = av_pix_fmt_desc_get(src->format);
            int pixel_shift = !!(desc->comp[0].depth_minus1 > 7);

            ret = av_frame_ref(out, src);
            if (frame->flags & HEVC_FRAME_FLAG_BUMPING)
                ff_hevc_unref_frame(s, frame, HEVC_FRAME_FLAG_OUTPUT | HEVC_FRAME_FLAG_BUMPING);
            else
                ff_hevc_unref_frame(s, frame, HEVC_FRAME_FLAG_OUTPUT);
=======
            const AVPixFmtDescriptor *desc = av_pix_fmt_desc_get(frame->frame->format);
            int pixel_shift;

            if (!desc)
                return AVERROR_BUG;

            pixel_shift = desc->comp[0].depth > 8;

            ret = av_frame_ref(out, frame->frame);
            ff_hevc_unref_frame(s, frame, HEVC_FRAME_FLAG_OUTPUT);
>>>>>>> 2268db2c
            if (ret < 0)
                return ret;

            for (i = 0; i < 3; i++) {
                int hshift = (i > 0) ? desc->log2_chroma_w : 0;
                int vshift = (i > 0) ? desc->log2_chroma_h : 0;
                int off = ((frame->window.left_offset >> hshift) << pixel_shift) +
                          (frame->window.top_offset   >> vshift) * dst->linesize[i];
                dst->data[i] += off;
            }
            av_log(s->avctx, AV_LOG_DEBUG,
                   "Output frame with POC %d.\n", frame->poc);
            return 1;
        }

        if (s->seq_output != s->seq_decode)
            s->seq_output = (s->seq_output + 1) & 0xff;
        else
            break;
    } while (1);

    return 0;
}

void ff_hevc_bump_frame(HEVCContext *s)
{
    int dpb = 0;
    int min_poc = INT_MAX;
    int i;

    for (i = 0; i < FF_ARRAY_ELEMS(s->DPB); i++) {
        HEVCFrame *frame = &s->DPB[i];
        if ((frame->flags) &&
            frame->sequence == s->seq_output &&
            frame->poc != s->poc) {
            dpb++;
        }
    }

    if (s->ps.sps && dpb >= s->ps.sps->temporal_layer[s->ps.sps->max_sub_layers - 1].max_dec_pic_buffering) {
        for (i = 0; i < FF_ARRAY_ELEMS(s->DPB); i++) {
            HEVCFrame *frame = &s->DPB[i];
            if ((frame->flags) &&
                frame->sequence == s->seq_output &&
                frame->poc != s->poc) {
                if (frame->flags == HEVC_FRAME_FLAG_OUTPUT && frame->poc < min_poc) {
                    min_poc = frame->poc;
                }
            }
        }

        for (i = 0; i < FF_ARRAY_ELEMS(s->DPB); i++) {
            HEVCFrame *frame = &s->DPB[i];
            if (frame->flags & HEVC_FRAME_FLAG_OUTPUT &&
                frame->sequence == s->seq_output &&
                frame->poc <= min_poc) {
                frame->flags |= HEVC_FRAME_FLAG_BUMPING;
            }
        }

        dpb--;
    }
}

static int init_slice_rpl(HEVCContext *s)
{
    HEVCFrame *frame = s->ref;
    int ctb_count    = frame->ctb_count;
    int ctb_addr_ts  = s->ps.pps->ctb_addr_rs_to_ts[s->sh.slice_segment_addr];
    int i;

    if (s->slice_idx >= frame->rpl_buf->size / sizeof(RefPicListTab))
        return AVERROR_INVALIDDATA;

    for (i = ctb_addr_ts; i < ctb_count; i++)
        frame->rpl_tab[i] = (RefPicListTab *)frame->rpl_buf->data + s->slice_idx;

    frame->refPicList = (RefPicList *)frame->rpl_tab[ctb_addr_ts];

    return 0;
}

int ff_hevc_slice_rpl(HEVCContext *s)
{
    SliceHeader *sh = &s->sh;

    uint8_t nb_list = sh->slice_type == B_SLICE ? 2 : 1;
    uint8_t list_idx;
    int i, j, ret;

    ret = init_slice_rpl(s);
    if (ret < 0)
        return ret;

    if (!(s->rps[ST_CURR_BEF].nb_refs + s->rps[ST_CURR_AFT].nb_refs +
          s->rps[LT_CURR].nb_refs)) {
        av_log(s->avctx, AV_LOG_ERROR, "Zero refs in the frame RPS.\n");
        return AVERROR_INVALIDDATA;
    }

    for (list_idx = 0; list_idx < nb_list; list_idx++) {
        RefPicList  rpl_tmp = { { 0 } };
        RefPicList *rpl     = &s->ref->refPicList[list_idx];

        /* The order of the elements is
         * ST_CURR_BEF - ST_CURR_AFT - LT_CURR for the L0 and
         * ST_CURR_AFT - ST_CURR_BEF - LT_CURR for the L1 */
        int cand_lists[3] = { list_idx ? ST_CURR_AFT : ST_CURR_BEF,
                              list_idx ? ST_CURR_BEF : ST_CURR_AFT,
                              LT_CURR };

        /* concatenate the candidate lists for the current frame */
        while (rpl_tmp.nb_refs < sh->nb_refs[list_idx]) {
            for (i = 0; i < FF_ARRAY_ELEMS(cand_lists); i++) {
                RefPicList *rps = &s->rps[cand_lists[i]];
                for (j = 0; j < rps->nb_refs && rpl_tmp.nb_refs < MAX_REFS; j++) {
                    rpl_tmp.list[rpl_tmp.nb_refs]       = rps->list[j];
                    rpl_tmp.ref[rpl_tmp.nb_refs]        = rps->ref[j];
                    rpl_tmp.isLongTerm[rpl_tmp.nb_refs] = i == 2;
                    rpl_tmp.nb_refs++;
                }
            }
        }

        /* reorder the references if necessary */
        if (sh->rpl_modification_flag[list_idx]) {
            for (i = 0; i < sh->nb_refs[list_idx]; i++) {
                int idx = sh->list_entry_lx[list_idx][i];

                if (idx >= rpl_tmp.nb_refs) {
                    av_log(s->avctx, AV_LOG_ERROR, "Invalid reference index.\n");
                    return AVERROR_INVALIDDATA;
                }

                rpl->list[i]       = rpl_tmp.list[idx];
                rpl->ref[i]        = rpl_tmp.ref[idx];
                rpl->isLongTerm[i] = rpl_tmp.isLongTerm[idx];
                rpl->nb_refs++;
            }
        } else {
            memcpy(rpl, &rpl_tmp, sizeof(*rpl));
            rpl->nb_refs = FFMIN(rpl->nb_refs, sh->nb_refs[list_idx]);
        }

        if (sh->collocated_list == list_idx &&
            sh->collocated_ref_idx < rpl->nb_refs)
            s->ref->collocated_ref = rpl->ref[sh->collocated_ref_idx];
    }

    return 0;
}

static HEVCFrame *find_ref_idx(HEVCContext *s, int poc)
{
    int i;
    int LtMask = (1 << s->ps.sps->log2_max_poc_lsb) - 1;

    for (i = 0; i < FF_ARRAY_ELEMS(s->DPB); i++) {
        HEVCFrame *ref = &s->DPB[i];
        if (ref->frame->buf[0] && (ref->sequence == s->seq_decode)) {
            if ((ref->poc & LtMask) == poc)
                return ref;
        }
    }

    for (i = 0; i < FF_ARRAY_ELEMS(s->DPB); i++) {
        HEVCFrame *ref = &s->DPB[i];
        if (ref->frame->buf[0] && ref->sequence == s->seq_decode) {
            if (ref->poc == poc || (ref->poc & LtMask) == poc)
                return ref;
        }
    }

    if (s->nal_unit_type != NAL_CRA_NUT && !IS_BLA(s))
        av_log(s->avctx, AV_LOG_ERROR,
               "Could not find ref with POC %d\n", poc);
    return NULL;
}

static void mark_ref(HEVCFrame *frame, int flag)
{
    frame->flags &= ~(HEVC_FRAME_FLAG_LONG_REF | HEVC_FRAME_FLAG_SHORT_REF);
    frame->flags |= flag;
}

static HEVCFrame *generate_missing_ref(HEVCContext *s, int poc)
{
    HEVCFrame *frame;
    int i, x, y;

    frame = alloc_frame(s);
    if (!frame)
        return NULL;

    if (!s->avctx->hwaccel) {
        if (!s->ps.sps->pixel_shift) {
            for (i = 0; frame->frame->buf[i]; i++)
                memset(frame->frame->buf[i]->data, 1 << (s->ps.sps->bit_depth - 1),
                       frame->frame->buf[i]->size);
        } else {
            for (i = 0; frame->frame->data[i]; i++)
                for (y = 0; y < (s->ps.sps->height >> s->ps.sps->vshift[i]); y++)
                    for (x = 0; x < (s->ps.sps->width >> s->ps.sps->hshift[i]); x++) {
                        AV_WN16(frame->frame->data[i] + y * frame->frame->linesize[i] + 2 * x,
                                1 << (s->ps.sps->bit_depth - 1));
                    }
        }
    }

    frame->poc      = poc;
    frame->sequence = s->seq_decode;
    frame->flags    = 0;

    if (s->threads_type == FF_THREAD_FRAME)
        ff_thread_report_progress(&frame->tf, INT_MAX, 0);

    return frame;
}

/* add a reference with the given poc to the list and mark it as used in DPB */
static int add_candidate_ref(HEVCContext *s, RefPicList *list,
                             int poc, int ref_flag)
{
    HEVCFrame *ref = find_ref_idx(s, poc);

    if (ref == s->ref)
        return AVERROR_INVALIDDATA;

    if (!ref) {
        ref = generate_missing_ref(s, poc);
        if (!ref)
            return AVERROR(ENOMEM);
    }

    list->list[list->nb_refs] = ref->poc;
    list->ref[list->nb_refs]  = ref;
    list->nb_refs++;

    mark_ref(ref, ref_flag);
    return 0;
}

int ff_hevc_frame_rps(HEVCContext *s)
{
    const ShortTermRPS *short_rps = s->sh.short_term_rps;
    const LongTermRPS  *long_rps  = &s->sh.long_term_rps;
    RefPicList               *rps = s->rps;
    int i, ret = 0;

    if (!short_rps) {
        rps[0].nb_refs = rps[1].nb_refs = 0;
        return 0;
    }

    /* clear the reference flags on all frames except the current one */
    for (i = 0; i < FF_ARRAY_ELEMS(s->DPB); i++) {
        HEVCFrame *frame = &s->DPB[i];

        if (frame == s->ref)
            continue;

        mark_ref(frame, 0);
    }

    for (i = 0; i < NB_RPS_TYPE; i++)
        rps[i].nb_refs = 0;

    /* add the short refs */
    for (i = 0; i < short_rps->num_delta_pocs; i++) {
        int poc = s->poc + short_rps->delta_poc[i];
        int list;

        if (!short_rps->used[i])
            list = ST_FOLL;
        else if (i < short_rps->num_negative_pics)
            list = ST_CURR_BEF;
        else
            list = ST_CURR_AFT;

        ret = add_candidate_ref(s, &rps[list], poc, HEVC_FRAME_FLAG_SHORT_REF);
        if (ret < 0)
            goto fail;
    }

    /* add the long refs */
    for (i = 0; i < long_rps->nb_refs; i++) {
        int poc  = long_rps->poc[i];
        int list = long_rps->used[i] ? LT_CURR : LT_FOLL;

        ret = add_candidate_ref(s, &rps[list], poc, HEVC_FRAME_FLAG_LONG_REF);
        if (ret < 0)
            goto fail;
    }

fail:
    /* release any frames that are now unused */
    for (i = 0; i < FF_ARRAY_ELEMS(s->DPB); i++)
        ff_hevc_unref_frame(s, &s->DPB[i], 0);

    return ret;
}

int ff_hevc_compute_poc(HEVCContext *s, int poc_lsb)
{
    int max_poc_lsb  = 1 << s->ps.sps->log2_max_poc_lsb;
    int prev_poc_lsb = s->pocTid0 % max_poc_lsb;
    int prev_poc_msb = s->pocTid0 - prev_poc_lsb;
    int poc_msb;

    if (poc_lsb < prev_poc_lsb && prev_poc_lsb - poc_lsb >= max_poc_lsb / 2)
        poc_msb = prev_poc_msb + max_poc_lsb;
    else if (poc_lsb > prev_poc_lsb && poc_lsb - prev_poc_lsb > max_poc_lsb / 2)
        poc_msb = prev_poc_msb - max_poc_lsb;
    else
        poc_msb = prev_poc_msb;

    // For BLA picture types, POCmsb is set to 0.
    if (s->nal_unit_type == NAL_BLA_W_LP   ||
        s->nal_unit_type == NAL_BLA_W_RADL ||
        s->nal_unit_type == NAL_BLA_N_LP)
        poc_msb = 0;

    return poc_msb + poc_lsb;
}

int ff_hevc_frame_nb_refs(HEVCContext *s)
{
    int ret = 0;
    int i;
    const ShortTermRPS *rps = s->sh.short_term_rps;
    LongTermRPS *long_rps   = &s->sh.long_term_rps;

    if (rps) {
        for (i = 0; i < rps->num_negative_pics; i++)
            ret += !!rps->used[i];
        for (; i < rps->num_delta_pocs; i++)
            ret += !!rps->used[i];
    }

    if (long_rps) {
        for (i = 0; i < long_rps->nb_refs; i++)
            ret += !!long_rps->used[i];
    }
    return ret;
}<|MERGE_RESOLUTION|>--- conflicted
+++ resolved
@@ -203,29 +203,16 @@
 
         if (nb_output) {
             HEVCFrame *frame = &s->DPB[min_idx];
-<<<<<<< HEAD
             AVFrame *dst = out;
             AVFrame *src = frame->frame;
             const AVPixFmtDescriptor *desc = av_pix_fmt_desc_get(src->format);
-            int pixel_shift = !!(desc->comp[0].depth_minus1 > 7);
+            int pixel_shift = !!(desc->comp[0].depth > 8);
 
             ret = av_frame_ref(out, src);
             if (frame->flags & HEVC_FRAME_FLAG_BUMPING)
                 ff_hevc_unref_frame(s, frame, HEVC_FRAME_FLAG_OUTPUT | HEVC_FRAME_FLAG_BUMPING);
             else
                 ff_hevc_unref_frame(s, frame, HEVC_FRAME_FLAG_OUTPUT);
-=======
-            const AVPixFmtDescriptor *desc = av_pix_fmt_desc_get(frame->frame->format);
-            int pixel_shift;
-
-            if (!desc)
-                return AVERROR_BUG;
-
-            pixel_shift = desc->comp[0].depth > 8;
-
-            ret = av_frame_ref(out, frame->frame);
-            ff_hevc_unref_frame(s, frame, HEVC_FRAME_FLAG_OUTPUT);
->>>>>>> 2268db2c
             if (ret < 0)
                 return ret;
 
