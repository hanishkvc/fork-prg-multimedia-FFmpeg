/*
 * FFV1 encoder
 *
 * Copyright (c) 2003-2013 Michael Niedermayer <michaelni@gmx.at>
 *
 * This file is part of FFmpeg.
 *
 * FFmpeg is free software; you can redistribute it and/or
 * modify it under the terms of the GNU Lesser General Public
 * License as published by the Free Software Foundation; either
 * version 2.1 of the License, or (at your option) any later version.
 *
 * FFmpeg is distributed in the hope that it will be useful,
 * but WITHOUT ANY WARRANTY; without even the implied warranty of
 * MERCHANTABILITY or FITNESS FOR A PARTICULAR PURPOSE.  See the GNU
 * Lesser General Public License for more details.
 *
 * You should have received a copy of the GNU Lesser General Public
 * License along with FFmpeg; if not, write to the Free Software
 * Foundation, Inc., 51 Franklin Street, Fifth Floor, Boston, MA 02110-1301 USA
 */

/**
 * @file
 * FF Video Codec 1 (a lossless codec) encoder
 */

#include "libavutil/attributes.h"
#include "libavutil/avassert.h"
#include "libavutil/crc.h"
#include "libavutil/opt.h"
#include "libavutil/imgutils.h"
#include "libavutil/pixdesc.h"
#include "libavutil/timer.h"
#include "avcodec.h"
#include "internal.h"
#include "put_bits.h"
#include "rangecoder.h"
#include "golomb.h"
#include "mathops.h"
#include "ffv1.h"

static const int8_t quant5_10bit[256] = {
     0,  0,  0,  0,  0,  0,  0,  0,  0,  0,  0,  1,  1,  1,  1,  1,
     1,  1,  1,  1,  1,  1,  1,  1,  1,  1,  1,  1,  1,  1,  1,  1,
     1,  1,  1,  1,  1,  1,  1,  1,  1,  1,  1,  1,  1,  1,  1,  1,
     1,  1,  2,  2,  2,  2,  2,  2,  2,  2,  2,  2,  2,  2,  2,  2,
     2,  2,  2,  2,  2,  2,  2,  2,  2,  2,  2,  2,  2,  2,  2,  2,
     2,  2,  2,  2,  2,  2,  2,  2,  2,  2,  2,  2,  2,  2,  2,  2,
     2,  2,  2,  2,  2,  2,  2,  2,  2,  2,  2,  2,  2,  2,  2,  2,
     2,  2,  2,  2,  2,  2,  2,  2,  2,  2,  2,  2,  2,  2,  2,  2,
    -2, -2, -2, -2, -2, -2, -2, -2, -2, -2, -2, -2, -2, -2, -2, -2,
    -2, -2, -2, -2, -2, -2, -2, -2, -2, -2, -2, -2, -2, -2, -2, -2,
    -2, -2, -2, -2, -2, -2, -2, -2, -2, -2, -2, -2, -2, -2, -2, -2,
    -2, -2, -2, -2, -2, -2, -2, -2, -2, -2, -2, -2, -2, -2, -2, -2,
    -2, -2, -2, -2, -2, -2, -2, -2, -2, -2, -2, -2, -2, -2, -2, -1,
    -1, -1, -1, -1, -1, -1, -1, -1, -1, -1, -1, -1, -1, -1, -1, -1,
    -1, -1, -1, -1, -1, -1, -1, -1, -1, -1, -1, -1, -1, -1, -1, -1,
    -1, -1, -1, -1, -1, -1, -0, -0, -0, -0, -0, -0, -0, -0, -0, -0,
};

static const int8_t quant5[256] = {
     0,  1,  1,  1,  2,  2,  2,  2,  2,  2,  2,  2,  2,  2,  2,  2,
     2,  2,  2,  2,  2,  2,  2,  2,  2,  2,  2,  2,  2,  2,  2,  2,
     2,  2,  2,  2,  2,  2,  2,  2,  2,  2,  2,  2,  2,  2,  2,  2,
     2,  2,  2,  2,  2,  2,  2,  2,  2,  2,  2,  2,  2,  2,  2,  2,
     2,  2,  2,  2,  2,  2,  2,  2,  2,  2,  2,  2,  2,  2,  2,  2,
     2,  2,  2,  2,  2,  2,  2,  2,  2,  2,  2,  2,  2,  2,  2,  2,
     2,  2,  2,  2,  2,  2,  2,  2,  2,  2,  2,  2,  2,  2,  2,  2,
     2,  2,  2,  2,  2,  2,  2,  2,  2,  2,  2,  2,  2,  2,  2,  2,
    -2, -2, -2, -2, -2, -2, -2, -2, -2, -2, -2, -2, -2, -2, -2, -2,
    -2, -2, -2, -2, -2, -2, -2, -2, -2, -2, -2, -2, -2, -2, -2, -2,
    -2, -2, -2, -2, -2, -2, -2, -2, -2, -2, -2, -2, -2, -2, -2, -2,
    -2, -2, -2, -2, -2, -2, -2, -2, -2, -2, -2, -2, -2, -2, -2, -2,
    -2, -2, -2, -2, -2, -2, -2, -2, -2, -2, -2, -2, -2, -2, -2, -2,
    -2, -2, -2, -2, -2, -2, -2, -2, -2, -2, -2, -2, -2, -2, -2, -2,
    -2, -2, -2, -2, -2, -2, -2, -2, -2, -2, -2, -2, -2, -2, -2, -2,
    -2, -2, -2, -2, -2, -2, -2, -2, -2, -2, -2, -2, -2, -1, -1, -1,
};

static const int8_t quant9_10bit[256] = {
     0,  0,  0,  0,  0,  1,  1,  1,  1,  1,  1,  1,  1,  2,  2,  2,
     2,  2,  2,  2,  2,  2,  2,  2,  2,  2,  2,  3,  3,  3,  3,  3,
     3,  3,  3,  3,  3,  3,  3,  3,  3,  3,  3,  3,  3,  3,  3,  3,
     3,  3,  3,  3,  3,  3,  3,  3,  4,  4,  4,  4,  4,  4,  4,  4,
     4,  4,  4,  4,  4,  4,  4,  4,  4,  4,  4,  4,  4,  4,  4,  4,
     4,  4,  4,  4,  4,  4,  4,  4,  4,  4,  4,  4,  4,  4,  4,  4,
     4,  4,  4,  4,  4,  4,  4,  4,  4,  4,  4,  4,  4,  4,  4,  4,
     4,  4,  4,  4,  4,  4,  4,  4,  4,  4,  4,  4,  4,  4,  4,  4,
    -4, -4, -4, -4, -4, -4, -4, -4, -4, -4, -4, -4, -4, -4, -4, -4,
    -4, -4, -4, -4, -4, -4, -4, -4, -4, -4, -4, -4, -4, -4, -4, -4,
    -4, -4, -4, -4, -4, -4, -4, -4, -4, -4, -4, -4, -4, -4, -4, -4,
    -4, -4, -4, -4, -4, -4, -4, -4, -4, -4, -4, -4, -4, -4, -4, -4,
    -4, -4, -4, -4, -4, -4, -4, -4, -4, -3, -3, -3, -3, -3, -3, -3,
    -3, -3, -3, -3, -3, -3, -3, -3, -3, -3, -3, -3, -3, -3, -3, -3,
    -3, -3, -3, -3, -3, -3, -2, -2, -2, -2, -2, -2, -2, -2, -2, -2,
    -2, -2, -2, -2, -1, -1, -1, -1, -1, -1, -1, -1, -0, -0, -0, -0,
};

static const int8_t quant11[256] = {
     0,  1,  2,  2,  2,  3,  3,  3,  3,  3,  3,  3,  4,  4,  4,  4,
     4,  4,  4,  4,  4,  4,  4,  4,  4,  4,  4,  4,  4,  4,  4,  4,
     4,  4,  4,  5,  5,  5,  5,  5,  5,  5,  5,  5,  5,  5,  5,  5,
     5,  5,  5,  5,  5,  5,  5,  5,  5,  5,  5,  5,  5,  5,  5,  5,
     5,  5,  5,  5,  5,  5,  5,  5,  5,  5,  5,  5,  5,  5,  5,  5,
     5,  5,  5,  5,  5,  5,  5,  5,  5,  5,  5,  5,  5,  5,  5,  5,
     5,  5,  5,  5,  5,  5,  5,  5,  5,  5,  5,  5,  5,  5,  5,  5,
     5,  5,  5,  5,  5,  5,  5,  5,  5,  5,  5,  5,  5,  5,  5,  5,
    -5, -5, -5, -5, -5, -5, -5, -5, -5, -5, -5, -5, -5, -5, -5, -5,
    -5, -5, -5, -5, -5, -5, -5, -5, -5, -5, -5, -5, -5, -5, -5, -5,
    -5, -5, -5, -5, -5, -5, -5, -5, -5, -5, -5, -5, -5, -5, -5, -5,
    -5, -5, -5, -5, -5, -5, -5, -5, -5, -5, -5, -5, -5, -5, -5, -5,
    -5, -5, -5, -5, -5, -5, -5, -5, -5, -5, -5, -5, -5, -5, -5, -5,
    -5, -5, -5, -5, -5, -5, -5, -5, -5, -5, -5, -5, -5, -5, -4, -4,
    -4, -4, -4, -4, -4, -4, -4, -4, -4, -4, -4, -4, -4, -4, -4, -4,
    -4, -4, -4, -4, -4, -3, -3, -3, -3, -3, -3, -3, -2, -2, -2, -1,
};

static const uint8_t ver2_state[256] = {
      0,  10,  10,  10,  10,  16,  16,  16, 28,   16,  16,  29,  42,  49,  20,  49,
     59,  25,  26,  26,  27,  31,  33,  33, 33,   34,  34,  37,  67,  38,  39,  39,
     40,  40,  41,  79,  43,  44,  45,  45, 48,   48,  64,  50,  51,  52,  88,  52,
     53,  74,  55,  57,  58,  58,  74,  60, 101,  61,  62,  84,  66,  66,  68,  69,
     87,  82,  71,  97,  73,  73,  82,  75, 111,  77,  94,  78,  87,  81,  83,  97,
     85,  83,  94,  86,  99,  89,  90,  99, 111,  92,  93,  134, 95,  98,  105, 98,
    105, 110, 102, 108, 102, 118, 103, 106, 106, 113, 109, 112, 114, 112, 116, 125,
    115, 116, 117, 117, 126, 119, 125, 121, 121, 123, 145, 124, 126, 131, 127, 129,
    165, 130, 132, 138, 133, 135, 145, 136, 137, 139, 146, 141, 143, 142, 144, 148,
    147, 155, 151, 149, 151, 150, 152, 157, 153, 154, 156, 168, 158, 162, 161, 160,
    172, 163, 169, 164, 166, 184, 167, 170, 177, 174, 171, 173, 182, 176, 180, 178,
    175, 189, 179, 181, 186, 183, 192, 185, 200, 187, 191, 188, 190, 197, 193, 196,
    197, 194, 195, 196, 198, 202, 199, 201, 210, 203, 207, 204, 205, 206, 208, 214,
    209, 211, 221, 212, 213, 215, 224, 216, 217, 218, 219, 220, 222, 228, 223, 225,
    226, 224, 227, 229, 240, 230, 231, 232, 233, 234, 235, 236, 238, 239, 237, 242,
    241, 243, 242, 244, 245, 246, 247, 248, 249, 250, 251, 252, 252, 253, 254, 255,
};

static void find_best_state(uint8_t best_state[256][256],
                            const uint8_t one_state[256])
{
    int i, j, k, m;
    double l2tab[256];

    for (i = 1; i < 256; i++)
        l2tab[i] = log2(i / 256.0);

    for (i = 0; i < 256; i++) {
        double best_len[256];
        double p = i / 256.0;

        for (j = 0; j < 256; j++)
            best_len[j] = 1 << 30;

        for (j = FFMAX(i - 10, 1); j < FFMIN(i + 11, 256); j++) {
            double occ[256] = { 0 };
            double len      = 0;
            occ[j] = 1.0;
            for (k = 0; k < 256; k++) {
                double newocc[256] = { 0 };
                for (m = 1; m < 256; m++)
                    if (occ[m]) {
                        len -=occ[m]*(     p *l2tab[    m]
                                      + (1-p)*l2tab[256-m]);
                    }
                if (len < best_len[k]) {
                    best_len[k]      = len;
                    best_state[i][k] = j;
                }
                for (m = 1; m < 256; m++)
                    if (occ[m]) {
                        newocc[      one_state[      m]] += occ[m] * p;
                        newocc[256 - one_state[256 - m]] += occ[m] * (1 - p);
                    }
                memcpy(occ, newocc, sizeof(occ));
            }
        }
    }
}

static av_always_inline av_flatten void put_symbol_inline(RangeCoder *c,
                                                          uint8_t *state, int v,
                                                          int is_signed,
                                                          uint64_t rc_stat[256][2],
                                                          uint64_t rc_stat2[32][2])
{
    int i;

#define put_rac(C, S, B)                        \
    do {                                        \
        if (rc_stat) {                          \
            rc_stat[*(S)][B]++;                 \
            rc_stat2[(S) - state][B]++;         \
        }                                       \
        put_rac(C, S, B);                       \
    } while (0)

    if (v) {
        const int a = FFABS(v);
        const int e = av_log2(a);
        put_rac(c, state + 0, 0);
        if (e <= 9) {
            for (i = 0; i < e; i++)
                put_rac(c, state + 1 + i, 1);  // 1..10
            put_rac(c, state + 1 + i, 0);

            for (i = e - 1; i >= 0; i--)
                put_rac(c, state + 22 + i, (a >> i) & 1);  // 22..31

            if (is_signed)
                put_rac(c, state + 11 + e, v < 0);  // 11..21
        } else {
            for (i = 0; i < e; i++)
                put_rac(c, state + 1 + FFMIN(i, 9), 1);  // 1..10
            put_rac(c, state + 1 + 9, 0);

            for (i = e - 1; i >= 0; i--)
                put_rac(c, state + 22 + FFMIN(i, 9), (a >> i) & 1);  // 22..31

            if (is_signed)
                put_rac(c, state + 11 + 10, v < 0);  // 11..21
        }
    } else {
        put_rac(c, state + 0, 1);
    }
#undef put_rac
}

static av_noinline void put_symbol(RangeCoder *c, uint8_t *state,
                                   int v, int is_signed)
{
    put_symbol_inline(c, state, v, is_signed, NULL, NULL);
}


static inline void put_vlc_symbol(PutBitContext *pb, VlcState *const state,
                                  int v, int bits)
{
    int i, k, code;
    v = fold(v - state->bias, bits);

    i = state->count;
    k = 0;
    while (i < state->error_sum) { // FIXME: optimize
        k++;
        i += i;
    }

    av_assert2(k <= 13);

#if 0 // JPEG LS
    if (k == 0 && 2 * state->drift <= -state->count)
        code = v ^ (-1);
    else
        code = v;
#else
    code = v ^ ((2 * state->drift + state->count) >> 31);
#endif

    ff_dlog(NULL, "v:%d/%d bias:%d error:%d drift:%d count:%d k:%d\n", v, code,
            state->bias, state->error_sum, state->drift, state->count, k);
    set_sr_golomb(pb, code, k, 12, bits);

    update_vlc_state(state, v);
}

static av_always_inline int encode_line(FFV1Context *s, int w,
                                        int16_t *sample[3],
                                        int plane_index, int bits)
{
    PlaneContext *const p = &s->plane[plane_index];
    RangeCoder *const c   = &s->c;
    int x;
    int run_index = s->run_index;
    int run_count = 0;
    int run_mode  = 0;

    if (s->ac != AC_GOLOMB_RICE) {
        if (c->bytestream_end - c->bytestream < w * 35) {
            av_log(s->avctx, AV_LOG_ERROR, "encoded frame too large\n");
            return AVERROR_INVALIDDATA;
        }
    } else {
        if (s->pb.buf_end - s->pb.buf - (put_bits_count(&s->pb) >> 3) < w * 4) {
            av_log(s->avctx, AV_LOG_ERROR, "encoded frame too large\n");
            return AVERROR_INVALIDDATA;
        }
    }

    if (s->slice_coding_mode == 1) {
        for (x = 0; x < w; x++) {
            int i;
            int v = sample[0][x];
            for (i = bits-1; i>=0; i--) {
                uint8_t state = 128;
                put_rac(c, &state, (v>>i) & 1);
            }
        }
        return 0;
    }

    for (x = 0; x < w; x++) {
        int diff, context;

        context = get_context(p, sample[0] + x, sample[1] + x, sample[2] + x);
        diff    = sample[0][x] - predict(sample[0] + x, sample[1] + x);

        if (context < 0) {
            context = -context;
            diff    = -diff;
        }

        diff = fold(diff, bits);

        if (s->ac != AC_GOLOMB_RICE) {
            if (s->flags & AV_CODEC_FLAG_PASS1) {
                put_symbol_inline(c, p->state[context], diff, 1, s->rc_stat,
                                  s->rc_stat2[p->quant_table_index][context]);
            } else {
                put_symbol_inline(c, p->state[context], diff, 1, NULL, NULL);
            }
        } else {
            if (context == 0)
                run_mode = 1;

            if (run_mode) {
                if (diff) {
                    while (run_count >= 1 << ff_log2_run[run_index]) {
                        run_count -= 1 << ff_log2_run[run_index];
                        run_index++;
                        put_bits(&s->pb, 1, 1);
                    }

                    put_bits(&s->pb, 1 + ff_log2_run[run_index], run_count);
                    if (run_index)
                        run_index--;
                    run_count = 0;
                    run_mode  = 0;
                    if (diff > 0)
                        diff--;
                } else {
                    run_count++;
                }
            }

            ff_dlog(s->avctx, "count:%d index:%d, mode:%d, x:%d pos:%d\n",
                    run_count, run_index, run_mode, x,
                    (int)put_bits_count(&s->pb));

            if (run_mode == 0)
                put_vlc_symbol(&s->pb, &p->vlc_state[context], diff, bits);
        }
    }
    if (run_mode) {
        while (run_count >= 1 << ff_log2_run[run_index]) {
            run_count -= 1 << ff_log2_run[run_index];
            run_index++;
            put_bits(&s->pb, 1, 1);
        }

        if (run_count)
            put_bits(&s->pb, 1, 1);
    }
    s->run_index = run_index;

    return 0;
}

static int encode_plane(FFV1Context *s, uint8_t *src, int w, int h,
                         int stride, int plane_index)
{
    int x, y, i, ret;
    const int ring_size = s->avctx->context_model ? 3 : 2;
    int16_t *sample[3];
    s->run_index = 0;

    memset(s->sample_buffer, 0, ring_size * (w + 6) * sizeof(*s->sample_buffer));

    for (y = 0; y < h; y++) {
        for (i = 0; i < ring_size; i++)
            sample[i] = s->sample_buffer + (w + 6) * ((h + i - y) % ring_size) + 3;

        sample[0][-1]= sample[1][0  ];
        sample[1][ w]= sample[1][w-1];
// { START_TIMER
        if (s->bits_per_raw_sample <= 8) {
            for (x = 0; x < w; x++)
                sample[0][x] = src[x + stride * y];
            if((ret = encode_line(s, w, sample, plane_index, 8)) < 0)
                return ret;
        } else {
            if (s->packed_at_lsb) {
                for (x = 0; x < w; x++) {
                    sample[0][x] = ((uint16_t*)(src + stride*y))[x];
                }
            } else {
                for (x = 0; x < w; x++) {
                    sample[0][x] = ((uint16_t*)(src + stride*y))[x] >> (16 - s->bits_per_raw_sample);
                }
            }
            if((ret = encode_line(s, w, sample, plane_index, s->bits_per_raw_sample)) < 0)
                return ret;
        }
// STOP_TIMER("encode line") }
    }
    return 0;
}

static int encode_rgb_frame(FFV1Context *s, const uint8_t *src[3],
                             int w, int h, const int stride[3])
{
    int x, y, p, i;
    const int ring_size = s->avctx->context_model ? 3 : 2;
    int16_t *sample[4][3];
    int lbd    = s->bits_per_raw_sample <= 8;
    int bits   = s->bits_per_raw_sample > 0 ? s->bits_per_raw_sample : 8;
    int offset = 1 << bits;

    s->run_index = 0;

    memset(s->sample_buffer, 0, ring_size * MAX_PLANES *
                                (w + 6) * sizeof(*s->sample_buffer));

    for (y = 0; y < h; y++) {
        for (i = 0; i < ring_size; i++)
            for (p = 0; p < MAX_PLANES; p++)
                sample[p][i]= s->sample_buffer + p*ring_size*(w+6) + ((h+i-y)%ring_size)*(w+6) + 3;

        for (x = 0; x < w; x++) {
            int b, g, r, av_uninit(a);
            if (lbd) {
                unsigned v = *((const uint32_t*)(src[0] + x*4 + stride[0]*y));
                b =  v        & 0xFF;
                g = (v >>  8) & 0xFF;
                r = (v >> 16) & 0xFF;
                a =  v >> 24;
            } else {
                b = *((const uint16_t *)(src[0] + x*2 + stride[0]*y));
                g = *((const uint16_t *)(src[1] + x*2 + stride[1]*y));
                r = *((const uint16_t *)(src[2] + x*2 + stride[2]*y));
            }

            if (s->slice_coding_mode != 1) {
                b -= g;
                r -= g;
                g += (b * s->slice_rct_by_coef + r * s->slice_rct_ry_coef) >> 2;
                b += offset;
                r += offset;
            }

            sample[0][0][x] = g;
            sample[1][0][x] = b;
            sample[2][0][x] = r;
            sample[3][0][x] = a;
        }
        for (p = 0; p < 3 + s->transparency; p++) {
            int ret;
            sample[p][0][-1] = sample[p][1][0  ];
            sample[p][1][ w] = sample[p][1][w-1];
            if (lbd && s->slice_coding_mode == 0)
                ret = encode_line(s, w, sample[p], (p + 1) / 2, 9);
            else
                ret = encode_line(s, w, sample[p], (p + 1) / 2, bits + (s->slice_coding_mode != 1));
            if (ret < 0)
                return ret;
        }
    }
    return 0;
}

static void write_quant_table(RangeCoder *c, int16_t *quant_table)
{
    int last = 0;
    int i;
    uint8_t state[CONTEXT_SIZE];
    memset(state, 128, sizeof(state));

    for (i = 1; i < 128; i++)
        if (quant_table[i] != quant_table[i - 1]) {
            put_symbol(c, state, i - last - 1, 0);
            last = i;
        }
    put_symbol(c, state, i - last - 1, 0);
}

static void write_quant_tables(RangeCoder *c,
                               int16_t quant_table[MAX_CONTEXT_INPUTS][256])
{
    int i;
    for (i = 0; i < 5; i++)
        write_quant_table(c, quant_table[i]);
}

static void write_header(FFV1Context *f)
{
    uint8_t state[CONTEXT_SIZE];
    int i, j;
    RangeCoder *const c = &f->slice_context[0]->c;

    memset(state, 128, sizeof(state));

    if (f->version < 2) {
        put_symbol(c, state, f->version, 0);
        put_symbol(c, state, f->ac, 0);
        if (f->ac == AC_RANGE_CUSTOM_TAB) {
            for (i = 1; i < 256; i++)
                put_symbol(c, state,
                           f->state_transition[i] - c->one_state[i], 1);
        }
        put_symbol(c, state, f->colorspace, 0); //YUV cs type
        if (f->version > 0)
            put_symbol(c, state, f->bits_per_raw_sample, 0);
        put_rac(c, state, f->chroma_planes);
        put_symbol(c, state, f->chroma_h_shift, 0);
        put_symbol(c, state, f->chroma_v_shift, 0);
        put_rac(c, state, f->transparency);

        write_quant_tables(c, f->quant_table);
    } else if (f->version < 3) {
        put_symbol(c, state, f->slice_count, 0);
        for (i = 0; i < f->slice_count; i++) {
            FFV1Context *fs = f->slice_context[i];
            put_symbol(c, state,
                       (fs->slice_x      + 1) * f->num_h_slices / f->width, 0);
            put_symbol(c, state,
                       (fs->slice_y      + 1) * f->num_v_slices / f->height, 0);
            put_symbol(c, state,
                       (fs->slice_width  + 1) * f->num_h_slices / f->width - 1,
                       0);
            put_symbol(c, state,
                       (fs->slice_height + 1) * f->num_v_slices / f->height - 1,
                       0);
            for (j = 0; j < f->plane_count; j++) {
                put_symbol(c, state, f->plane[j].quant_table_index, 0);
                av_assert0(f->plane[j].quant_table_index == f->avctx->context_model);
            }
        }
    }
}

static int write_extradata(FFV1Context *f)
{
    RangeCoder *const c = &f->c;
    uint8_t state[CONTEXT_SIZE];
    int i, j, k;
    uint8_t state2[32][CONTEXT_SIZE];
    unsigned v;

    memset(state2, 128, sizeof(state2));
    memset(state, 128, sizeof(state));

    f->avctx->extradata_size = 10000 + 4 +
                                    (11 * 11 * 5 * 5 * 5 + 11 * 11 * 11) * 32;
    f->avctx->extradata = av_malloc(f->avctx->extradata_size + AV_INPUT_BUFFER_PADDING_SIZE);
    if (!f->avctx->extradata)
        return AVERROR(ENOMEM);
    ff_init_range_encoder(c, f->avctx->extradata, f->avctx->extradata_size);
    ff_build_rac_states(c, 0.05 * (1LL << 32), 256 - 8);

    put_symbol(c, state, f->version, 0);
    if (f->version > 2) {
        if (f->version == 3) {
            f->micro_version = 4;
        } else if (f->version == 4)
            f->micro_version = 2;
        put_symbol(c, state, f->micro_version, 0);
    }

    put_symbol(c, state, f->ac, 0);
    if (f->ac == AC_RANGE_CUSTOM_TAB)
        for (i = 1; i < 256; i++)
            put_symbol(c, state, f->state_transition[i] - c->one_state[i], 1);

    put_symbol(c, state, f->colorspace, 0); // YUV cs type
    put_symbol(c, state, f->bits_per_raw_sample, 0);
    put_rac(c, state, f->chroma_planes);
    put_symbol(c, state, f->chroma_h_shift, 0);
    put_symbol(c, state, f->chroma_v_shift, 0);
    put_rac(c, state, f->transparency);
    put_symbol(c, state, f->num_h_slices - 1, 0);
    put_symbol(c, state, f->num_v_slices - 1, 0);

    put_symbol(c, state, f->quant_table_count, 0);
    for (i = 0; i < f->quant_table_count; i++)
        write_quant_tables(c, f->quant_tables[i]);

    for (i = 0; i < f->quant_table_count; i++) {
        for (j = 0; j < f->context_count[i] * CONTEXT_SIZE; j++)
            if (f->initial_states[i] && f->initial_states[i][0][j] != 128)
                break;
        if (j < f->context_count[i] * CONTEXT_SIZE) {
            put_rac(c, state, 1);
            for (j = 0; j < f->context_count[i]; j++)
                for (k = 0; k < CONTEXT_SIZE; k++) {
                    int pred = j ? f->initial_states[i][j - 1][k] : 128;
                    put_symbol(c, state2[k],
                               (int8_t)(f->initial_states[i][j][k] - pred), 1);
                }
        } else {
            put_rac(c, state, 0);
        }
    }

    if (f->version > 2) {
        put_symbol(c, state, f->ec, 0);
        put_symbol(c, state, f->intra = (f->avctx->gop_size < 2), 0);
    }

    f->avctx->extradata_size = ff_rac_terminate(c);
    v = av_crc(av_crc_get_table(AV_CRC_32_IEEE), 0, f->avctx->extradata, f->avctx->extradata_size);
    AV_WL32(f->avctx->extradata + f->avctx->extradata_size, v);
    f->avctx->extradata_size += 4;

    return 0;
}

static int sort_stt(FFV1Context *s, uint8_t stt[256])
{
    int i, i2, changed, print = 0;

    do {
        changed = 0;
        for (i = 12; i < 244; i++) {
            for (i2 = i + 1; i2 < 245 && i2 < i + 4; i2++) {

#define COST(old, new)                                      \
    s->rc_stat[old][0] * -log2((256 - (new)) / 256.0) +     \
    s->rc_stat[old][1] * -log2((new)         / 256.0)

#define COST2(old, new)                         \
    COST(old, new) + COST(256 - (old), 256 - (new))

                double size0 = COST2(i,  i) + COST2(i2, i2);
                double sizeX = COST2(i, i2) + COST2(i2, i);
                if (size0 - sizeX > size0*(1e-14) && i != 128 && i2 != 128) {
                    int j;
                    FFSWAP(int, stt[i], stt[i2]);
                    FFSWAP(int, s->rc_stat[i][0], s->rc_stat[i2][0]);
                    FFSWAP(int, s->rc_stat[i][1], s->rc_stat[i2][1]);
                    if (i != 256 - i2) {
                        FFSWAP(int, stt[256 - i], stt[256 - i2]);
                        FFSWAP(int, s->rc_stat[256 - i][0], s->rc_stat[256 - i2][0]);
                        FFSWAP(int, s->rc_stat[256 - i][1], s->rc_stat[256 - i2][1]);
                    }
                    for (j = 1; j < 256; j++) {
                        if (stt[j] == i)
                            stt[j] = i2;
                        else if (stt[j] == i2)
                            stt[j] = i;
                        if (i != 256 - i2) {
                            if (stt[256 - j] == 256 - i)
                                stt[256 - j] = 256 - i2;
                            else if (stt[256 - j] == 256 - i2)
                                stt[256 - j] = 256 - i;
                        }
                    }
                    print = changed = 1;
                }
            }
        }
    } while (changed);
    return print;
}

static av_cold int encode_init(AVCodecContext *avctx)
{
    FFV1Context *s = avctx->priv_data;
    const AVPixFmtDescriptor *desc = av_pix_fmt_desc_get(avctx->pix_fmt);
    int i, j, k, m, ret;

    if ((ret = ff_ffv1_common_init(avctx)) < 0)
        return ret;

    s->version = 0;

    if ((avctx->flags & (AV_CODEC_FLAG_PASS1 | AV_CODEC_FLAG_PASS2)) ||
        avctx->slices > 1)
        s->version = FFMAX(s->version, 2);

    // Unspecified level & slices, we choose version 1.2+ to ensure multithreaded decodability
    if (avctx->slices == 0 && avctx->level < 0 && avctx->width * avctx->height > 720*576)
        s->version = FFMAX(s->version, 2);

    if (avctx->level <= 0 && s->version == 2) {
        s->version = 3;
    }
    if (avctx->level >= 0 && avctx->level <= 4) {
        if (avctx->level < s->version) {
            av_log(avctx, AV_LOG_ERROR, "Version %d needed for requested features but %d requested\n", s->version, avctx->level);
            return AVERROR(EINVAL);
        }
        s->version = avctx->level;
    }

    if (s->ec < 0) {
        s->ec = (s->version >= 3);
    }

    if ((s->version == 2 || s->version>3) && avctx->strict_std_compliance > FF_COMPLIANCE_EXPERIMENTAL) {
        av_log(avctx, AV_LOG_ERROR, "Version 2 needed for requested features but version 2 is experimental and not enabled\n");
        return AVERROR_INVALIDDATA;
    }

#if FF_API_CODER_TYPE
FF_DISABLE_DEPRECATION_WARNINGS
    if (avctx->coder_type != -1)
        s->ac = avctx->coder_type > 0 ? AC_RANGE_CUSTOM_TAB : AC_GOLOMB_RICE;
FF_ENABLE_DEPRECATION_WARNINGS
#endif

    s->plane_count = 3;
    switch(avctx->pix_fmt) {
    case AV_PIX_FMT_YUV444P9:
    case AV_PIX_FMT_YUV422P9:
    case AV_PIX_FMT_YUV420P9:
    case AV_PIX_FMT_YUVA444P9:
    case AV_PIX_FMT_YUVA422P9:
    case AV_PIX_FMT_YUVA420P9:
        if (!avctx->bits_per_raw_sample)
            s->bits_per_raw_sample = 9;
    case AV_PIX_FMT_YUV444P10:
    case AV_PIX_FMT_YUV420P10:
    case AV_PIX_FMT_YUV422P10:
    case AV_PIX_FMT_YUVA444P10:
    case AV_PIX_FMT_YUVA422P10:
    case AV_PIX_FMT_YUVA420P10:
        s->packed_at_lsb = 1;
        if (!avctx->bits_per_raw_sample && !s->bits_per_raw_sample)
            s->bits_per_raw_sample = 10;
    case AV_PIX_FMT_GRAY16:
    case AV_PIX_FMT_YUV444P16:
    case AV_PIX_FMT_YUV422P16:
    case AV_PIX_FMT_YUV420P16:
    case AV_PIX_FMT_YUVA444P16:
    case AV_PIX_FMT_YUVA422P16:
    case AV_PIX_FMT_YUVA420P16:
        if (!avctx->bits_per_raw_sample && !s->bits_per_raw_sample) {
            s->bits_per_raw_sample = 16;
        } else if (!s->bits_per_raw_sample) {
            s->bits_per_raw_sample = avctx->bits_per_raw_sample;
        }
        if (s->bits_per_raw_sample <= 8) {
            av_log(avctx, AV_LOG_ERROR, "bits_per_raw_sample invalid\n");
            return AVERROR_INVALIDDATA;
        }
        if (s->ac == AC_GOLOMB_RICE) {
            av_log(avctx, AV_LOG_INFO,
                   "bits_per_raw_sample > 8, forcing range coder\n");
            s->ac = AC_RANGE_CUSTOM_TAB;
        }
        s->version = FFMAX(s->version, 1);
    case AV_PIX_FMT_GRAY8:
    case AV_PIX_FMT_YUV444P:
    case AV_PIX_FMT_YUV440P:
    case AV_PIX_FMT_YUV422P:
    case AV_PIX_FMT_YUV420P:
    case AV_PIX_FMT_YUV411P:
    case AV_PIX_FMT_YUV410P:
    case AV_PIX_FMT_YUVA444P:
    case AV_PIX_FMT_YUVA422P:
    case AV_PIX_FMT_YUVA420P:
        s->chroma_planes = desc->nb_components < 3 ? 0 : 1;
        s->colorspace = 0;
        s->transparency = desc->nb_components == 4;
        if (!avctx->bits_per_raw_sample && !s->bits_per_raw_sample)
            s->bits_per_raw_sample = 8;
        else if (!s->bits_per_raw_sample)
            s->bits_per_raw_sample = 8;
        break;
    case AV_PIX_FMT_RGB32:
        s->colorspace = 1;
        s->transparency = 1;
        s->chroma_planes = 1;
        if (!avctx->bits_per_raw_sample)
            s->bits_per_raw_sample = 8;
        break;
    case AV_PIX_FMT_0RGB32:
        s->colorspace = 1;
        s->chroma_planes = 1;
        if (!avctx->bits_per_raw_sample)
            s->bits_per_raw_sample = 8;
        break;
    case AV_PIX_FMT_GBRP9:
        if (!avctx->bits_per_raw_sample)
            s->bits_per_raw_sample = 9;
    case AV_PIX_FMT_GBRP10:
        if (!avctx->bits_per_raw_sample && !s->bits_per_raw_sample)
            s->bits_per_raw_sample = 10;
    case AV_PIX_FMT_GBRP12:
        if (!avctx->bits_per_raw_sample && !s->bits_per_raw_sample)
            s->bits_per_raw_sample = 12;
    case AV_PIX_FMT_GBRP14:
        if (!avctx->bits_per_raw_sample && !s->bits_per_raw_sample)
            s->bits_per_raw_sample = 14;
        else if (!s->bits_per_raw_sample)
            s->bits_per_raw_sample = avctx->bits_per_raw_sample;
        s->colorspace = 1;
        s->chroma_planes = 1;
        s->version = FFMAX(s->version, 1);
        if (s->ac == AC_GOLOMB_RICE) {
            av_log(avctx, AV_LOG_INFO,
                   "bits_per_raw_sample > 8, forcing coder 1\n");
            s->ac = AC_RANGE_CUSTOM_TAB;
        }
        break;
    default:
        av_log(avctx, AV_LOG_ERROR, "format not supported\n");
        return AVERROR(ENOSYS);
    }
    av_assert0(s->bits_per_raw_sample >= 8);

    if (s->transparency) {
        av_log(avctx, AV_LOG_WARNING, "Storing alpha plane, this will require a recent FFV1 decoder to playback!\n");
    }
    if (avctx->context_model > 1U) {
        av_log(avctx, AV_LOG_ERROR, "Invalid context model %d, valid values are 0 and 1\n", avctx->context_model);
        return AVERROR(EINVAL);
    }

    if (s->ac == AC_RANGE_CUSTOM_TAB)
        for (i = 1; i < 256; i++)
            s->state_transition[i] = ver2_state[i];

    for (i = 0; i < 256; i++) {
        s->quant_table_count = 2;
        if (s->bits_per_raw_sample <= 8) {
            s->quant_tables[0][0][i]=           quant11[i];
            s->quant_tables[0][1][i]=        11*quant11[i];
            s->quant_tables[0][2][i]=     11*11*quant11[i];
            s->quant_tables[1][0][i]=           quant11[i];
            s->quant_tables[1][1][i]=        11*quant11[i];
            s->quant_tables[1][2][i]=     11*11*quant5 [i];
            s->quant_tables[1][3][i]=   5*11*11*quant5 [i];
            s->quant_tables[1][4][i]= 5*5*11*11*quant5 [i];
        } else {
            s->quant_tables[0][0][i]=           quant9_10bit[i];
            s->quant_tables[0][1][i]=        11*quant9_10bit[i];
            s->quant_tables[0][2][i]=     11*11*quant9_10bit[i];
            s->quant_tables[1][0][i]=           quant9_10bit[i];
            s->quant_tables[1][1][i]=        11*quant9_10bit[i];
            s->quant_tables[1][2][i]=     11*11*quant5_10bit[i];
            s->quant_tables[1][3][i]=   5*11*11*quant5_10bit[i];
            s->quant_tables[1][4][i]= 5*5*11*11*quant5_10bit[i];
        }
    }
    s->context_count[0] = (11 * 11 * 11        + 1) / 2;
    s->context_count[1] = (11 * 11 * 5 * 5 * 5 + 1) / 2;
    memcpy(s->quant_table, s->quant_tables[avctx->context_model],
           sizeof(s->quant_table));

    for (i = 0; i < s->plane_count; i++) {
        PlaneContext *const p = &s->plane[i];

        memcpy(p->quant_table, s->quant_table, sizeof(p->quant_table));
        p->quant_table_index = avctx->context_model;
        p->context_count     = s->context_count[p->quant_table_index];
    }

    if ((ret = ff_ffv1_allocate_initial_states(s)) < 0)
        return ret;

#if FF_API_CODED_FRAME
FF_DISABLE_DEPRECATION_WARNINGS
    avctx->coded_frame->pict_type = AV_PICTURE_TYPE_I;
FF_ENABLE_DEPRECATION_WARNINGS
#endif

    if (!s->transparency)
        s->plane_count = 2;
    if (!s->chroma_planes && s->version > 3)
        s->plane_count--;

    avcodec_get_chroma_sub_sample(avctx->pix_fmt, &s->chroma_h_shift, &s->chroma_v_shift);
    s->picture_number = 0;

    if (avctx->flags & (AV_CODEC_FLAG_PASS1 | AV_CODEC_FLAG_PASS2)) {
        for (i = 0; i < s->quant_table_count; i++) {
            s->rc_stat2[i] = av_mallocz(s->context_count[i] *
                                        sizeof(*s->rc_stat2[i]));
            if (!s->rc_stat2[i])
                return AVERROR(ENOMEM);
        }
    }
    if (avctx->stats_in) {
        char *p = avctx->stats_in;
        uint8_t (*best_state)[256] = av_malloc_array(256, 256);
        int gob_count = 0;
        char *next;
        if (!best_state)
            return AVERROR(ENOMEM);

        av_assert0(s->version >= 2);

        for (;;) {
            for (j = 0; j < 256; j++)
                for (i = 0; i < 2; i++) {
                    s->rc_stat[j][i] = strtol(p, &next, 0);
                    if (next == p) {
                        av_log(avctx, AV_LOG_ERROR,
                               "2Pass file invalid at %d %d [%s]\n", j, i, p);
                        av_freep(&best_state);
                        return AVERROR_INVALIDDATA;
                    }
                    p = next;
                }
            for (i = 0; i < s->quant_table_count; i++)
                for (j = 0; j < s->context_count[i]; j++) {
                    for (k = 0; k < 32; k++)
                        for (m = 0; m < 2; m++) {
                            s->rc_stat2[i][j][k][m] = strtol(p, &next, 0);
                            if (next == p) {
                                av_log(avctx, AV_LOG_ERROR,
                                       "2Pass file invalid at %d %d %d %d [%s]\n",
                                       i, j, k, m, p);
                                av_freep(&best_state);
                                return AVERROR_INVALIDDATA;
                            }
                            p = next;
                        }
                }
            gob_count = strtol(p, &next, 0);
            if (next == p || gob_count <= 0) {
                av_log(avctx, AV_LOG_ERROR, "2Pass file invalid\n");
                av_freep(&best_state);
                return AVERROR_INVALIDDATA;
            }
            p = next;
            while (*p == '\n' || *p == ' ')
                p++;
            if (p[0] == 0)
                break;
        }
        sort_stt(s, s->state_transition);

        find_best_state(best_state, s->state_transition);

        for (i = 0; i < s->quant_table_count; i++) {
            for (k = 0; k < 32; k++) {
                double a=0, b=0;
                int jp = 0;
                for (j = 0; j < s->context_count[i]; j++) {
                    double p = 128;
                    if (s->rc_stat2[i][j][k][0] + s->rc_stat2[i][j][k][1] > 200 && j || a+b > 200) {
                        if (a+b)
                            p = 256.0 * b / (a + b);
                        s->initial_states[i][jp][k] =
                            best_state[av_clip(round(p), 1, 255)][av_clip_uint8((a + b) / gob_count)];
                        for(jp++; jp<j; jp++)
                            s->initial_states[i][jp][k] = s->initial_states[i][jp-1][k];
                        a=b=0;
                    }
                    a += s->rc_stat2[i][j][k][0];
                    b += s->rc_stat2[i][j][k][1];
                    if (a+b) {
                        p = 256.0 * b / (a + b);
                    }
                    s->initial_states[i][j][k] =
                        best_state[av_clip(round(p), 1, 255)][av_clip_uint8((a + b) / gob_count)];
                }
            }
        }
        av_freep(&best_state);
    }

    if (s->version > 1) {
        s->num_v_slices = (avctx->width > 352 || avctx->height > 288 || !avctx->slices) ? 2 : 1;
        for (; s->num_v_slices < 9; s->num_v_slices++) {
            for (s->num_h_slices = s->num_v_slices; s->num_h_slices < 2*s->num_v_slices; s->num_h_slices++) {
                if (avctx->slices == s->num_h_slices * s->num_v_slices && avctx->slices <= 64 || !avctx->slices)
                    goto slices_ok;
            }
        }
        av_log(avctx, AV_LOG_ERROR,
               "Unsupported number %d of slices requested, please specify a "
               "supported number with -slices (ex:4,6,9,12,16, ...)\n",
               avctx->slices);
        return AVERROR(ENOSYS);
slices_ok:
        if ((ret = write_extradata(s)) < 0)
            return ret;
    }

    if ((ret = ff_ffv1_init_slice_contexts(s)) < 0)
        return ret;
    s->slice_count = s->max_slice_count;
    if ((ret = ff_ffv1_init_slices_state(s)) < 0)
        return ret;

#define STATS_OUT_SIZE 1024 * 1024 * 6
    if (avctx->flags & AV_CODEC_FLAG_PASS1) {
        avctx->stats_out = av_mallocz(STATS_OUT_SIZE);
        if (!avctx->stats_out)
            return AVERROR(ENOMEM);
        for (i = 0; i < s->quant_table_count; i++)
            for (j = 0; j < s->max_slice_count; j++) {
                FFV1Context *sf = s->slice_context[j];
                av_assert0(!sf->rc_stat2[i]);
                sf->rc_stat2[i] = av_mallocz(s->context_count[i] *
                                             sizeof(*sf->rc_stat2[i]));
                if (!sf->rc_stat2[i])
                    return AVERROR(ENOMEM);
            }
    }

    return 0;
}

static void encode_slice_header(FFV1Context *f, FFV1Context *fs)
{
    RangeCoder *c = &fs->c;
    uint8_t state[CONTEXT_SIZE];
    int j;
    memset(state, 128, sizeof(state));

    put_symbol(c, state, (fs->slice_x     +1)*f->num_h_slices / f->width   , 0);
    put_symbol(c, state, (fs->slice_y     +1)*f->num_v_slices / f->height  , 0);
    put_symbol(c, state, (fs->slice_width +1)*f->num_h_slices / f->width -1, 0);
    put_symbol(c, state, (fs->slice_height+1)*f->num_v_slices / f->height-1, 0);
    for (j=0; j<f->plane_count; j++) {
        put_symbol(c, state, f->plane[j].quant_table_index, 0);
        av_assert0(f->plane[j].quant_table_index == f->avctx->context_model);
    }
    if (!f->picture.f->interlaced_frame)
        put_symbol(c, state, 3, 0);
    else
        put_symbol(c, state, 1 + !f->picture.f->top_field_first, 0);
    put_symbol(c, state, f->picture.f->sample_aspect_ratio.num, 0);
    put_symbol(c, state, f->picture.f->sample_aspect_ratio.den, 0);
    if (f->version > 3) {
        put_rac(c, state, fs->slice_coding_mode == 1);
        if (fs->slice_coding_mode == 1)
            ff_ffv1_clear_slice_state(f, fs);
        put_symbol(c, state, fs->slice_coding_mode, 0);
        if (fs->slice_coding_mode != 1) {
            put_symbol(c, state, fs->slice_rct_by_coef, 0);
            put_symbol(c, state, fs->slice_rct_ry_coef, 0);
        }
    }
}

static void choose_rct_params(FFV1Context *fs, const uint8_t *src[3], const int stride[3], int w, int h)
{
#define NB_Y_COEFF 15
    static const int rct_y_coeff[15][2] = {
        {0, 0}, //      4G
        {1, 1}, //  R + 2G + B
        {2, 2}, // 2R      + 2B
        {0, 2}, //      2G + 2B
        {2, 0}, // 2R + 2G
        {4, 0}, // 4R
        {0, 4}, //           4B

        {0, 3}, //      1G + 3B
        {3, 0}, // 3R + 1G
        {3, 1}, // 3R      +  B
        {1, 3}, //  R      + 3B
        {1, 2}, //  R +  G + 2B
        {2, 1}, // 2R +  G +  B
        {0, 1}, //      3G +  B
        {1, 0}, //  R + 3G
    };

    int stat[NB_Y_COEFF] = {0};
    int x, y, i, p, best;
    int16_t *sample[3];
    int lbd = fs->bits_per_raw_sample <= 8;

    for (y = 0; y < h; y++) {
        int lastr=0, lastg=0, lastb=0;
        for (p = 0; p < 3; p++)
            sample[p] = fs->sample_buffer + p*w;

        for (x = 0; x < w; x++) {
            int b, g, r;
            int ab, ag, ar;
            if (lbd) {
                unsigned v = *((const uint32_t*)(src[0] + x*4 + stride[0]*y));
                b =  v        & 0xFF;
                g = (v >>  8) & 0xFF;
                r = (v >> 16) & 0xFF;
            } else {
                b = *((const uint16_t*)(src[0] + x*2 + stride[0]*y));
                g = *((const uint16_t*)(src[1] + x*2 + stride[1]*y));
                r = *((const uint16_t*)(src[2] + x*2 + stride[2]*y));
            }

            ar = r - lastr;
            ag = g - lastg;
            ab = b - lastb;
            if (x && y) {
                int bg = ag - sample[0][x];
                int bb = ab - sample[1][x];
                int br = ar - sample[2][x];

                br -= bg;
                bb -= bg;

                for (i = 0; i<NB_Y_COEFF; i++) {
                    stat[i] += FFABS(bg + ((br*rct_y_coeff[i][0] + bb*rct_y_coeff[i][1])>>2));
                }

            }
            sample[0][x] = ag;
            sample[1][x] = ab;
            sample[2][x] = ar;

            lastr = r;
            lastg = g;
            lastb = b;
        }
    }

    best = 0;
    for (i=1; i<NB_Y_COEFF; i++) {
        if (stat[i] < stat[best])
            best = i;
    }

    fs->slice_rct_by_coef = rct_y_coeff[best][1];
    fs->slice_rct_ry_coef = rct_y_coeff[best][0];
}

static int encode_slice(AVCodecContext *c, void *arg)
{
    FFV1Context *fs  = *(void **)arg;
    FFV1Context *f   = fs->avctx->priv_data;
    int width        = fs->slice_width;
    int height       = fs->slice_height;
    int x            = fs->slice_x;
    int y            = fs->slice_y;
    const AVFrame *const p = f->picture.f;
    const int ps     = av_pix_fmt_desc_get(c->pix_fmt)->comp[0].step;
    int ret;
    RangeCoder c_bak = fs->c;
    const uint8_t *planes[3] = {p->data[0] + ps*x + y*p->linesize[0],
                                p->data[1] + ps*x + y*p->linesize[1],
                                p->data[2] + ps*x + y*p->linesize[2]};

    fs->slice_coding_mode = 0;
    if (f->version > 3) {
        choose_rct_params(fs, planes, p->linesize, width, height);
    } else {
        fs->slice_rct_by_coef = 1;
        fs->slice_rct_ry_coef = 1;
    }

retry:
    if (f->key_frame)
        ff_ffv1_clear_slice_state(f, fs);
    if (f->version > 2) {
        encode_slice_header(f, fs);
    }
    if (fs->ac == AC_GOLOMB_RICE) {
        if (f->version > 2)
            put_rac(&fs->c, (uint8_t[]) { 129 }, 0);
        fs->ac_byte_count = f->version > 2 || (!x && !y) ? ff_rac_terminate(&fs->c) : 0;
        init_put_bits(&fs->pb,
                      fs->c.bytestream_start + fs->ac_byte_count,
                      fs->c.bytestream_end - fs->c.bytestream_start - fs->ac_byte_count);
    }

    if (f->colorspace == 0) {
        const int chroma_width  = FF_CEIL_RSHIFT(width,  f->chroma_h_shift);
        const int chroma_height = FF_CEIL_RSHIFT(height, f->chroma_v_shift);
        const int cx            = x >> f->chroma_h_shift;
        const int cy            = y >> f->chroma_v_shift;

        ret = encode_plane(fs, p->data[0] + ps*x + y*p->linesize[0], width, height, p->linesize[0], 0);

        if (f->chroma_planes) {
            ret |= encode_plane(fs, p->data[1] + ps*cx+cy*p->linesize[1], chroma_width, chroma_height, p->linesize[1], 1);
            ret |= encode_plane(fs, p->data[2] + ps*cx+cy*p->linesize[2], chroma_width, chroma_height, p->linesize[2], 1);
        }
        if (fs->transparency)
            ret |= encode_plane(fs, p->data[3] + ps*x + y*p->linesize[3], width, height, p->linesize[3], 2);
    } else {
        ret = encode_rgb_frame(fs, planes, width, height, p->linesize);
    }
    emms_c();

    if (ret < 0) {
        av_assert0(fs->slice_coding_mode == 0);
        if (fs->version < 4 || !fs->ac) {
            av_log(c, AV_LOG_ERROR, "Buffer too small\n");
            return ret;
        }
        av_log(c, AV_LOG_DEBUG, "Coding slice as PCM\n");
        fs->slice_coding_mode = 1;
        fs->c = c_bak;
        goto retry;
    }

    return 0;
}

static int encode_frame(AVCodecContext *avctx, AVPacket *pkt,
                        const AVFrame *pict, int *got_packet)
{
    FFV1Context *f      = avctx->priv_data;
    RangeCoder *const c = &f->slice_context[0]->c;
    AVFrame *const p    = f->picture.f;
    int used_count      = 0;
    uint8_t keystate    = 128;
    uint8_t *buf_p;
    int i, ret;
    int64_t maxsize =   AV_INPUT_BUFFER_MIN_SIZE
                      + avctx->width*avctx->height*35LL*4;

    if(!pict) {
        if (avctx->flags & AV_CODEC_FLAG_PASS1) {
            int j, k, m;
            char *p   = avctx->stats_out;
            char *end = p + STATS_OUT_SIZE;

            memset(f->rc_stat, 0, sizeof(f->rc_stat));
            for (i = 0; i < f->quant_table_count; i++)
                memset(f->rc_stat2[i], 0, f->context_count[i] * sizeof(*f->rc_stat2[i]));

            av_assert0(f->slice_count == f->max_slice_count);
            for (j = 0; j < f->slice_count; j++) {
                FFV1Context *fs = f->slice_context[j];
                for (i = 0; i < 256; i++) {
                    f->rc_stat[i][0] += fs->rc_stat[i][0];
                    f->rc_stat[i][1] += fs->rc_stat[i][1];
                }
                for (i = 0; i < f->quant_table_count; i++) {
                    for (k = 0; k < f->context_count[i]; k++)
                        for (m = 0; m < 32; m++) {
                            f->rc_stat2[i][k][m][0] += fs->rc_stat2[i][k][m][0];
                            f->rc_stat2[i][k][m][1] += fs->rc_stat2[i][k][m][1];
                        }
                }
            }

            for (j = 0; j < 256; j++) {
                snprintf(p, end - p, "%" PRIu64 " %" PRIu64 " ",
                        f->rc_stat[j][0], f->rc_stat[j][1]);
                p += strlen(p);
            }
            snprintf(p, end - p, "\n");

            for (i = 0; i < f->quant_table_count; i++) {
                for (j = 0; j < f->context_count[i]; j++)
                    for (m = 0; m < 32; m++) {
                        snprintf(p, end - p, "%" PRIu64 " %" PRIu64 " ",
                                f->rc_stat2[i][j][m][0], f->rc_stat2[i][j][m][1]);
                        p += strlen(p);
                    }
            }
            snprintf(p, end - p, "%d\n", f->gob_count);
        }
        return 0;
    }

    if (f->version > 3)
        maxsize = AV_INPUT_BUFFER_MIN_SIZE + avctx->width*avctx->height*3LL*4;

    if ((ret = ff_alloc_packet2(avctx, pkt, maxsize, 0)) < 0)
        return ret;

    ff_init_range_encoder(c, pkt->data, pkt->size);
    ff_build_rac_states(c, 0.05 * (1LL << 32), 256 - 8);

    av_frame_unref(p);
    if ((ret = av_frame_ref(p, pict)) < 0)
        return ret;
    avctx->coded_frame->pict_type = AV_PICTURE_TYPE_I;

    if (avctx->gop_size == 0 || f->picture_number % avctx->gop_size == 0) {
        put_rac(c, &keystate, 1);
        f->key_frame = 1;
        f->gob_count++;
        write_header(f);
    } else {
        put_rac(c, &keystate, 0);
        f->key_frame = 0;
    }

    if (f->ac == AC_RANGE_CUSTOM_TAB) {
        int i;
        for (i = 1; i < 256; i++) {
            c->one_state[i]        = f->state_transition[i];
            c->zero_state[256 - i] = 256 - c->one_state[i];
        }
    }

    for (i = 1; i < f->slice_count; i++) {
        FFV1Context *fs = f->slice_context[i];
        uint8_t *start  = pkt->data + (pkt->size - used_count) * (int64_t)i / f->slice_count;
        int len         = pkt->size / f->slice_count;
        ff_init_range_encoder(&fs->c, start, len);
    }
    avctx->execute(avctx, encode_slice, &f->slice_context[0], NULL,
                   f->slice_count, sizeof(void *));

    buf_p = pkt->data;
    for (i = 0; i < f->slice_count; i++) {
        FFV1Context *fs = f->slice_context[i];
        int bytes;

        if (fs->ac != AC_GOLOMB_RICE) {
            uint8_t state = 129;
            put_rac(&fs->c, &state, 0);
            bytes = ff_rac_terminate(&fs->c);
        } else {
            flush_put_bits(&fs->pb); // FIXME: nicer padding
            bytes = fs->ac_byte_count + (put_bits_count(&fs->pb) + 7) / 8;
        }
        if (i > 0 || f->version > 2) {
            av_assert0(bytes < pkt->size / f->slice_count);
            memmove(buf_p, fs->c.bytestream_start, bytes);
            av_assert0(bytes < (1 << 24));
            AV_WB24(buf_p + bytes, bytes);
            bytes += 3;
        }
        if (f->ec) {
            unsigned v;
            buf_p[bytes++] = 0;
            v = av_crc(av_crc_get_table(AV_CRC_32_IEEE), 0, buf_p, bytes);
            AV_WL32(buf_p + bytes, v);
            bytes += 4;
        }
        buf_p += bytes;
    }

    if (avctx->flags & AV_CODEC_FLAG_PASS1)
        avctx->stats_out[0] = '\0';

#if FF_API_CODED_FRAME
FF_DISABLE_DEPRECATION_WARNINGS
    avctx->coded_frame->key_frame = f->key_frame;
FF_ENABLE_DEPRECATION_WARNINGS
#endif

    f->picture_number++;
    pkt->size   = buf_p - pkt->data;
    pkt->pts    =
    pkt->dts    = pict->pts;
    pkt->flags |= AV_PKT_FLAG_KEY * f->key_frame;
    *got_packet = 1;

    return 0;
}

static av_cold int encode_close(AVCodecContext *avctx)
{
    ff_ffv1_close(avctx);
    return 0;
}

#define OFFSET(x) offsetof(FFV1Context, x)
#define VE AV_OPT_FLAG_VIDEO_PARAM | AV_OPT_FLAG_ENCODING_PARAM
static const AVOption options[] = {
<<<<<<< HEAD
    { "slicecrc", "Protect slices with CRCs", OFFSET(ec), AV_OPT_TYPE_BOOL, { .i64 = -1 }, -1, 1, VE },
=======
    { "slicecrc", "Protect slices with CRCs", OFFSET(ec), AV_OPT_TYPE_INT,
             { .i64 = -1 }, -1, 1, VE },
    { "coder", "Coder type", OFFSET(ac), AV_OPT_TYPE_INT,
            { .i64 = AC_GOLOMB_RICE }, 0, 2, VE, "coder" },
        { "rice", "Golomb rice", 0, AV_OPT_TYPE_CONST,
            { .i64 = AC_GOLOMB_RICE }, INT_MIN, INT_MAX, VE, "coder" },
        { "range_def", "Range with default table", 0, AV_OPT_TYPE_CONST,
            { .i64 = AC_RANGE_DEFAULT_TAB }, INT_MIN, INT_MAX, VE, "coder" },
        { "range_tab", "Range with custom table", 0, AV_OPT_TYPE_CONST,
            { .i64 = AC_RANGE_CUSTOM_TAB }, INT_MIN, INT_MAX, VE, "coder" },

>>>>>>> be00ec83
    { NULL }
};

static const AVClass ffv1_class = {
    .class_name = "ffv1 encoder",
    .item_name  = av_default_item_name,
    .option     = options,
    .version    = LIBAVUTIL_VERSION_INT,
};

#if FF_API_CODER_TYPE
static const AVCodecDefault ffv1_defaults[] = {
    { "coder", "-1" },
    { NULL },
};
#endif

AVCodec ff_ffv1_encoder = {
    .name           = "ffv1",
    .long_name      = NULL_IF_CONFIG_SMALL("FFmpeg video codec #1"),
    .type           = AVMEDIA_TYPE_VIDEO,
    .id             = AV_CODEC_ID_FFV1,
    .priv_data_size = sizeof(FFV1Context),
    .init           = encode_init,
    .encode2        = encode_frame,
    .close          = encode_close,
    .capabilities   = AV_CODEC_CAP_SLICE_THREADS | AV_CODEC_CAP_DELAY,
    .pix_fmts       = (const enum AVPixelFormat[]) {
        AV_PIX_FMT_YUV420P,   AV_PIX_FMT_YUVA420P,  AV_PIX_FMT_YUVA422P,  AV_PIX_FMT_YUV444P,
        AV_PIX_FMT_YUVA444P,  AV_PIX_FMT_YUV440P,   AV_PIX_FMT_YUV422P,   AV_PIX_FMT_YUV411P,
        AV_PIX_FMT_YUV410P,   AV_PIX_FMT_0RGB32,    AV_PIX_FMT_RGB32,     AV_PIX_FMT_YUV420P16,
        AV_PIX_FMT_YUV422P16, AV_PIX_FMT_YUV444P16, AV_PIX_FMT_YUV444P9,  AV_PIX_FMT_YUV422P9,
        AV_PIX_FMT_YUV420P9,  AV_PIX_FMT_YUV420P10, AV_PIX_FMT_YUV422P10, AV_PIX_FMT_YUV444P10,
        AV_PIX_FMT_YUVA444P16, AV_PIX_FMT_YUVA422P16, AV_PIX_FMT_YUVA420P16,
        AV_PIX_FMT_YUVA444P10, AV_PIX_FMT_YUVA422P10, AV_PIX_FMT_YUVA420P10,
        AV_PIX_FMT_YUVA444P9, AV_PIX_FMT_YUVA422P9, AV_PIX_FMT_YUVA420P9,
        AV_PIX_FMT_GRAY16,    AV_PIX_FMT_GRAY8,     AV_PIX_FMT_GBRP9,     AV_PIX_FMT_GBRP10,
        AV_PIX_FMT_GBRP12,    AV_PIX_FMT_GBRP14,
        AV_PIX_FMT_NONE

    },
#if FF_API_CODER_TYPE
    .defaults       = ffv1_defaults,
<<<<<<< HEAD
    .priv_class     = &ffv1_class,
=======
#endif
    .priv_class     = &class,
>>>>>>> be00ec83
};<|MERGE_RESOLUTION|>--- conflicted
+++ resolved
@@ -1350,11 +1350,7 @@
 #define OFFSET(x) offsetof(FFV1Context, x)
 #define VE AV_OPT_FLAG_VIDEO_PARAM | AV_OPT_FLAG_ENCODING_PARAM
 static const AVOption options[] = {
-<<<<<<< HEAD
     { "slicecrc", "Protect slices with CRCs", OFFSET(ec), AV_OPT_TYPE_BOOL, { .i64 = -1 }, -1, 1, VE },
-=======
-    { "slicecrc", "Protect slices with CRCs", OFFSET(ec), AV_OPT_TYPE_INT,
-             { .i64 = -1 }, -1, 1, VE },
     { "coder", "Coder type", OFFSET(ac), AV_OPT_TYPE_INT,
             { .i64 = AC_GOLOMB_RICE }, 0, 2, VE, "coder" },
         { "rice", "Golomb rice", 0, AV_OPT_TYPE_CONST,
@@ -1364,7 +1360,6 @@
         { "range_tab", "Range with custom table", 0, AV_OPT_TYPE_CONST,
             { .i64 = AC_RANGE_CUSTOM_TAB }, INT_MIN, INT_MAX, VE, "coder" },
 
->>>>>>> be00ec83
     { NULL }
 };
 
@@ -1408,10 +1403,6 @@
     },
 #if FF_API_CODER_TYPE
     .defaults       = ffv1_defaults,
-<<<<<<< HEAD
+#endif
     .priv_class     = &ffv1_class,
-=======
-#endif
-    .priv_class     = &class,
->>>>>>> be00ec83
 };