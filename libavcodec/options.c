--- conflicted
+++ resolved
@@ -493,11 +493,7 @@
 {"psy_trellis", "specify psycho visual trellis", OFFSET(psy_trellis), AV_OPT_TYPE_FLOAT, {.dbl = -1 }, -1, FLT_MAX, V|E},
 {"aq_mode", "specify aq method", OFFSET(aq_mode), AV_OPT_TYPE_INT, {.dbl = -1 }, -1, INT_MAX, V|E},
 {"aq_strength", "specify aq strength", OFFSET(aq_strength), AV_OPT_TYPE_FLOAT, {.dbl = -1.0 }, -1, FLT_MAX, V|E},
-<<<<<<< HEAD
-{"rc_lookahead", "specify number of frames to look ahead for frametype", OFFSET(rc_lookahead), AV_OPT_TYPE_INT, {.dbl = 40 }, -1, INT_MAX, V|E},
-=======
 {"rc_lookahead", "specify number of frames to look ahead for frametype", OFFSET(rc_lookahead), AV_OPT_TYPE_INT, {.dbl = -1 }, -1, INT_MAX, V|E},
->>>>>>> add7b114
 {"ssim", "ssim will be calculated during encoding", 0, AV_OPT_TYPE_CONST, {.dbl = CODEC_FLAG2_SSIM }, INT_MIN, INT_MAX, V|E, "flags2"},
 {"intra_refresh", "use periodic insertion of intra blocks instead of keyframes", 0, AV_OPT_TYPE_CONST, {.dbl = CODEC_FLAG2_INTRA_REFRESH }, INT_MIN, INT_MAX, V|E, "flags2"},
 {"crf_max", "in crf mode, prevents vbv from lowering quality beyond this point", OFFSET(crf_max), AV_OPT_TYPE_FLOAT, {.dbl = DEFAULT }, 0, 51, V|E},
