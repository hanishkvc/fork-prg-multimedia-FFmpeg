/*
 * Microsoft RLE video decoder
 * Copyright (C) 2003 the ffmpeg project
 *
 * This file is part of FFmpeg.
 *
 * FFmpeg is free software; you can redistribute it and/or
 * modify it under the terms of the GNU Lesser General Public
 * License as published by the Free Software Foundation; either
 * version 2.1 of the License, or (at your option) any later version.
 *
 * FFmpeg is distributed in the hope that it will be useful,
 * but WITHOUT ANY WARRANTY; without even the implied warranty of
 * MERCHANTABILITY or FITNESS FOR A PARTICULAR PURPOSE.  See the GNU
 * Lesser General Public License for more details.
 *
 * You should have received a copy of the GNU Lesser General Public
 * License along with FFmpeg; if not, write to the Free Software
 * Foundation, Inc., 51 Franklin Street, Fifth Floor, Boston, MA 02110-1301 USA
 */

/**
 * @file
 * MS RLE video decoder by Mike Melanson (melanson@pcisys.net)
 * For more information about the MS RLE format, visit:
 *   http://www.pcisys.net/~melanson/codecs/
 *
 * The MS RLE decoder outputs PAL8 colorspace data.
 */

#include <stdio.h>
#include <stdlib.h>
#include <string.h>

#include "avcodec.h"
#include "internal.h"
#include "msrledec.h"

typedef struct MsrleContext {
    AVCodecContext *avctx;
    AVFrame frame;

    GetByteContext gb;
    const unsigned char *buf;
    int size;

    uint32_t pal[256];
} MsrleContext;

static av_cold int msrle_decode_init(AVCodecContext *avctx)
{
    MsrleContext *s = avctx->priv_data;
    int i;

    s->avctx = avctx;

    switch (avctx->bits_per_coded_sample) {
    case 1:
        avctx->pix_fmt = AV_PIX_FMT_MONOWHITE;
        break;
    case 4:
    case 8:
        avctx->pix_fmt = AV_PIX_FMT_PAL8;
        break;
    case 24:
        avctx->pix_fmt = AV_PIX_FMT_BGR24;
        break;
    default:
        av_log(avctx, AV_LOG_ERROR, "unsupported bits per sample\n");
        return AVERROR_INVALIDDATA;
    }

    avcodec_get_frame_defaults(&s->frame);
<<<<<<< HEAD
    s->frame.data[0] = NULL;
=======
>>>>>>> 3b199d29

    if (avctx->extradata_size >= 4)
        for (i = 0; i < FFMIN(avctx->extradata_size, AVPALETTE_SIZE)/4; i++)
            s->pal[i] = 0xFFU<<24 | AV_RL32(avctx->extradata+4*i);

    return 0;
}

static int msrle_decode_frame(AVCodecContext *avctx,
                              void *data, int *got_frame,
                              AVPacket *avpkt)
{
    const uint8_t *buf = avpkt->data;
    int buf_size = avpkt->size;
    MsrleContext *s = avctx->priv_data;
    int istride = FFALIGN(avctx->width*avctx->bits_per_coded_sample, 32) / 8;
    int ret;

    s->buf = buf;
    s->size = buf_size;

    if ((ret = ff_reget_buffer(avctx, &s->frame)) < 0) {
        av_log(avctx, AV_LOG_ERROR, "reget_buffer() failed\n");
        return ret;
    }

    if (avctx->bits_per_coded_sample > 1 && avctx->bits_per_coded_sample <= 8) {
        const uint8_t *pal = av_packet_get_side_data(avpkt, AV_PKT_DATA_PALETTE, NULL);

        if (pal) {
            s->frame.palette_has_changed = 1;
            memcpy(s->pal, pal, AVPALETTE_SIZE);
        }
        /* make the palette available */
        memcpy(s->frame.data[1], s->pal, AVPALETTE_SIZE);
    }

    /* FIXME how to correctly detect RLE ??? */
    if (avctx->height * istride == avpkt->size) { /* assume uncompressed */
        int linesize = (avctx->width * avctx->bits_per_coded_sample + 7) / 8;
        uint8_t *ptr = s->frame.data[0];
        uint8_t *buf = avpkt->data + (avctx->height-1)*istride;
        int i, j;

        for (i = 0; i < avctx->height; i++) {
            if (avctx->bits_per_coded_sample == 4) {
                for (j = 0; j < avctx->width - 1; j += 2) {
                    ptr[j+0] = buf[j>>1] >> 4;
                    ptr[j+1] = buf[j>>1] & 0xF;
                }
                if (avctx->width & 1)
                    ptr[j+0] = buf[j>>1] >> 4;
            } else {
                memcpy(ptr, buf, linesize);
            }
            buf -= istride;
            ptr += s->frame.linesize[0];
        }
    } else {
        bytestream2_init(&s->gb, buf, buf_size);
        ff_msrle_decode(avctx, (AVPicture*)&s->frame, avctx->bits_per_coded_sample, &s->gb);
    }

    if ((ret = av_frame_ref(data, &s->frame)) < 0)
        return ret;

    *got_frame      = 1;

    /* report that the buffer was completely consumed */
    return buf_size;
}

static av_cold int msrle_decode_end(AVCodecContext *avctx)
{
    MsrleContext *s = avctx->priv_data;

    /* release the last frame */
    av_frame_unref(&s->frame);

    return 0;
}

AVCodec ff_msrle_decoder = {
    .name           = "msrle",
    .type           = AVMEDIA_TYPE_VIDEO,
    .id             = AV_CODEC_ID_MSRLE,
    .priv_data_size = sizeof(MsrleContext),
    .init           = msrle_decode_init,
    .close          = msrle_decode_end,
    .decode         = msrle_decode_frame,
    .capabilities   = CODEC_CAP_DR1,
    .long_name      = NULL_IF_CONFIG_SMALL("Microsoft RLE"),
};<|MERGE_RESOLUTION|>--- conflicted
+++ resolved
@@ -71,10 +71,6 @@
     }
 
     avcodec_get_frame_defaults(&s->frame);
-<<<<<<< HEAD
-    s->frame.data[0] = NULL;
-=======
->>>>>>> 3b199d29
 
     if (avctx->extradata_size >= 4)
         for (i = 0; i < FFMIN(avctx->extradata_size, AVPALETTE_SIZE)/4; i++)
