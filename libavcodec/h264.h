/*
 * H.26L/H.264/AVC/JVT/14496-10/... encoder/decoder
 * Copyright (c) 2003 Michael Niedermayer <michaelni@gmx.at>
 *
 * This file is part of FFmpeg.
 *
 * FFmpeg is free software; you can redistribute it and/or
 * modify it under the terms of the GNU Lesser General Public
 * License as published by the Free Software Foundation; either
 * version 2.1 of the License, or (at your option) any later version.
 *
 * FFmpeg is distributed in the hope that it will be useful,
 * but WITHOUT ANY WARRANTY; without even the implied warranty of
 * MERCHANTABILITY or FITNESS FOR A PARTICULAR PURPOSE.  See the GNU
 * Lesser General Public License for more details.
 *
 * You should have received a copy of the GNU Lesser General Public
 * License along with FFmpeg; if not, write to the Free Software
 * Foundation, Inc., 51 Franklin Street, Fifth Floor, Boston, MA 02110-1301 USA
 */

/**
 * @file
 * H.264 / AVC / MPEG4 part10 codec.
 * @author Michael Niedermayer <michaelni@gmx.at>
 */

#ifndef AVCODEC_H264_H
#define AVCODEC_H264_H

#include "libavutil/buffer.h"
#include "libavutil/intreadwrite.h"
#include "libavutil/thread.h"
#include "cabac.h"
#include "error_resilience.h"
#include "get_bits.h"
#include "h264_parse.h"
#include "h264_sei.h"
#include "h2645_parse.h"
#include "h264chroma.h"
#include "h264dsp.h"
#include "h264pred.h"
#include "h264qpel.h"
#include "internal.h"
#include "mpegutils.h"
#include "parser.h"
#include "qpeldsp.h"
#include "rectangle.h"
#include "videodsp.h"

<<<<<<< HEAD
#define H264_MAX_PICTURE_COUNT 36
#define H264_MAX_THREADS       32
=======
#define H264_MAX_PICTURE_COUNT 32
>>>>>>> e0652795

#define MAX_SPS_COUNT          32
#define MAX_PPS_COUNT         256

#define MAX_MMCO_COUNT         66

#define MAX_DELAYED_PIC_COUNT  16

#define MAX_MBPAIR_SIZE (256*1024) // a tighter bound could be calculated if someone cares about a few bytes

/* Compiling in interlaced support reduces the speed
 * of progressive decoding by about 2%. */
#define ALLOW_INTERLACE

#define FMO 0

/**
 * The maximum number of slices supported by the decoder.
 * must be a power of 2
 */
#define MAX_SLICES 32

#ifdef ALLOW_INTERLACE
#define MB_MBAFF(h)    (h)->mb_mbaff
#define MB_FIELD(sl)  (sl)->mb_field_decoding_flag
#define FRAME_MBAFF(h) (h)->mb_aff_frame
#define FIELD_PICTURE(h) ((h)->picture_structure != PICT_FRAME)
#define LEFT_MBS 2
#define LTOP     0
#define LBOT     1
#define LEFT(i)  (i)
#else
#define MB_MBAFF(h)      0
#define MB_FIELD(sl)     0
#define FRAME_MBAFF(h)   0
#define FIELD_PICTURE(h) 0
#undef  IS_INTERLACED
#define IS_INTERLACED(mb_type) 0
#define LEFT_MBS 1
#define LTOP     0
#define LBOT     0
#define LEFT(i)  0
#endif
#define FIELD_OR_MBAFF_PICTURE(h) (FRAME_MBAFF(h) || FIELD_PICTURE(h))

#ifndef CABAC
#define CABAC(h) (h)->ps.pps->cabac
#endif

#define CHROMA(h)    ((h)->ps.sps->chroma_format_idc)
#define CHROMA422(h) ((h)->ps.sps->chroma_format_idc == 2)
#define CHROMA444(h) ((h)->ps.sps->chroma_format_idc == 3)

#define EXTENDED_SAR       255

#define MB_TYPE_REF0       MB_TYPE_ACPRED // dirty but it fits in 16 bit
#define MB_TYPE_8x8DCT     0x01000000
#define IS_REF0(a)         ((a) & MB_TYPE_REF0)
#define IS_8x8DCT(a)       ((a) & MB_TYPE_8x8DCT)

#define QP_MAX_NUM (51 + 6*6)           // The maximum supported qp

/* NAL unit types */
enum {
    NAL_SLICE           = 1,
    NAL_DPA             = 2,
    NAL_DPB             = 3,
    NAL_DPC             = 4,
    NAL_IDR_SLICE       = 5,
    NAL_SEI             = 6,
    NAL_SPS             = 7,
    NAL_PPS             = 8,
    NAL_AUD             = 9,
    NAL_END_SEQUENCE    = 10,
    NAL_END_STREAM      = 11,
    NAL_FILLER_DATA     = 12,
    NAL_SPS_EXT         = 13,
    NAL_AUXILIARY_SLICE = 19,
    NAL_FF_IGNORE       = 0xff0f001,
};

/**
 * Sequence parameter set
 */
typedef struct SPS {
    unsigned int sps_id;
    int profile_idc;
    int level_idc;
    int chroma_format_idc;
    int transform_bypass;              ///< qpprime_y_zero_transform_bypass_flag
    int log2_max_frame_num;            ///< log2_max_frame_num_minus4 + 4
    int poc_type;                      ///< pic_order_cnt_type
    int log2_max_poc_lsb;              ///< log2_max_pic_order_cnt_lsb_minus4
    int delta_pic_order_always_zero_flag;
    int offset_for_non_ref_pic;
    int offset_for_top_to_bottom_field;
    int poc_cycle_length;              ///< num_ref_frames_in_pic_order_cnt_cycle
    int ref_frame_count;               ///< num_ref_frames
    int gaps_in_frame_num_allowed_flag;
    int mb_width;                      ///< pic_width_in_mbs_minus1 + 1
    int mb_height;                     ///< pic_height_in_map_units_minus1 + 1
    int frame_mbs_only_flag;
    int mb_aff;                        ///< mb_adaptive_frame_field_flag
    int direct_8x8_inference_flag;
    int crop;                          ///< frame_cropping_flag

    /* those 4 are already in luma samples */
    unsigned int crop_left;            ///< frame_cropping_rect_left_offset
    unsigned int crop_right;           ///< frame_cropping_rect_right_offset
    unsigned int crop_top;             ///< frame_cropping_rect_top_offset
    unsigned int crop_bottom;          ///< frame_cropping_rect_bottom_offset
    int vui_parameters_present_flag;
    AVRational sar;
    int video_signal_type_present_flag;
    int full_range;
    int colour_description_present_flag;
    enum AVColorPrimaries color_primaries;
    enum AVColorTransferCharacteristic color_trc;
    enum AVColorSpace colorspace;
    int timing_info_present_flag;
    uint32_t num_units_in_tick;
    uint32_t time_scale;
    int fixed_frame_rate_flag;
    short offset_for_ref_frame[256]; // FIXME dyn aloc?
    int bitstream_restriction_flag;
    int num_reorder_frames;
    int scaling_matrix_present;
    uint8_t scaling_matrix4[6][16];
    uint8_t scaling_matrix8[6][64];
    int nal_hrd_parameters_present_flag;
    int vcl_hrd_parameters_present_flag;
    int pic_struct_present_flag;
    int time_offset_length;
    int cpb_cnt;                          ///< See H.264 E.1.2
    int initial_cpb_removal_delay_length; ///< initial_cpb_removal_delay_length_minus1 + 1
    int cpb_removal_delay_length;         ///< cpb_removal_delay_length_minus1 + 1
    int dpb_output_delay_length;          ///< dpb_output_delay_length_minus1 + 1
    int bit_depth_luma;                   ///< bit_depth_luma_minus8 + 8
    int bit_depth_chroma;                 ///< bit_depth_chroma_minus8 + 8
    int residual_color_transform_flag;    ///< residual_colour_transform_flag
    int constraint_set_flags;             ///< constraint_set[0-3]_flag
    uint8_t data[4096];
    size_t data_size;
} SPS;

/**
 * Picture parameter set
 */
typedef struct PPS {
    unsigned int sps_id;
    int cabac;                  ///< entropy_coding_mode_flag
    int pic_order_present;      ///< pic_order_present_flag
    int slice_group_count;      ///< num_slice_groups_minus1 + 1
    int mb_slice_group_map_type;
    unsigned int ref_count[2];  ///< num_ref_idx_l0/1_active_minus1 + 1
    int weighted_pred;          ///< weighted_pred_flag
    int weighted_bipred_idc;
    int init_qp;                ///< pic_init_qp_minus26 + 26
    int init_qs;                ///< pic_init_qs_minus26 + 26
    int chroma_qp_index_offset[2];
    int deblocking_filter_parameters_present; ///< deblocking_filter_parameters_present_flag
    int constrained_intra_pred;     ///< constrained_intra_pred_flag
    int redundant_pic_cnt_present;  ///< redundant_pic_cnt_present_flag
    int transform_8x8_mode;         ///< transform_8x8_mode_flag
    uint8_t scaling_matrix4[6][16];
    uint8_t scaling_matrix8[6][64];
    uint8_t chroma_qp_table[2][QP_MAX_NUM+1];  ///< pre-scaled (with chroma_qp_index_offset) version of qp_table
    int chroma_qp_diff;
    uint8_t data[4096];
    size_t data_size;

    uint32_t dequant4_buffer[6][QP_MAX_NUM + 1][16];
    uint32_t dequant8_buffer[6][QP_MAX_NUM + 1][64];
    uint32_t(*dequant4_coeff[6])[16];
    uint32_t(*dequant8_coeff[6])[64];
} PPS;

typedef struct H264ParamSets {
    AVBufferRef *sps_list[MAX_SPS_COUNT];
    AVBufferRef *pps_list[MAX_PPS_COUNT];

    AVBufferRef *pps_ref;
    AVBufferRef *sps_ref;
    /* currently active parameters sets */
    const PPS *pps;
    // FIXME this should properly be const
    SPS *sps;
} H264ParamSets;

/**
 * Memory management control operation opcode.
 */
typedef enum MMCOOpcode {
    MMCO_END = 0,
    MMCO_SHORT2UNUSED,
    MMCO_LONG2UNUSED,
    MMCO_SHORT2LONG,
    MMCO_SET_MAX_LONG,
    MMCO_RESET,
    MMCO_LONG,
} MMCOOpcode;

/**
 * Memory management control operation.
 */
typedef struct MMCO {
    MMCOOpcode opcode;
    int short_pic_num;  ///< pic_num without wrapping (pic_num & max_pic_num)
    int long_arg;       ///< index, pic_num, or num long refs depending on opcode
} MMCO;

typedef struct H264Picture {
    AVFrame *f;
    ThreadFrame tf;

    AVBufferRef *qscale_table_buf;
    int8_t *qscale_table;

    AVBufferRef *motion_val_buf[2];
    int16_t (*motion_val[2])[2];

    AVBufferRef *mb_type_buf;
    uint32_t *mb_type;

    AVBufferRef *hwaccel_priv_buf;
    void *hwaccel_picture_private; ///< hardware accelerator private data

    AVBufferRef *ref_index_buf[2];
    int8_t *ref_index[2];

    int field_poc[2];       ///< top/bottom POC
    int poc;                ///< frame POC
    int frame_num;          ///< frame_num (raw frame_num from slice header)
    int mmco_reset;         /**< MMCO_RESET set this 1. Reordering code must
                                 not mix pictures before and after MMCO_RESET. */
    int pic_id;             /**< pic_num (short -> no wrap version of pic_num,
                                 pic_num & max_pic_num; long -> long_pic_num) */
    int long_ref;           ///< 1->long term reference 0->short term reference
    int ref_poc[2][2][32];  ///< POCs of the frames/fields used as reference (FIXME need per slice)
    int ref_count[2][2];    ///< number of entries in ref_poc         (FIXME need per slice)
    int mbaff;              ///< 1 -> MBAFF frame 0-> not MBAFF
    int field_picture;      ///< whether or not picture was encoded in separate fields

    int reference;
    int recovered;          ///< picture at IDR or recovery point + recovery count
    int invalid_gap;
    int sei_recovery_frame_cnt;

    int crop;
    int crop_left;
    int crop_top;
} H264Picture;

typedef struct H264Ref {
    uint8_t *data[3];
    int linesize[3];

    int reference;
    int poc;
    int pic_id;

    H264Picture *parent;
} H264Ref;

typedef struct H264SliceContext {
    struct H264Context *h264;
    GetBitContext gb;
    ERContext er;

    int slice_num;
    int slice_type;
    int slice_type_nos;         ///< S free slice type (SI/SP are remapped to I/P)
    int slice_type_fixed;

    int qscale;
    int chroma_qp[2];   // QPc
    int qp_thresh;      ///< QP threshold to skip loopfilter
    int last_qscale_diff;

    // deblock
    int deblocking_filter;          ///< disable_deblocking_filter_idc with 1 <-> 0
    int slice_alpha_c0_offset;
    int slice_beta_offset;

    H264PredWeightTable pwt;

    int prev_mb_skipped;
    int next_mb_skipped;

    int chroma_pred_mode;
    int intra16x16_pred_mode;

    int8_t intra4x4_pred_mode_cache[5 * 8];
    int8_t(*intra4x4_pred_mode);

    int topleft_mb_xy;
    int top_mb_xy;
    int topright_mb_xy;
    int left_mb_xy[LEFT_MBS];

    int topleft_type;
    int top_type;
    int topright_type;
    int left_type[LEFT_MBS];

    const uint8_t *left_block;
    int topleft_partition;

    unsigned int topleft_samples_available;
    unsigned int top_samples_available;
    unsigned int topright_samples_available;
    unsigned int left_samples_available;

    ptrdiff_t linesize, uvlinesize;
    ptrdiff_t mb_linesize;  ///< may be equal to s->linesize or s->linesize * 2, for mbaff
    ptrdiff_t mb_uvlinesize;

    int mb_x, mb_y;
    int mb_xy;
    int resync_mb_x;
    int resync_mb_y;
    // index of the first MB of the next slice
    int next_slice_idx;
    int mb_skip_run;
    int is_complex;

    int mb_field_decoding_flag;
    int mb_mbaff;               ///< mb_aff_frame && mb_field_decoding_flag

    int redundant_pic_count;

    /**
     * number of neighbors (top and/or left) that used 8x8 dct
     */
    int neighbor_transform_size;

    int direct_spatial_mv_pred;
    int col_parity;
    int col_fieldoff;

    int cbp;
    int top_cbp;
    int left_cbp;

    int dist_scale_factor[32];
    int dist_scale_factor_field[2][32];
    int map_col_to_list0[2][16 + 32];
    int map_col_to_list0_field[2][2][16 + 32];

    /**
     * num_ref_idx_l0/1_active_minus1 + 1
     */
    unsigned int ref_count[2];          ///< counts frames or fields, depending on current mb mode
    unsigned int list_count;
    H264Ref ref_list[2][48];        /**< 0..15: frame refs, 16..47: mbaff field refs.
                                         *   Reordered version of default_ref_list
                                         *   according to picture reordering in slice header */

    const uint8_t *intra_pcm_ptr;
    int16_t *dc_val_base;

    uint8_t *bipred_scratchpad;
    uint8_t *edge_emu_buffer;
    uint8_t (*top_borders[2])[(16 * 3) * 2];
    int bipred_scratchpad_allocated;
    int edge_emu_buffer_allocated;
    int top_borders_allocated[2];

    /**
     * non zero coeff count cache.
     * is 64 if not available.
     */
    DECLARE_ALIGNED(8, uint8_t, non_zero_count_cache)[15 * 8];

    /**
     * Motion vector cache.
     */
    DECLARE_ALIGNED(16, int16_t, mv_cache)[2][5 * 8][2];
    DECLARE_ALIGNED(8,  int8_t, ref_cache)[2][5 * 8];
    DECLARE_ALIGNED(16, uint8_t, mvd_cache)[2][5 * 8][2];
    uint8_t direct_cache[5 * 8];

    DECLARE_ALIGNED(8, uint16_t, sub_mb_type)[4];

    ///< as a dct coefficient is int32_t in high depth, we need to reserve twice the space.
    DECLARE_ALIGNED(16, int16_t, mb)[16 * 48 * 2];
    DECLARE_ALIGNED(16, int16_t, mb_luma_dc)[3][16 * 2];
    ///< as mb is addressed by scantable[i] and scantable is uint8_t we can either
    ///< check that i is not too large or ensure that there is some unused stuff after mb
    int16_t mb_padding[256 * 2];

    uint8_t (*mvd_table[2])[2];

    /**
     * Cabac
     */
    CABACContext cabac;
    uint8_t cabac_state[1024];
    int cabac_init_idc;
} H264SliceContext;

/**
 * H264Context
 */
typedef struct H264Context {
    const AVClass *class;
    AVCodecContext *avctx;
    VideoDSPContext vdsp;
    H264DSPContext h264dsp;
    H264ChromaContext h264chroma;
    H264QpelContext h264qpel;
    GetBitContext gb;

    H264Picture DPB[H264_MAX_PICTURE_COUNT];
    H264Picture *cur_pic_ptr;
    H264Picture cur_pic;
    H264Picture last_pic_for_ec;

    H264SliceContext *slice_ctx;
    int            nb_slice_ctx;

    H2645Packet pkt;

    int pixel_shift;    ///< 0 for 8-bit H264, 1 for high-bit-depth H264

    /* coded dimensions -- 16 * mb w/h */
    int width, height;
    int chroma_x_shift, chroma_y_shift;

    /**
     * Backup frame properties: needed, because they can be different
     * between returned frame and last decoded frame.
     **/
    int backup_width;
    int backup_height;
    enum AVPixelFormat backup_pix_fmt;

    int droppable;
    int coded_picture_number;

    int context_initialized;
    int flags;
    int workaround_bugs;
    /* Set when slice threading is used and at least one slice uses deblocking
     * mode 1 (i.e. across slice boundaries). Then we disable the loop filter
     * during normal MB decoding and execute it serially at the end.
     */
    int postpone_filter;

    int8_t(*intra4x4_pred_mode);
    H264PredContext hpc;

    uint8_t (*non_zero_count)[48];

#define LIST_NOT_USED -1 // FIXME rename?
#define PART_NOT_AVAILABLE -2

    /**
     * block_offset[ 0..23] for frame macroblocks
     * block_offset[24..47] for field macroblocks
     */
    int block_offset[2 * (16 * 3)];

    uint32_t *mb2b_xy;  // FIXME are these 4 a good idea?
    uint32_t *mb2br_xy;
    int b_stride;       // FIXME use s->b4_stride


    unsigned current_sps_id; ///< id of the current SPS

    int au_pps_id; ///< pps_id of current access unit

    uint16_t *slice_table;      ///< slice_table_base + 2*mb_stride + 1

    // interlacing specific flags
    int mb_aff_frame;
    int picture_structure;
    int first_field;

    uint8_t *list_counts;               ///< Array of list_count per MB specifying the slice type

    /* 0x100 -> non null luma_dc, 0x80/0x40 -> non null chroma_dc (cb/cr), 0x?0 -> chroma_cbp(0, 1, 2), 0x0? luma_cbp */
    uint16_t *cbp_table;

    /* chroma_pred_mode for i4x4 or i16x16, else 0 */
    uint8_t *chroma_pred_mode_table;
    uint8_t (*mvd_table[2])[2];
    uint8_t *direct_table;

    uint8_t zigzag_scan[16];
    uint8_t zigzag_scan8x8[64];
    uint8_t zigzag_scan8x8_cavlc[64];
    uint8_t field_scan[16];
    uint8_t field_scan8x8[64];
    uint8_t field_scan8x8_cavlc[64];
    uint8_t zigzag_scan_q0[16];
    uint8_t zigzag_scan8x8_q0[64];
    uint8_t zigzag_scan8x8_cavlc_q0[64];
    uint8_t field_scan_q0[16];
    uint8_t field_scan8x8_q0[64];
    uint8_t field_scan8x8_cavlc_q0[64];

    int mb_y;
    int mb_height, mb_width;
    int mb_stride;
    int mb_num;

    // =============================================================
    // Things below are not used in the MB or more inner code

    int nal_ref_idc;
    int nal_unit_type;

    /**
     * Used to parse AVC variant of h264
     */
    int is_avc;           ///< this flag is != 0 if codec is avc1
    int nal_length_size;  ///< Number of bytes used for nal length (1, 2 or 4)

    int bit_depth_luma;         ///< luma bit depth from sps to detect changes
    int chroma_format_idc;      ///< chroma format from sps to detect changes

    H264ParamSets ps;

    uint16_t *slice_table_base;

    H264POCContext poc;

    /**
     * frame_num for frames or 2 * frame_num + 1 for field pics.
     */
    int curr_pic_num;

    /**
     * max_frame_num or 2 * max_frame_num for field pics.
     */
    int max_pic_num;

    H264Ref default_ref[2];
    H264Picture *short_ref[32];
    H264Picture *long_ref[32];
    H264Picture *delayed_pic[MAX_DELAYED_PIC_COUNT + 2]; // FIXME size?
    int last_pocs[MAX_DELAYED_PIC_COUNT];
    H264Picture *next_output_pic;
    int next_outputed_poc;

    /**
     * memory management control operations buffer.
     */
    MMCO mmco[MAX_MMCO_COUNT];
    int mmco_index;
    int mmco_reset;

    int long_ref_count;     ///< number of actual long term references
    int short_ref_count;    ///< number of actual short term references

    /**
     * @name Members for slice based multithreading
     * @{
     */
    /**
     * current slice number, used to initialize slice_num of each thread/context
     */
    int current_slice;

    /**
     * Max number of threads / contexts.
     * This is equal to AVCodecContext.thread_count unless
     * multithreaded decoding is impossible, in which case it is
     * reduced to 1.
     */
    int max_contexts;

<<<<<<< HEAD
    int slice_context_count;

    /**
     *  1 if the single thread fallback warning has already been
     *  displayed, 0 otherwise.
     */
    int single_decode_warning;

=======
>>>>>>> e0652795
    /** @} */

    /**
     * Complement sei_pic_struct
     * SEI_PIC_STRUCT_TOP_BOTTOM and SEI_PIC_STRUCT_BOTTOM_TOP indicate interlaced frames.
     * However, soft telecined frames may have these values.
     * This is used in an attempt to flag soft telecine progressive.
     */
    int prev_interlaced_frame;

    /**
     * Are the SEI recovery points looking valid.
     */
    int valid_recovery_point;

    /**
     * recovery_frame is the frame_num at which the next frame should
     * be fully constructed.
     *
     * Set to -1 when not expecting a recovery point.
     */
    int recovery_frame;

/**
 * We have seen an IDR, so all the following frames in coded order are correctly
 * decodable.
 */
#define FRAME_RECOVERED_IDR  (1 << 0)
/**
 * Sufficient number of frames have been decoded since a SEI recovery point,
 * so all the following frames in presentation order are correct.
 */
#define FRAME_RECOVERED_SEI  (1 << 1)

    int frame_recovered;    ///< Initial frame has been completely recovered

    int has_recovery_point;

    int missing_fields;

/* for frame threading, this is set to 1
     * after finish_setup() has been called, so we cannot modify
     * some context properties (which are supposed to stay constant between
     * slices) anymore */
    int setup_finished;

    int cur_chroma_format_idc;
    int cur_bit_depth_luma;
    int16_t slice_row[MAX_SLICES]; ///< to detect when MAX_SLICES is too low

    int enable_er;

    H264SEIContext sei;

    AVBufferPool *qscale_table_pool;
    AVBufferPool *mb_type_pool;
    AVBufferPool *motion_val_pool;
    AVBufferPool *ref_index_pool;
    int ref2frm[MAX_SLICES][2][64];     ///< reference to frame number lists, used in the loop filter, the first 2 are for -2,-1
} H264Context;

extern const uint16_t ff_h264_mb_sizes[4];

/**
 * Uninit H264 param sets structure.
 */

void ff_h264_ps_uninit(H264ParamSets *ps);

/**
 * Decode SPS
 */
int ff_h264_decode_seq_parameter_set(GetBitContext *gb, AVCodecContext *avctx,
                                     H264ParamSets *ps, int ignore_truncation);

/**
 * Decode PPS
 */
int ff_h264_decode_picture_parameter_set(GetBitContext *gb, AVCodecContext *avctx,
                                         H264ParamSets *ps, int bit_length);

/**
 * Reconstruct bitstream slice_type.
 */
int ff_h264_get_slice_type(const H264SliceContext *sl);

/**
 * Allocate tables.
 * needs width/height
 */
int ff_h264_alloc_tables(H264Context *h);

int ff_h264_decode_ref_pic_list_reordering(H264Context *h, H264SliceContext *sl);
void ff_h264_fill_mbaff_ref_list(H264SliceContext *sl);
void ff_h264_remove_all_refs(H264Context *h);

/**
 * Execute the reference picture marking (memory management control operations).
 */
int ff_h264_execute_ref_pic_marking(H264Context *h, MMCO *mmco, int mmco_count);

int ff_h264_decode_ref_pic_marking(H264Context *h, GetBitContext *gb,
                                   int first_slice);

int ff_generate_sliding_window_mmcos(H264Context *h, int first_slice);

void ff_h264_hl_decode_mb(const H264Context *h, H264SliceContext *sl);
int ff_h264_decode_init(AVCodecContext *avctx);
void ff_h264_decode_init_vlc(void);

/**
 * Decode a macroblock
 * @return 0 if OK, ER_AC_ERROR / ER_DC_ERROR / ER_MV_ERROR on error
 */
int ff_h264_decode_mb_cavlc(const H264Context *h, H264SliceContext *sl);

/**
 * Decode a CABAC coded macroblock
 * @return 0 if OK, ER_AC_ERROR / ER_DC_ERROR / ER_MV_ERROR on error
 */
int ff_h264_decode_mb_cabac(const H264Context *h, H264SliceContext *sl);

void ff_h264_init_cabac_states(const H264Context *h, H264SliceContext *sl);

void ff_h264_direct_dist_scale_factor(const H264Context *const h, H264SliceContext *sl);
void ff_h264_direct_ref_list_init(const H264Context *const h, H264SliceContext *sl);
void ff_h264_pred_direct_motion(const H264Context *const h, H264SliceContext *sl,
                                int *mb_type);

void ff_h264_filter_mb_fast(const H264Context *h, H264SliceContext *sl, int mb_x, int mb_y,
                            uint8_t *img_y, uint8_t *img_cb, uint8_t *img_cr,
                            unsigned int linesize, unsigned int uvlinesize);
void ff_h264_filter_mb(const H264Context *h, H264SliceContext *sl, int mb_x, int mb_y,
                       uint8_t *img_y, uint8_t *img_cb, uint8_t *img_cr,
                       unsigned int linesize, unsigned int uvlinesize);

/*
 * o-o o-o
 *  / / /
 * o-o o-o
 *  ,---'
 * o-o o-o
 *  / / /
 * o-o o-o
 */

/* Scan8 organization:
 *    0 1 2 3 4 5 6 7
 * 0  DY    y y y y y
 * 1        y Y Y Y Y
 * 2        y Y Y Y Y
 * 3        y Y Y Y Y
 * 4        y Y Y Y Y
 * 5  DU    u u u u u
 * 6        u U U U U
 * 7        u U U U U
 * 8        u U U U U
 * 9        u U U U U
 * 10 DV    v v v v v
 * 11       v V V V V
 * 12       v V V V V
 * 13       v V V V V
 * 14       v V V V V
 * DY/DU/DV are for luma/chroma DC.
 */

#define LUMA_DC_BLOCK_INDEX   48
#define CHROMA_DC_BLOCK_INDEX 49

// This table must be here because scan8[constant] must be known at compiletime
static const uint8_t scan8[16 * 3 + 3] = {
    4 +  1 * 8, 5 +  1 * 8, 4 +  2 * 8, 5 +  2 * 8,
    6 +  1 * 8, 7 +  1 * 8, 6 +  2 * 8, 7 +  2 * 8,
    4 +  3 * 8, 5 +  3 * 8, 4 +  4 * 8, 5 +  4 * 8,
    6 +  3 * 8, 7 +  3 * 8, 6 +  4 * 8, 7 +  4 * 8,
    4 +  6 * 8, 5 +  6 * 8, 4 +  7 * 8, 5 +  7 * 8,
    6 +  6 * 8, 7 +  6 * 8, 6 +  7 * 8, 7 +  7 * 8,
    4 +  8 * 8, 5 +  8 * 8, 4 +  9 * 8, 5 +  9 * 8,
    6 +  8 * 8, 7 +  8 * 8, 6 +  9 * 8, 7 +  9 * 8,
    4 + 11 * 8, 5 + 11 * 8, 4 + 12 * 8, 5 + 12 * 8,
    6 + 11 * 8, 7 + 11 * 8, 6 + 12 * 8, 7 + 12 * 8,
    4 + 13 * 8, 5 + 13 * 8, 4 + 14 * 8, 5 + 14 * 8,
    6 + 13 * 8, 7 + 13 * 8, 6 + 14 * 8, 7 + 14 * 8,
    0 +  0 * 8, 0 +  5 * 8, 0 + 10 * 8
};

static av_always_inline uint32_t pack16to32(unsigned a, unsigned b)
{
#if HAVE_BIGENDIAN
    return (b & 0xFFFF) + (a << 16);
#else
    return (a & 0xFFFF) + (b << 16);
#endif
}

static av_always_inline uint16_t pack8to16(unsigned a, unsigned b)
{
#if HAVE_BIGENDIAN
    return (b & 0xFF) + (a << 8);
#else
    return (a & 0xFF) + (b << 8);
#endif
}

/**
 * Get the chroma qp.
 */
static av_always_inline int get_chroma_qp(const H264Context *h, int t, int qscale)
{
    return h->ps.pps->chroma_qp_table[t][qscale];
}

/**
 * Get the predicted intra4x4 prediction mode.
 */
static av_always_inline int pred_intra_mode(const H264Context *h,
                                            H264SliceContext *sl, int n)
{
    const int index8 = scan8[n];
    const int left   = sl->intra4x4_pred_mode_cache[index8 - 1];
    const int top    = sl->intra4x4_pred_mode_cache[index8 - 8];
    const int min    = FFMIN(left, top);

    ff_tlog(h->avctx, "mode:%d %d min:%d\n", left, top, min);

    if (min < 0)
        return DC_PRED;
    else
        return min;
}

static av_always_inline void write_back_intra_pred_mode(const H264Context *h,
                                                        H264SliceContext *sl)
{
    int8_t *i4x4       = sl->intra4x4_pred_mode + h->mb2br_xy[sl->mb_xy];
    int8_t *i4x4_cache = sl->intra4x4_pred_mode_cache;

    AV_COPY32(i4x4, i4x4_cache + 4 + 8 * 4);
    i4x4[4] = i4x4_cache[7 + 8 * 3];
    i4x4[5] = i4x4_cache[7 + 8 * 2];
    i4x4[6] = i4x4_cache[7 + 8 * 1];
}

static av_always_inline void write_back_non_zero_count(const H264Context *h,
                                                       H264SliceContext *sl)
{
    const int mb_xy    = sl->mb_xy;
    uint8_t *nnz       = h->non_zero_count[mb_xy];
    uint8_t *nnz_cache = sl->non_zero_count_cache;

    AV_COPY32(&nnz[ 0], &nnz_cache[4 + 8 * 1]);
    AV_COPY32(&nnz[ 4], &nnz_cache[4 + 8 * 2]);
    AV_COPY32(&nnz[ 8], &nnz_cache[4 + 8 * 3]);
    AV_COPY32(&nnz[12], &nnz_cache[4 + 8 * 4]);
    AV_COPY32(&nnz[16], &nnz_cache[4 + 8 * 6]);
    AV_COPY32(&nnz[20], &nnz_cache[4 + 8 * 7]);
    AV_COPY32(&nnz[32], &nnz_cache[4 + 8 * 11]);
    AV_COPY32(&nnz[36], &nnz_cache[4 + 8 * 12]);

    if (!h->chroma_y_shift) {
        AV_COPY32(&nnz[24], &nnz_cache[4 + 8 * 8]);
        AV_COPY32(&nnz[28], &nnz_cache[4 + 8 * 9]);
        AV_COPY32(&nnz[40], &nnz_cache[4 + 8 * 13]);
        AV_COPY32(&nnz[44], &nnz_cache[4 + 8 * 14]);
    }
}

static av_always_inline void write_back_motion_list(const H264Context *h,
                                                    H264SliceContext *sl,
                                                    int b_stride,
                                                    int b_xy, int b8_xy,
                                                    int mb_type, int list)
{
    int16_t(*mv_dst)[2] = &h->cur_pic.motion_val[list][b_xy];
    int16_t(*mv_src)[2] = &sl->mv_cache[list][scan8[0]];
    AV_COPY128(mv_dst + 0 * b_stride, mv_src + 8 * 0);
    AV_COPY128(mv_dst + 1 * b_stride, mv_src + 8 * 1);
    AV_COPY128(mv_dst + 2 * b_stride, mv_src + 8 * 2);
    AV_COPY128(mv_dst + 3 * b_stride, mv_src + 8 * 3);
    if (CABAC(h)) {
        uint8_t (*mvd_dst)[2] = &sl->mvd_table[list][FMO ? 8 * sl->mb_xy
                                                        : h->mb2br_xy[sl->mb_xy]];
        uint8_t(*mvd_src)[2]  = &sl->mvd_cache[list][scan8[0]];
        if (IS_SKIP(mb_type)) {
            AV_ZERO128(mvd_dst);
        } else {
            AV_COPY64(mvd_dst, mvd_src + 8 * 3);
            AV_COPY16(mvd_dst + 3 + 3, mvd_src + 3 + 8 * 0);
            AV_COPY16(mvd_dst + 3 + 2, mvd_src + 3 + 8 * 1);
            AV_COPY16(mvd_dst + 3 + 1, mvd_src + 3 + 8 * 2);
        }
    }

    {
        int8_t *ref_index = &h->cur_pic.ref_index[list][b8_xy];
        int8_t *ref_cache = sl->ref_cache[list];
        ref_index[0 + 0 * 2] = ref_cache[scan8[0]];
        ref_index[1 + 0 * 2] = ref_cache[scan8[4]];
        ref_index[0 + 1 * 2] = ref_cache[scan8[8]];
        ref_index[1 + 1 * 2] = ref_cache[scan8[12]];
    }
}

static av_always_inline void write_back_motion(const H264Context *h,
                                               H264SliceContext *sl,
                                               int mb_type)
{
    const int b_stride      = h->b_stride;
    const int b_xy  = 4 * sl->mb_x + 4 * sl->mb_y * h->b_stride; // try mb2b(8)_xy
    const int b8_xy = 4 * sl->mb_xy;

    if (USES_LIST(mb_type, 0)) {
        write_back_motion_list(h, sl, b_stride, b_xy, b8_xy, mb_type, 0);
    } else {
        fill_rectangle(&h->cur_pic.ref_index[0][b8_xy],
                       2, 2, 2, (uint8_t)LIST_NOT_USED, 1);
    }
    if (USES_LIST(mb_type, 1))
        write_back_motion_list(h, sl, b_stride, b_xy, b8_xy, mb_type, 1);

    if (sl->slice_type_nos == AV_PICTURE_TYPE_B && CABAC(h)) {
        if (IS_8X8(mb_type)) {
            uint8_t *direct_table = &h->direct_table[4 * sl->mb_xy];
            direct_table[1] = sl->sub_mb_type[1] >> 1;
            direct_table[2] = sl->sub_mb_type[2] >> 1;
            direct_table[3] = sl->sub_mb_type[3] >> 1;
        }
    }
}

static av_always_inline int get_dct8x8_allowed(const H264Context *h, H264SliceContext *sl)
{
    if (h->ps.sps->direct_8x8_inference_flag)
        return !(AV_RN64A(sl->sub_mb_type) &
                 ((MB_TYPE_16x8 | MB_TYPE_8x16 | MB_TYPE_8x8) *
                  0x0001000100010001ULL));
    else
        return !(AV_RN64A(sl->sub_mb_type) &
                 ((MB_TYPE_16x8 | MB_TYPE_8x16 | MB_TYPE_8x8 | MB_TYPE_DIRECT2) *
                  0x0001000100010001ULL));
}

static inline int find_start_code(const uint8_t *buf, int buf_size,
                           int buf_index, int next_avc)
{
    uint32_t state = -1;

    buf_index = avpriv_find_start_code(buf + buf_index, buf + next_avc + 1, &state) - buf - 1;

    return FFMIN(buf_index, buf_size);
}

int ff_h264_field_end(H264Context *h, H264SliceContext *sl, int in_setup);

int ff_h264_ref_picture(H264Context *h, H264Picture *dst, H264Picture *src);
void ff_h264_unref_picture(H264Context *h, H264Picture *pic);

int ff_h264_slice_context_init(H264Context *h, H264SliceContext *sl);

void ff_h264_draw_horiz_band(const H264Context *h, H264SliceContext *sl, int y, int height);

int ff_h264_decode_slice_header(H264Context *h, H264SliceContext *sl);
#define SLICE_SINGLETHREAD 1
#define SLICE_SKIPED 2

int ff_h264_execute_decode_slices(H264Context *h, unsigned context_count);
int ff_h264_update_thread_context(AVCodecContext *dst,
                                  const AVCodecContext *src);

void ff_h264_flush_change(H264Context *h);

void ff_h264_free_tables(H264Context *h);

void ff_h264_set_erpic(ERPicture *dst, H264Picture *src);

#endif /* AVCODEC_H264_H */<|MERGE_RESOLUTION|>--- conflicted
+++ resolved
@@ -48,12 +48,7 @@
 #include "rectangle.h"
 #include "videodsp.h"
 
-<<<<<<< HEAD
 #define H264_MAX_PICTURE_COUNT 36
-#define H264_MAX_THREADS       32
-=======
-#define H264_MAX_PICTURE_COUNT 32
->>>>>>> e0652795
 
 #define MAX_SPS_COUNT          32
 #define MAX_PPS_COUNT         256
@@ -627,17 +622,12 @@
      */
     int max_contexts;
 
-<<<<<<< HEAD
-    int slice_context_count;
-
     /**
      *  1 if the single thread fallback warning has already been
      *  displayed, 0 otherwise.
      */
     int single_decode_warning;
 
-=======
->>>>>>> e0652795
     /** @} */
 
     /**
