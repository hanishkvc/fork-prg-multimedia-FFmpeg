--- conflicted
+++ resolved
@@ -488,9 +488,6 @@
 INIT_XMM sse
 DCT32_FUNC
 %endif
-<<<<<<< HEAD
-=======
-
->>>>>>> ebaf571a
+
 INIT_XMM sse2
 DCT32_FUNC