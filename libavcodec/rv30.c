/*
 * RV30 decoder
 * Copyright (c) 2007 Konstantin Shishkov
 *
 * This file is part of FFmpeg.
 *
 * FFmpeg is free software; you can redistribute it and/or
 * modify it under the terms of the GNU Lesser General Public
 * License as published by the Free Software Foundation; either
 * version 2.1 of the License, or (at your option) any later version.
 *
 * FFmpeg is distributed in the hope that it will be useful,
 * but WITHOUT ANY WARRANTY; without even the implied warranty of
 * MERCHANTABILITY or FITNESS FOR A PARTICULAR PURPOSE.  See the GNU
 * Lesser General Public License for more details.
 *
 * You should have received a copy of the GNU Lesser General Public
 * License along with FFmpeg; if not, write to the Free Software
 * Foundation, Inc., 51 Franklin Street, Fifth Floor, Boston, MA 02110-1301 USA
 */

/**
 * @file
 * RV30 decoder
 */

#include "avcodec.h"
#include "mpegvideo.h"
#include "golomb.h"

#include "rv34.h"
#include "rv30data.h"


static int rv30_parse_slice_header(RV34DecContext *r, GetBitContext *gb, SliceInfo *si)
{
    AVCodecContext *avctx = r->s.avctx;
    int mb_bits;
    int w = r->s.width, h = r->s.height;
    int mb_size;
    int rpr;

    memset(si, 0, sizeof(SliceInfo));
    if(get_bits(gb, 3))
        return -1;
    si->type = get_bits(gb, 2);
    if(si->type == 1) si->type = 0;
    if(get_bits1(gb))
        return -1;
    si->quant = get_bits(gb, 5);
    skip_bits1(gb);
    si->pts = get_bits(gb, 13);
    rpr = get_bits(gb, r->rpr);
    if (r->s.avctx->extradata_size < 8 + rpr*2) {
        av_log(r->s.avctx, AV_LOG_WARNING,
               "Extradata does not contain selected resolution\n");
        rpr = 0;
    }
    if(rpr){
        if (avctx->extradata_size < rpr * 2 + 8) {
            av_log(avctx, AV_LOG_ERROR,
                   "Insufficient extradata - need at least %d bytes, got %d\n",
                   8 + rpr * 2, avctx->extradata_size);
            return AVERROR(EINVAL);
        }

        w = r->s.avctx->extradata[6 + rpr*2] << 2;
        h = r->s.avctx->extradata[7 + rpr*2] << 2;
    }
    si->width  = w;
    si->height = h;
    mb_size = ((w + 15) >> 4) * ((h + 15) >> 4);
    mb_bits = ff_rv34_get_start_offset(gb, mb_size);
    si->start = get_bits(gb, mb_bits);
    skip_bits1(gb);
    return 0;
}

/**
 * Decode 4x4 intra types array.
 */
static int rv30_decode_intra_types(RV34DecContext *r, GetBitContext *gb, int8_t *dst)
{
    int i, j, k;

    for(i = 0; i < 4; i++, dst += r->intra_types_stride - 4){
        for(j = 0; j < 4; j+= 2){
            unsigned code = svq3_get_ue_golomb(gb) << 1;
            if (code > 80U*2U) {
                av_log(r->s.avctx, AV_LOG_ERROR, "Incorrect intra prediction code\n");
                return -1;
            }
            for(k = 0; k < 2; k++){
                int A = dst[-r->intra_types_stride] + 1;
                int B = dst[-1] + 1;
                *dst++ = rv30_itype_from_context[A * 90 + B * 9 + rv30_itype_code[code + k]];
                if(dst[-1] == 9){
                    av_log(r->s.avctx, AV_LOG_ERROR, "Incorrect intra prediction mode\n");
                    return -1;
                }
            }
        }
    }
    return 0;
}

/**
 * Decode macroblock information.
 */
static int rv30_decode_mb_info(RV34DecContext *r)
{
    static const int rv30_p_types[6] = { RV34_MB_SKIP, RV34_MB_P_16x16, RV34_MB_P_8x8, -1, RV34_MB_TYPE_INTRA, RV34_MB_TYPE_INTRA16x16 };
    static const int rv30_b_types[6] = { RV34_MB_SKIP, RV34_MB_B_DIRECT, RV34_MB_B_FORWARD, RV34_MB_B_BACKWARD, RV34_MB_TYPE_INTRA, RV34_MB_TYPE_INTRA16x16 };
    MpegEncContext *s = &r->s;
    GetBitContext *gb = &s->gb;
    unsigned code     = svq3_get_ue_golomb(gb);

    if (code > 11) {
        av_log(s->avctx, AV_LOG_ERROR, "Incorrect MB type code\n");
        return -1;
    }
    if(code > 5){
        av_log(s->avctx, AV_LOG_ERROR, "dquant needed\n");
        code -= 6;
    }
    if(s->pict_type != AV_PICTURE_TYPE_B)
        return rv30_p_types[code];
    else
        return rv30_b_types[code];
}

static inline void rv30_weak_loop_filter(uint8_t *src, const int step,
                                         const int stride, const int lim)
{
    const uint8_t *cm = ff_cropTbl + MAX_NEG_CROP;
    int i, diff;

    for(i = 0; i < 4; i++){
        diff = ((src[-2*step] - src[1*step]) - (src[-1*step] - src[0*step])*4) >> 3;
        diff = av_clip(diff, -lim, lim);
        src[-1*step] = cm[src[-1*step] + diff];
        src[ 0*step] = cm[src[ 0*step] - diff];
        src += stride;
    }
}

static void rv30_loop_filter(RV34DecContext *r, int row)
{
    MpegEncContext *s = &r->s;
    int mb_pos, mb_x;
    int i, j, k;
    uint8_t *Y, *C;
    int loc_lim, cur_lim, left_lim = 0, top_lim = 0;

    mb_pos = row * s->mb_stride;
    for(mb_x = 0; mb_x < s->mb_width; mb_x++, mb_pos++){
        int mbtype = s->current_picture_ptr->mb_type[mb_pos];
        if(IS_INTRA(mbtype) || IS_SEPARATE_DC(mbtype))
            r->deblock_coefs[mb_pos] = 0xFFFF;
        if(IS_INTRA(mbtype))
            r->cbp_chroma[mb_pos] = 0xFF;
    }

    /* all vertical edges are filtered first
     * and horizontal edges are filtered on the next iteration
     */
    mb_pos = row * s->mb_stride;
    for(mb_x = 0; mb_x < s->mb_width; mb_x++, mb_pos++){
        cur_lim = rv30_loop_filt_lim[s->current_picture_ptr->qscale_table[mb_pos]];
        if(mb_x)
            left_lim = rv30_loop_filt_lim[s->current_picture_ptr->qscale_table[mb_pos - 1]];
        for(j = 0; j < 16; j += 4){
            Y = s->current_picture_ptr->f.data[0] + mb_x*16 + (row*16 + j) * s->linesize + 4 * !mb_x;
            for(i = !mb_x; i < 4; i++, Y += 4){
                int ij = i + j;
                loc_lim = 0;
                if(r->deblock_coefs[mb_pos] & (1 << ij))
                    loc_lim = cur_lim;
                else if(!i && r->deblock_coefs[mb_pos - 1] & (1 << (ij + 3)))
                    loc_lim = left_lim;
                else if( i && r->deblock_coefs[mb_pos]     & (1 << (ij - 1)))
                    loc_lim = cur_lim;
                if(loc_lim)
                    rv30_weak_loop_filter(Y, 1, s->linesize, loc_lim);
            }
        }
        for(k = 0; k < 2; k++){
            int cur_cbp, left_cbp = 0;
            cur_cbp = (r->cbp_chroma[mb_pos] >> (k*4)) & 0xF;
            if(mb_x)
                left_cbp = (r->cbp_chroma[mb_pos - 1] >> (k*4)) & 0xF;
            for(j = 0; j < 8; j += 4){
                C = s->current_picture_ptr->f.data[k + 1] + mb_x*8 + (row*8 + j) * s->uvlinesize + 4 * !mb_x;
                for(i = !mb_x; i < 2; i++, C += 4){
                    int ij = i + (j >> 1);
                    loc_lim = 0;
                    if (cur_cbp & (1 << ij))
                        loc_lim = cur_lim;
                    else if(!i && left_cbp & (1 << (ij + 1)))
                        loc_lim = left_lim;
                    else if( i && cur_cbp  & (1 << (ij - 1)))
                        loc_lim = cur_lim;
                    if(loc_lim)
                        rv30_weak_loop_filter(C, 1, s->uvlinesize, loc_lim);
                }
            }
        }
    }
    mb_pos = row * s->mb_stride;
    for(mb_x = 0; mb_x < s->mb_width; mb_x++, mb_pos++){
        cur_lim = rv30_loop_filt_lim[s->current_picture_ptr->qscale_table[mb_pos]];
        if(row)
            top_lim = rv30_loop_filt_lim[s->current_picture_ptr->qscale_table[mb_pos - s->mb_stride]];
        for(j = 4*!row; j < 16; j += 4){
            Y = s->current_picture_ptr->f.data[0] + mb_x*16 + (row*16 + j) * s->linesize;
            for(i = 0; i < 4; i++, Y += 4){
                int ij = i + j;
                loc_lim = 0;
                if(r->deblock_coefs[mb_pos] & (1 << ij))
                    loc_lim = cur_lim;
                else if(!j && r->deblock_coefs[mb_pos - s->mb_stride] & (1 << (ij + 12)))
                    loc_lim = top_lim;
                else if( j && r->deblock_coefs[mb_pos]                & (1 << (ij - 4)))
                    loc_lim = cur_lim;
                if(loc_lim)
                    rv30_weak_loop_filter(Y, s->linesize, 1, loc_lim);
            }
        }
        for(k = 0; k < 2; k++){
            int cur_cbp, top_cbp = 0;
            cur_cbp = (r->cbp_chroma[mb_pos] >> (k*4)) & 0xF;
            if(row)
                top_cbp = (r->cbp_chroma[mb_pos - s->mb_stride] >> (k*4)) & 0xF;
            for(j = 4*!row; j < 8; j += 4){
                C = s->current_picture_ptr->f.data[k+1] + mb_x*8 + (row*8 + j) * s->uvlinesize;
                for(i = 0; i < 2; i++, C += 4){
                    int ij = i + (j >> 1);
                    loc_lim = 0;
                    if (r->cbp_chroma[mb_pos] & (1 << ij))
                        loc_lim = cur_lim;
                    else if(!j && top_cbp & (1 << (ij + 2)))
                        loc_lim = top_lim;
                    else if( j && cur_cbp & (1 << (ij - 2)))
                        loc_lim = cur_lim;
                    if(loc_lim)
                        rv30_weak_loop_filter(C, s->uvlinesize, 1, loc_lim);
                }
            }
        }
    }
}

/**
 * Initialize decoder.
 */
static av_cold int rv30_decode_init(AVCodecContext *avctx)
{
    RV34DecContext *r = avctx->priv_data;
    int ret;

    r->rv30 = 1;
    if ((ret = ff_rv34_decode_init(avctx)) < 0)
        return ret;
    if(avctx->extradata_size < 2){
        av_log(avctx, AV_LOG_ERROR, "Extradata is too small.\n");
        return -1;
    }
    r->rpr = (avctx->extradata[1] & 7) >> 1;
    r->rpr = FFMIN(r->rpr + 1, 3);
<<<<<<< HEAD
    if(avctx->extradata_size - 8 < (r->rpr - 1) * 2){
        av_log(avctx, AV_LOG_ERROR, "Insufficient extradata - need at least %d bytes, got %d\n",
               6 + r->rpr * 2, avctx->extradata_size);
    }
=======

>>>>>>> a6a2282c
    r->parse_slice_header = rv30_parse_slice_header;
    r->decode_intra_types = rv30_decode_intra_types;
    r->decode_mb_info     = rv30_decode_mb_info;
    r->loop_filter        = rv30_loop_filter;
    r->luma_dc_quant_i = rv30_luma_dc_quant;
    r->luma_dc_quant_p = rv30_luma_dc_quant;
    return 0;
}

AVCodec ff_rv30_decoder = {
    .name                  = "rv30",
    .long_name             = NULL_IF_CONFIG_SMALL("RealVideo 3.0"),
    .type                  = AVMEDIA_TYPE_VIDEO,
    .id                    = AV_CODEC_ID_RV30,
    .priv_data_size        = sizeof(RV34DecContext),
    .init                  = rv30_decode_init,
    .close                 = ff_rv34_decode_end,
    .decode                = ff_rv34_decode_frame,
    .capabilities          = CODEC_CAP_DR1 | CODEC_CAP_DELAY |
                             CODEC_CAP_FRAME_THREADS,
    .flush                 = ff_mpeg_flush,
    .pix_fmts              = ff_pixfmt_list_420,
    .init_thread_copy      = ONLY_IF_THREADS_ENABLED(ff_rv34_decode_init_thread_copy),
    .update_thread_context = ONLY_IF_THREADS_ENABLED(ff_rv34_decode_update_thread_context),
};<|MERGE_RESOLUTION|>--- conflicted
+++ resolved
@@ -51,11 +51,6 @@
     skip_bits1(gb);
     si->pts = get_bits(gb, 13);
     rpr = get_bits(gb, r->rpr);
-    if (r->s.avctx->extradata_size < 8 + rpr*2) {
-        av_log(r->s.avctx, AV_LOG_WARNING,
-               "Extradata does not contain selected resolution\n");
-        rpr = 0;
-    }
     if(rpr){
         if (avctx->extradata_size < rpr * 2 + 8) {
             av_log(avctx, AV_LOG_ERROR,
@@ -267,14 +262,7 @@
     }
     r->rpr = (avctx->extradata[1] & 7) >> 1;
     r->rpr = FFMIN(r->rpr + 1, 3);
-<<<<<<< HEAD
-    if(avctx->extradata_size - 8 < (r->rpr - 1) * 2){
-        av_log(avctx, AV_LOG_ERROR, "Insufficient extradata - need at least %d bytes, got %d\n",
-               6 + r->rpr * 2, avctx->extradata_size);
-    }
-=======
-
->>>>>>> a6a2282c
+
     r->parse_slice_header = rv30_parse_slice_header;
     r->decode_intra_types = rv30_decode_intra_types;
     r->decode_mb_info     = rv30_decode_mb_info;
