--- conflicted
+++ resolved
@@ -550,12 +550,7 @@
     int ret;
 
     r->rv30 = 0;
-<<<<<<< HEAD
-    ret = ff_rv34_decode_init(avctx);
-    if (ret < 0)
-=======
     if ((ret = ff_rv34_decode_init(avctx)) < 0)
->>>>>>> 711c9701
         return ret;
     if(!aic_top_vlc.bits)
         rv40_init_tables();
