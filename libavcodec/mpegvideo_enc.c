/*
 * The simplest mpeg encoder (well, it was the simplest!)
 * Copyright (c) 2000,2001 Fabrice Bellard
 * Copyright (c) 2002-2004 Michael Niedermayer <michaelni@gmx.at>
 *
 * 4MV & hq & B-frame encoding stuff by Michael Niedermayer <michaelni@gmx.at>
 *
 * This file is part of FFmpeg.
 *
 * FFmpeg is free software; you can redistribute it and/or
 * modify it under the terms of the GNU Lesser General Public
 * License as published by the Free Software Foundation; either
 * version 2.1 of the License, or (at your option) any later version.
 *
 * FFmpeg is distributed in the hope that it will be useful,
 * but WITHOUT ANY WARRANTY; without even the implied warranty of
 * MERCHANTABILITY or FITNESS FOR A PARTICULAR PURPOSE.  See the GNU
 * Lesser General Public License for more details.
 *
 * You should have received a copy of the GNU Lesser General Public
 * License along with FFmpeg; if not, write to the Free Software
 * Foundation, Inc., 51 Franklin Street, Fifth Floor, Boston, MA 02110-1301 USA
 */

/**
 * @file
 * The simplest mpeg encoder (well, it was the simplest!).
 */

#include "libavutil/intmath.h"
#include "libavutil/mathematics.h"
#include "libavutil/opt.h"
#include "avcodec.h"
#include "dsputil.h"
#include "mpegvideo.h"
#include "mpegvideo_common.h"
#include "h263.h"
#include "mjpegenc.h"
#include "msmpeg4.h"
#include "faandct.h"
#include "thread.h"
#include "aandcttab.h"
#include "flv.h"
#include "mpeg4video.h"
#include "internal.h"
#include "bytestream.h"
#include <limits.h>
#include "sp5x.h"

//#undef NDEBUG
//#include <assert.h>

static int encode_picture(MpegEncContext *s, int picture_number);
static int dct_quantize_refine(MpegEncContext *s, DCTELEM *block, int16_t *weight, DCTELEM *orig, int n, int qscale);
static int sse_mb(MpegEncContext *s);
static void denoise_dct_c(MpegEncContext *s, DCTELEM *block);
static int dct_quantize_trellis_c(MpegEncContext *s, DCTELEM *block, int n, int qscale, int *overflow);

/* enable all paranoid tests for rounding, overflows, etc... */
//#define PARANOID

//#define DEBUG

static uint8_t default_mv_penalty[MAX_FCODE + 1][MAX_MV * 2 + 1];
static uint8_t default_fcode_tab[MAX_MV * 2 + 1];

const AVOption ff_mpv_generic_options[] = {
    FF_MPV_COMMON_OPTS
    { NULL },
};

void ff_convert_matrix(DSPContext *dsp, int (*qmat)[64],
                       uint16_t (*qmat16)[2][64],
                       const uint16_t *quant_matrix,
                       int bias, int qmin, int qmax, int intra)
{
    int qscale;
    int shift = 0;

    for (qscale = qmin; qscale <= qmax; qscale++) {
        int i;
        if (dsp->fdct == ff_jpeg_fdct_islow_8 ||
            dsp->fdct == ff_jpeg_fdct_islow_10 ||
            dsp->fdct == ff_faandct) {
            for (i = 0; i < 64; i++) {
                const int j = dsp->idct_permutation[i];
                /* 16 <= qscale * quant_matrix[i] <= 7905
                 * Assume x = ff_aanscales[i] * qscale * quant_matrix[i]
                 *             19952 <=              x  <= 249205026
                 * (1 << 36) / 19952 >= (1 << 36) / (x) >= (1 << 36) / 249205026
                 *           3444240 >= (1 << 36) / (x) >= 275 */

                qmat[qscale][i] = (int)((UINT64_C(1) << QMAT_SHIFT) /
                                        (qscale * quant_matrix[j]));
            }
        } else if (dsp->fdct == ff_fdct_ifast) {
            for (i = 0; i < 64; i++) {
                const int j = dsp->idct_permutation[i];
                /* 16 <= qscale * quant_matrix[i] <= 7905
                 * Assume x = ff_aanscales[i] * qscale * quant_matrix[i]
                 *             19952 <=              x  <= 249205026
                 * (1 << 36) / 19952 >= (1 << 36) / (x) >= (1 << 36) / 249205026
                 *           3444240 >= (1 << 36) / (x) >= 275 */

                qmat[qscale][i] = (int)((UINT64_C(1) << (QMAT_SHIFT + 14)) /
                                        (ff_aanscales[i] * qscale * quant_matrix[j]));
            }
        } else {
            for (i = 0; i < 64; i++) {
                const int j = dsp->idct_permutation[i];
                /* We can safely suppose that 16 <= quant_matrix[i] <= 255
                 * Assume x = qscale * quant_matrix[i]
                 * So             16 <=              x  <= 7905
                 * so (1 << 19) / 16 >= (1 << 19) / (x) >= (1 << 19) / 7905
                 * so          32768 >= (1 << 19) / (x) >= 67 */
                qmat[qscale][i] = (int)((UINT64_C(1) << QMAT_SHIFT) /
                                        (qscale * quant_matrix[j]));
                //qmat  [qscale][i] = (1 << QMAT_SHIFT_MMX) /
                //                    (qscale * quant_matrix[i]);
                qmat16[qscale][0][i] = (1 << QMAT_SHIFT_MMX) /
                                       (qscale * quant_matrix[j]);

                if (qmat16[qscale][0][i] == 0 ||
                    qmat16[qscale][0][i] == 128 * 256)
                    qmat16[qscale][0][i] = 128 * 256 - 1;
                qmat16[qscale][1][i] =
                    ROUNDED_DIV(bias << (16 - QUANT_BIAS_SHIFT),
                                qmat16[qscale][0][i]);
            }
        }

        for (i = intra; i < 64; i++) {
            int64_t max = 8191;
            if (dsp->fdct == ff_fdct_ifast) {
                max = (8191LL * ff_aanscales[i]) >> 14;
            }
            while (((max * qmat[qscale][i]) >> shift) > INT_MAX) {
                shift++;
            }
        }
    }
    if (shift) {
        av_log(NULL, AV_LOG_INFO,
               "Warning, QMAT_SHIFT is larger than %d, overflows possible\n",
               QMAT_SHIFT - shift);
    }
}

static inline void update_qscale(MpegEncContext *s)
{
    s->qscale = (s->lambda * 139 + FF_LAMBDA_SCALE * 64) >>
                (FF_LAMBDA_SHIFT + 7);
    s->qscale = av_clip(s->qscale, s->avctx->qmin, s->avctx->qmax);

    s->lambda2 = (s->lambda * s->lambda + FF_LAMBDA_SCALE / 2) >>
                 FF_LAMBDA_SHIFT;
}

void ff_write_quant_matrix(PutBitContext *pb, uint16_t *matrix)
{
    int i;

    if (matrix) {
        put_bits(pb, 1, 1);
        for (i = 0; i < 64; i++) {
            put_bits(pb, 8, matrix[ff_zigzag_direct[i]]);
        }
    } else
        put_bits(pb, 1, 0);
}

/**
 * init s->current_picture.qscale_table from s->lambda_table
 */
void ff_init_qscale_tab(MpegEncContext *s)
{
    int8_t * const qscale_table = s->current_picture.f.qscale_table;
    int i;

    for (i = 0; i < s->mb_num; i++) {
        unsigned int lam = s->lambda_table[s->mb_index2xy[i]];
        int qp = (lam * 139 + FF_LAMBDA_SCALE * 64) >> (FF_LAMBDA_SHIFT + 7);
        qscale_table[s->mb_index2xy[i]] = av_clip(qp, s->avctx->qmin,
                                                  s->avctx->qmax);
    }
}

static void copy_picture_attributes(MpegEncContext *s,
                                    AVFrame *dst,
                                    AVFrame *src)
{
    int i;

    dst->pict_type              = src->pict_type;
    dst->quality                = src->quality;
    dst->coded_picture_number   = src->coded_picture_number;
    dst->display_picture_number = src->display_picture_number;
    //dst->reference              = src->reference;
    dst->pts                    = src->pts;
    dst->interlaced_frame       = src->interlaced_frame;
    dst->top_field_first        = src->top_field_first;

    if (s->avctx->me_threshold) {
        if (!src->motion_val[0])
            av_log(s->avctx, AV_LOG_ERROR, "AVFrame.motion_val not set!\n");
        if (!src->mb_type)
            av_log(s->avctx, AV_LOG_ERROR, "AVFrame.mb_type not set!\n");
        if (!src->ref_index[0])
            av_log(s->avctx, AV_LOG_ERROR, "AVFrame.ref_index not set!\n");
        if (src->motion_subsample_log2 != dst->motion_subsample_log2)
            av_log(s->avctx, AV_LOG_ERROR,
                   "AVFrame.motion_subsample_log2 doesn't match! (%d!=%d)\n",
                   src->motion_subsample_log2, dst->motion_subsample_log2);

        memcpy(dst->mb_type, src->mb_type,
               s->mb_stride * s->mb_height * sizeof(dst->mb_type[0]));

        for (i = 0; i < 2; i++) {
            int stride = ((16 * s->mb_width ) >>
                          src->motion_subsample_log2) + 1;
            int height = ((16 * s->mb_height) >> src->motion_subsample_log2);

            if (src->motion_val[i] &&
                src->motion_val[i] != dst->motion_val[i]) {
                memcpy(dst->motion_val[i], src->motion_val[i],
                       2 * stride * height * sizeof(int16_t));
            }
            if (src->ref_index[i] && src->ref_index[i] != dst->ref_index[i]) {
                memcpy(dst->ref_index[i], src->ref_index[i],
                       s->mb_stride * 4 * s->mb_height * sizeof(int8_t));
            }
        }
    }
}

static void update_duplicate_context_after_me(MpegEncContext *dst,
                                              MpegEncContext *src)
{
#define COPY(a) dst->a= src->a
    COPY(pict_type);
    COPY(current_picture);
    COPY(f_code);
    COPY(b_code);
    COPY(qscale);
    COPY(lambda);
    COPY(lambda2);
    COPY(picture_in_gop_number);
    COPY(gop_picture_number);
    COPY(frame_pred_frame_dct); // FIXME don't set in encode_header
    COPY(progressive_frame);    // FIXME don't set in encode_header
    COPY(partitioned_frame);    // FIXME don't set in encode_header
#undef COPY
}

/**
 * Set the given MpegEncContext to defaults for encoding.
 * the changed fields will not depend upon the prior state of the MpegEncContext.
 */
static void MPV_encode_defaults(MpegEncContext *s)
{
    int i;
    ff_MPV_common_defaults(s);

    for (i = -16; i < 16; i++) {
        default_fcode_tab[i + MAX_MV] = 1;
    }
    s->me.mv_penalty = default_mv_penalty;
    s->fcode_tab     = default_fcode_tab;
}

/* init video encoder */
av_cold int ff_MPV_encode_init(AVCodecContext *avctx)
{
    MpegEncContext *s = avctx->priv_data;
    int i;
    int chroma_h_shift, chroma_v_shift;

    MPV_encode_defaults(s);

    switch (avctx->codec_id) {
    case AV_CODEC_ID_MPEG2VIDEO:
        if (avctx->pix_fmt != PIX_FMT_YUV420P &&
            avctx->pix_fmt != PIX_FMT_YUV422P) {
            av_log(avctx, AV_LOG_ERROR,
                   "only YUV420 and YUV422 are supported\n");
            return -1;
        }
        break;
    case AV_CODEC_ID_LJPEG:
        if (avctx->pix_fmt != PIX_FMT_YUVJ420P &&
            avctx->pix_fmt != PIX_FMT_YUVJ422P &&
            avctx->pix_fmt != PIX_FMT_YUVJ444P &&
            avctx->pix_fmt != PIX_FMT_BGR0     &&
            avctx->pix_fmt != PIX_FMT_BGRA     &&
            avctx->pix_fmt != PIX_FMT_BGR24    &&
            ((avctx->pix_fmt != PIX_FMT_YUV420P &&
              avctx->pix_fmt != PIX_FMT_YUV422P &&
              avctx->pix_fmt != PIX_FMT_YUV444P) ||
             avctx->strict_std_compliance > FF_COMPLIANCE_UNOFFICIAL)) {
            av_log(avctx, AV_LOG_ERROR, "colorspace not supported in LJPEG\n");
            return -1;
        }
        break;
<<<<<<< HEAD
    case CODEC_ID_MJPEG:
    case CODEC_ID_AMV:
=======
    case AV_CODEC_ID_MJPEG:
>>>>>>> 36ef5369
        if (avctx->pix_fmt != PIX_FMT_YUVJ420P &&
            avctx->pix_fmt != PIX_FMT_YUVJ422P &&
            ((avctx->pix_fmt != PIX_FMT_YUV420P &&
              avctx->pix_fmt != PIX_FMT_YUV422P) ||
             avctx->strict_std_compliance > FF_COMPLIANCE_UNOFFICIAL)) {
            av_log(avctx, AV_LOG_ERROR, "colorspace not supported in jpeg\n");
            return -1;
        }
        break;
    default:
        if (avctx->pix_fmt != PIX_FMT_YUV420P) {
            av_log(avctx, AV_LOG_ERROR, "only YUV420 is supported\n");
            return -1;
        }
    }

    switch (avctx->pix_fmt) {
    case PIX_FMT_YUVJ422P:
    case PIX_FMT_YUV422P:
        s->chroma_format = CHROMA_422;
        break;
    case PIX_FMT_YUVJ420P:
    case PIX_FMT_YUV420P:
    default:
        s->chroma_format = CHROMA_420;
        break;
    }

    s->bit_rate = avctx->bit_rate;
    s->width    = avctx->width;
    s->height   = avctx->height;
    if (avctx->gop_size > 600 &&
        avctx->strict_std_compliance > FF_COMPLIANCE_EXPERIMENTAL) {
        av_log(avctx, AV_LOG_WARNING,
               "keyframe interval too large!, reducing it from %d to %d\n",
               avctx->gop_size, 600);
        avctx->gop_size = 600;
    }
    s->gop_size     = avctx->gop_size;
    s->avctx        = avctx;
    s->flags        = avctx->flags;
    s->flags2       = avctx->flags2;
    s->max_b_frames = avctx->max_b_frames;
    s->codec_id     = avctx->codec->id;
#if FF_API_MPV_GLOBAL_OPTS
    if (avctx->luma_elim_threshold)
        s->luma_elim_threshold   = avctx->luma_elim_threshold;
    if (avctx->chroma_elim_threshold)
        s->chroma_elim_threshold = avctx->chroma_elim_threshold;
#endif
    s->strict_std_compliance = avctx->strict_std_compliance;
    s->quarter_sample     = (avctx->flags & CODEC_FLAG_QPEL) != 0;
    s->mpeg_quant         = avctx->mpeg_quant;
    s->rtp_mode           = !!avctx->rtp_payload_size;
    s->intra_dc_precision = avctx->intra_dc_precision;
    s->user_specified_pts = AV_NOPTS_VALUE;

    if (s->gop_size <= 1) {
        s->intra_only = 1;
        s->gop_size   = 12;
    } else {
        s->intra_only = 0;
    }

    s->me_method = avctx->me_method;

    /* Fixed QSCALE */
    s->fixed_qscale = !!(avctx->flags & CODEC_FLAG_QSCALE);

#if FF_API_MPV_GLOBAL_OPTS
    if (s->flags & CODEC_FLAG_QP_RD)
        s->mpv_flags |= FF_MPV_FLAG_QP_RD;
#endif

    s->adaptive_quant = (s->avctx->lumi_masking ||
                         s->avctx->dark_masking ||
                         s->avctx->temporal_cplx_masking ||
                         s->avctx->spatial_cplx_masking  ||
                         s->avctx->p_masking      ||
                         s->avctx->border_masking ||
                         (s->mpv_flags & FF_MPV_FLAG_QP_RD)) &&
                        !s->fixed_qscale;

    s->loop_filter      = !!(s->flags & CODEC_FLAG_LOOP_FILTER);

    if ((!avctx->rc_max_rate) != (!avctx->rc_buffer_size)) {
        av_log(avctx, AV_LOG_ERROR, "Either both buffer size and max rate or neither must be specified\n");
        if (avctx->rc_max_rate && !avctx->rc_buffer_size)
            return -1;
    }

    if (avctx->rc_min_rate && avctx->rc_max_rate != avctx->rc_min_rate) {
        av_log(avctx, AV_LOG_INFO,
               "Warning min_rate > 0 but min_rate != max_rate isn't recommended!\n");
    }

    if (avctx->rc_min_rate && avctx->rc_min_rate > avctx->bit_rate) {
        av_log(avctx, AV_LOG_ERROR, "bitrate below min bitrate\n");
        return -1;
    }

    if (avctx->rc_max_rate && avctx->rc_max_rate < avctx->bit_rate) {
        av_log(avctx, AV_LOG_ERROR, "bitrate above max bitrate\n");
        return -1;
    }

    if (avctx->rc_max_rate &&
        avctx->rc_max_rate == avctx->bit_rate &&
        avctx->rc_max_rate != avctx->rc_min_rate) {
        av_log(avctx, AV_LOG_INFO,
               "impossible bitrate constraints, this will fail\n");
    }

    if (avctx->rc_buffer_size &&
        avctx->bit_rate * (int64_t)avctx->time_base.num >
            avctx->rc_buffer_size * (int64_t)avctx->time_base.den) {
        av_log(avctx, AV_LOG_ERROR, "VBV buffer too small for bitrate\n");
        return -1;
    }

    if (!s->fixed_qscale &&
        avctx->bit_rate * av_q2d(avctx->time_base) >
            avctx->bit_rate_tolerance) {
        av_log(avctx, AV_LOG_ERROR,
               "bitrate tolerance too small for bitrate\n");
        return -1;
    }

    if (s->avctx->rc_max_rate &&
        s->avctx->rc_min_rate == s->avctx->rc_max_rate &&
        (s->codec_id == AV_CODEC_ID_MPEG1VIDEO ||
         s->codec_id == AV_CODEC_ID_MPEG2VIDEO) &&
        90000LL * (avctx->rc_buffer_size - 1) >
            s->avctx->rc_max_rate * 0xFFFFLL) {
        av_log(avctx, AV_LOG_INFO,
               "Warning vbv_delay will be set to 0xFFFF (=VBR) as the "
               "specified vbv buffer is too large for the given bitrate!\n");
    }

    if ((s->flags & CODEC_FLAG_4MV)  && s->codec_id != AV_CODEC_ID_MPEG4 &&
        s->codec_id != AV_CODEC_ID_H263 && s->codec_id != AV_CODEC_ID_H263P &&
        s->codec_id != AV_CODEC_ID_FLV1) {
        av_log(avctx, AV_LOG_ERROR, "4MV not supported by codec\n");
        return -1;
    }

    if (s->obmc && s->avctx->mb_decision != FF_MB_DECISION_SIMPLE) {
        av_log(avctx, AV_LOG_ERROR,
               "OBMC is only supported with simple mb decision\n");
        return -1;
    }

    if (s->quarter_sample && s->codec_id != AV_CODEC_ID_MPEG4) {
        av_log(avctx, AV_LOG_ERROR, "qpel not supported by codec\n");
        return -1;
    }

    if (s->max_b_frames                    &&
        s->codec_id != AV_CODEC_ID_MPEG4      &&
        s->codec_id != AV_CODEC_ID_MPEG1VIDEO &&
        s->codec_id != AV_CODEC_ID_MPEG2VIDEO) {
        av_log(avctx, AV_LOG_ERROR, "b frames not supported by codec\n");
        return -1;
    }

    if ((s->codec_id == AV_CODEC_ID_MPEG4 ||
         s->codec_id == AV_CODEC_ID_H263  ||
         s->codec_id == AV_CODEC_ID_H263P) &&
        (avctx->sample_aspect_ratio.num > 255 ||
         avctx->sample_aspect_ratio.den > 255)) {
        av_log(avctx, AV_LOG_WARNING,
               "Invalid pixel aspect ratio %i/%i, limit is 255/255 reducing\n",
               avctx->sample_aspect_ratio.num, avctx->sample_aspect_ratio.den);
        av_reduce(&avctx->sample_aspect_ratio.num, &avctx->sample_aspect_ratio.den,
                   avctx->sample_aspect_ratio.num,  avctx->sample_aspect_ratio.den, 255);
    }

    if ((s->codec_id == CODEC_ID_H263  ||
         s->codec_id == CODEC_ID_H263P) &&
        (avctx->width  > 2048 ||
         avctx->height > 1152 )) {
        av_log(avctx, AV_LOG_ERROR, "H.263 does not support resolutions above 2048x1152\n");
        return -1;
    }
    if ((s->codec_id == CODEC_ID_H263  ||
         s->codec_id == CODEC_ID_H263P) &&
        ((avctx->width &3) ||
         (avctx->height&3) )) {
        av_log(avctx, AV_LOG_ERROR, "w/h must be a multiple of 4\n");
        return -1;
    }

    if (s->codec_id == CODEC_ID_MPEG1VIDEO &&
        (avctx->width  > 4095 ||
         avctx->height > 4095 )) {
        av_log(avctx, AV_LOG_ERROR, "MPEG-1 does not support resolutions above 4095x4095\n");
        return -1;
    }

    if (s->codec_id == CODEC_ID_MPEG2VIDEO &&
        (avctx->width  > 16383 ||
         avctx->height > 16383 )) {
        av_log(avctx, AV_LOG_ERROR, "MPEG-2 does not support resolutions above 16383x16383\n");
        return -1;
    }

    if ((s->codec_id == CODEC_ID_WMV1 ||
         s->codec_id == CODEC_ID_WMV2) &&
         avctx->width & 1) {
         av_log(avctx, AV_LOG_ERROR, "width must be multiple of 2\n");
         return -1;
    }

    if ((s->flags & (CODEC_FLAG_INTERLACED_DCT | CODEC_FLAG_INTERLACED_ME)) &&
        s->codec_id != AV_CODEC_ID_MPEG4 && s->codec_id != AV_CODEC_ID_MPEG2VIDEO) {
        av_log(avctx, AV_LOG_ERROR, "interlacing not supported by codec\n");
        return -1;
    }

    // FIXME mpeg2 uses that too
    if (s->mpeg_quant && s->codec_id != AV_CODEC_ID_MPEG4) {
        av_log(avctx, AV_LOG_ERROR,
               "mpeg2 style quantization not supported by codec\n");
        return -1;
    }

#if FF_API_MPV_GLOBAL_OPTS
    if (s->flags & CODEC_FLAG_CBP_RD)
        s->mpv_flags |= FF_MPV_FLAG_CBP_RD;
#endif

    if ((s->mpv_flags & FF_MPV_FLAG_CBP_RD) && !avctx->trellis) {
        av_log(avctx, AV_LOG_ERROR, "CBP RD needs trellis quant\n");
        return -1;
    }

    if ((s->mpv_flags & FF_MPV_FLAG_QP_RD) &&
        s->avctx->mb_decision != FF_MB_DECISION_RD) {
        av_log(avctx, AV_LOG_ERROR, "QP RD needs mbd=2\n");
        return -1;
    }

    if (s->avctx->scenechange_threshold < 1000000000 &&
        (s->flags & CODEC_FLAG_CLOSED_GOP)) {
        av_log(avctx, AV_LOG_ERROR,
               "closed gop with scene change detection are not supported yet, "
               "set threshold to 1000000000\n");
        return -1;
    }

    if (s->flags & CODEC_FLAG_LOW_DELAY) {
        if (s->codec_id != AV_CODEC_ID_MPEG2VIDEO) {
            av_log(avctx, AV_LOG_ERROR,
                  "low delay forcing is only available for mpeg2\n");
            return -1;
        }
        if (s->max_b_frames != 0) {
            av_log(avctx, AV_LOG_ERROR,
                   "b frames cannot be used with low delay\n");
            return -1;
        }
    }

    if (s->q_scale_type == 1) {
        if (avctx->qmax > 12) {
            av_log(avctx, AV_LOG_ERROR,
                   "non linear quant only supports qmax <= 12 currently\n");
            return -1;
        }
    }

    if (s->avctx->thread_count > 1         &&
<<<<<<< HEAD
        s->codec_id != CODEC_ID_MPEG4      &&
        s->codec_id != CODEC_ID_MPEG1VIDEO &&
        s->codec_id != CODEC_ID_MPEG2VIDEO &&
        s->codec_id != CODEC_ID_MJPEG      &&
        (s->codec_id != CODEC_ID_H263P)) {
=======
        s->codec_id != AV_CODEC_ID_MPEG4      &&
        s->codec_id != AV_CODEC_ID_MPEG1VIDEO &&
        s->codec_id != AV_CODEC_ID_MPEG2VIDEO &&
        (s->codec_id != AV_CODEC_ID_H263P)) {
>>>>>>> 36ef5369
        av_log(avctx, AV_LOG_ERROR,
               "multi threaded encoding not supported by codec\n");
        return -1;
    }

    if (s->avctx->thread_count < 1) {
        av_log(avctx, AV_LOG_ERROR,
               "automatic thread number detection not supported by codec, "
               "patch welcome\n");
        return -1;
    }

    if (s->avctx->thread_count > 1)
        s->rtp_mode = 1;

    if (!avctx->time_base.den || !avctx->time_base.num) {
        av_log(avctx, AV_LOG_ERROR, "framerate not set\n");
        return -1;
    }

    i = (INT_MAX / 2 + 128) >> 8;
    if (avctx->me_threshold >= i) {
        av_log(avctx, AV_LOG_ERROR, "me_threshold too large, max is %d\n",
               i - 1);
        return -1;
    }
    if (avctx->mb_threshold >= i) {
        av_log(avctx, AV_LOG_ERROR, "mb_threshold too large, max is %d\n",
               i - 1);
        return -1;
    }

    if (avctx->b_frame_strategy && (avctx->flags & CODEC_FLAG_PASS2)) {
        av_log(avctx, AV_LOG_INFO,
               "notice: b_frame_strategy only affects the first pass\n");
        avctx->b_frame_strategy = 0;
    }

    i = av_gcd(avctx->time_base.den, avctx->time_base.num);
    if (i > 1) {
        av_log(avctx, AV_LOG_INFO, "removing common factors from framerate\n");
        avctx->time_base.den /= i;
        avctx->time_base.num /= i;
        //return -1;
    }

<<<<<<< HEAD
    if (s->mpeg_quant || s->codec_id == CODEC_ID_MPEG1VIDEO || s->codec_id == CODEC_ID_MPEG2VIDEO || s->codec_id == CODEC_ID_MJPEG || s->codec_id==CODEC_ID_AMV) {
=======
    if (s->mpeg_quant || s->codec_id == AV_CODEC_ID_MPEG1VIDEO ||
        s->codec_id == AV_CODEC_ID_MPEG2VIDEO || s->codec_id == AV_CODEC_ID_MJPEG) {
>>>>>>> 36ef5369
        // (a + x * 3 / 8) / x
        s->intra_quant_bias = 3 << (QUANT_BIAS_SHIFT - 3);
        s->inter_quant_bias = 0;
    } else {
        s->intra_quant_bias = 0;
        // (a - x / 4) / x
        s->inter_quant_bias = -(1 << (QUANT_BIAS_SHIFT - 2));
    }

    if (avctx->intra_quant_bias != FF_DEFAULT_QUANT_BIAS)
        s->intra_quant_bias = avctx->intra_quant_bias;
    if (avctx->inter_quant_bias != FF_DEFAULT_QUANT_BIAS)
        s->inter_quant_bias = avctx->inter_quant_bias;

    av_log(avctx, AV_LOG_DEBUG, "intra_quant_bias = %d inter_quant_bias = %d\n",s->intra_quant_bias,s->inter_quant_bias);

    avcodec_get_chroma_sub_sample(avctx->pix_fmt, &chroma_h_shift,
                                  &chroma_v_shift);

    if (avctx->codec_id == AV_CODEC_ID_MPEG4 &&
        s->avctx->time_base.den > (1 << 16) - 1) {
        av_log(avctx, AV_LOG_ERROR,
               "timebase %d/%d not supported by MPEG 4 standard, "
               "the maximum admitted value for the timebase denominator "
               "is %d\n", s->avctx->time_base.num, s->avctx->time_base.den,
               (1 << 16) - 1);
        return -1;
    }
    s->time_increment_bits = av_log2(s->avctx->time_base.den - 1) + 1;

#if FF_API_MPV_GLOBAL_OPTS
    if (avctx->flags2 & CODEC_FLAG2_SKIP_RD)
        s->mpv_flags |= FF_MPV_FLAG_SKIP_RD;
    if (avctx->flags2 & CODEC_FLAG2_STRICT_GOP)
        s->mpv_flags |= FF_MPV_FLAG_STRICT_GOP;
    if (avctx->quantizer_noise_shaping)
        s->quantizer_noise_shaping = avctx->quantizer_noise_shaping;
#endif

    switch (avctx->codec->id) {
    case AV_CODEC_ID_MPEG1VIDEO:
        s->out_format = FMT_MPEG1;
        s->low_delay  = !!(s->flags & CODEC_FLAG_LOW_DELAY);
        avctx->delay  = s->low_delay ? 0 : (s->max_b_frames + 1);
        break;
    case AV_CODEC_ID_MPEG2VIDEO:
        s->out_format = FMT_MPEG1;
        s->low_delay  = !!(s->flags & CODEC_FLAG_LOW_DELAY);
        avctx->delay  = s->low_delay ? 0 : (s->max_b_frames + 1);
        s->rtp_mode   = 1;
        break;
<<<<<<< HEAD
    case CODEC_ID_LJPEG:
    case CODEC_ID_MJPEG:
    case CODEC_ID_AMV:
        s->out_format = FMT_MJPEG;
        s->intra_only = 1; /* force intra only for jpeg */
        if (avctx->codec->id == CODEC_ID_LJPEG &&
            (avctx->pix_fmt == PIX_FMT_BGR0
             || s->avctx->pix_fmt == PIX_FMT_BGRA
             || s->avctx->pix_fmt == PIX_FMT_BGR24)) {
=======
    case AV_CODEC_ID_LJPEG:
    case AV_CODEC_ID_MJPEG:
        s->out_format = FMT_MJPEG;
        s->intra_only = 1; /* force intra only for jpeg */
        if (avctx->codec->id == AV_CODEC_ID_LJPEG &&
            avctx->pix_fmt   == PIX_FMT_BGRA) {
>>>>>>> 36ef5369
            s->mjpeg_vsample[0] = s->mjpeg_hsample[0] =
            s->mjpeg_vsample[1] = s->mjpeg_hsample[1] =
            s->mjpeg_vsample[2] = s->mjpeg_hsample[2] = 1;
        } else {
            s->mjpeg_vsample[0] = 2;
            s->mjpeg_vsample[1] = 2 >> chroma_v_shift;
            s->mjpeg_vsample[2] = 2 >> chroma_v_shift;
            s->mjpeg_hsample[0] = 2;
            s->mjpeg_hsample[1] = 2 >> chroma_h_shift;
            s->mjpeg_hsample[2] = 2 >> chroma_h_shift;
        }
        if (!(CONFIG_MJPEG_ENCODER || CONFIG_LJPEG_ENCODER) ||
            ff_mjpeg_encode_init(s) < 0)
            return -1;
        avctx->delay = 0;
        s->low_delay = 1;
        break;
    case AV_CODEC_ID_H261:
        if (!CONFIG_H261_ENCODER)
            return -1;
        if (ff_h261_get_picture_format(s->width, s->height) < 0) {
            av_log(avctx, AV_LOG_ERROR,
                   "The specified picture size of %dx%d is not valid for the "
                   "H.261 codec.\nValid sizes are 176x144, 352x288\n",
                    s->width, s->height);
            return -1;
        }
        s->out_format = FMT_H261;
        avctx->delay  = 0;
        s->low_delay  = 1;
        break;
    case AV_CODEC_ID_H263:
        if (!CONFIG_H263_ENCODER)
            return -1;
        if (ff_match_2uint16(ff_h263_format, FF_ARRAY_ELEMS(ff_h263_format),
                             s->width, s->height) == 8) {
            av_log(avctx, AV_LOG_ERROR,
                   "The specified picture size of %dx%d is not valid for "
                   "the H.263 codec.\nValid sizes are 128x96, 176x144, "
                   "352x288, 704x576, and 1408x1152. "
                   "Try H.263+.\n", s->width, s->height);
            return -1;
        }
        s->out_format = FMT_H263;
        avctx->delay  = 0;
        s->low_delay  = 1;
        break;
    case AV_CODEC_ID_H263P:
        s->out_format = FMT_H263;
        s->h263_plus  = 1;
        /* Fx */
        s->h263_aic        = (avctx->flags & CODEC_FLAG_AC_PRED) ? 1 : 0;
        s->modified_quant  = s->h263_aic;
        s->loop_filter     = (avctx->flags & CODEC_FLAG_LOOP_FILTER) ? 1 : 0;
        s->unrestricted_mv = s->obmc || s->loop_filter || s->umvplus;

        /* /Fx */
        /* These are just to be sure */
        avctx->delay = 0;
        s->low_delay = 1;
        break;
    case AV_CODEC_ID_FLV1:
        s->out_format      = FMT_H263;
        s->h263_flv        = 2; /* format = 1; 11-bit codes */
        s->unrestricted_mv = 1;
        s->rtp_mode  = 0; /* don't allow GOB */
        avctx->delay = 0;
        s->low_delay = 1;
        break;
    case AV_CODEC_ID_RV10:
        s->out_format = FMT_H263;
        avctx->delay  = 0;
        s->low_delay  = 1;
        break;
    case AV_CODEC_ID_RV20:
        s->out_format      = FMT_H263;
        avctx->delay       = 0;
        s->low_delay       = 1;
        s->modified_quant  = 1;
        s->h263_aic        = 1;
        s->h263_plus       = 1;
        s->loop_filter     = 1;
        s->unrestricted_mv = 0;
        break;
    case AV_CODEC_ID_MPEG4:
        s->out_format      = FMT_H263;
        s->h263_pred       = 1;
        s->unrestricted_mv = 1;
        s->low_delay       = s->max_b_frames ? 0 : 1;
        avctx->delay       = s->low_delay ? 0 : (s->max_b_frames + 1);
        break;
    case AV_CODEC_ID_MSMPEG4V2:
        s->out_format      = FMT_H263;
        s->h263_pred       = 1;
        s->unrestricted_mv = 1;
        s->msmpeg4_version = 2;
        avctx->delay       = 0;
        s->low_delay       = 1;
        break;
    case AV_CODEC_ID_MSMPEG4V3:
        s->out_format        = FMT_H263;
        s->h263_pred         = 1;
        s->unrestricted_mv   = 1;
        s->msmpeg4_version   = 3;
        s->flipflop_rounding = 1;
        avctx->delay         = 0;
        s->low_delay         = 1;
        break;
    case AV_CODEC_ID_WMV1:
        s->out_format        = FMT_H263;
        s->h263_pred         = 1;
        s->unrestricted_mv   = 1;
        s->msmpeg4_version   = 4;
        s->flipflop_rounding = 1;
        avctx->delay         = 0;
        s->low_delay         = 1;
        break;
    case AV_CODEC_ID_WMV2:
        s->out_format        = FMT_H263;
        s->h263_pred         = 1;
        s->unrestricted_mv   = 1;
        s->msmpeg4_version   = 5;
        s->flipflop_rounding = 1;
        avctx->delay         = 0;
        s->low_delay         = 1;
        break;
    default:
        return -1;
    }

    avctx->has_b_frames = !s->low_delay;

    s->encoding = 1;

    s->progressive_frame    =
    s->progressive_sequence = !(avctx->flags & (CODEC_FLAG_INTERLACED_DCT |
                                                CODEC_FLAG_INTERLACED_ME) ||
                                s->alternate_scan);

    /* init */
    if (ff_MPV_common_init(s) < 0)
        return -1;

    if (!s->dct_quantize)
        s->dct_quantize = ff_dct_quantize_c;
    if (!s->denoise_dct)
        s->denoise_dct  = denoise_dct_c;
    s->fast_dct_quantize = s->dct_quantize;
    if (avctx->trellis)
        s->dct_quantize  = dct_quantize_trellis_c;

    if ((CONFIG_H263P_ENCODER || CONFIG_RV20_ENCODER) && s->modified_quant)
        s->chroma_qscale_table = ff_h263_chroma_qscale_table;

    s->quant_precision = 5;

    ff_set_cmp(&s->dsp, s->dsp.ildct_cmp, s->avctx->ildct_cmp);
    ff_set_cmp(&s->dsp, s->dsp.frame_skip_cmp, s->avctx->frame_skip_cmp);

    if (CONFIG_H261_ENCODER && s->out_format == FMT_H261)
        ff_h261_encode_init(s);
    if (CONFIG_H263_ENCODER && s->out_format == FMT_H263)
        ff_h263_encode_init(s);
    if (CONFIG_MSMPEG4_ENCODER && s->msmpeg4_version)
        ff_msmpeg4_encode_init(s);
    if ((CONFIG_MPEG1VIDEO_ENCODER || CONFIG_MPEG2VIDEO_ENCODER)
        && s->out_format == FMT_MPEG1)
        ff_mpeg1_encode_init(s);

    /* init q matrix */
    for (i = 0; i < 64; i++) {
        int j = s->dsp.idct_permutation[i];
        if (CONFIG_MPEG4_ENCODER && s->codec_id == AV_CODEC_ID_MPEG4 &&
            s->mpeg_quant) {
            s->intra_matrix[j] = ff_mpeg4_default_intra_matrix[i];
            s->inter_matrix[j] = ff_mpeg4_default_non_intra_matrix[i];
        } else if (s->out_format == FMT_H263 || s->out_format == FMT_H261) {
            s->intra_matrix[j] =
            s->inter_matrix[j] = ff_mpeg1_default_non_intra_matrix[i];
        } else {
            /* mpeg1/2 */
            s->intra_matrix[j] = ff_mpeg1_default_intra_matrix[i];
            s->inter_matrix[j] = ff_mpeg1_default_non_intra_matrix[i];
        }
        if (s->avctx->intra_matrix)
            s->intra_matrix[j] = s->avctx->intra_matrix[i];
        if (s->avctx->inter_matrix)
            s->inter_matrix[j] = s->avctx->inter_matrix[i];
    }

    /* precompute matrix */
    /* for mjpeg, we do include qscale in the matrix */
    if (s->out_format != FMT_MJPEG) {
        ff_convert_matrix(&s->dsp, s->q_intra_matrix, s->q_intra_matrix16,
                          s->intra_matrix, s->intra_quant_bias, avctx->qmin,
                          31, 1);
        ff_convert_matrix(&s->dsp, s->q_inter_matrix, s->q_inter_matrix16,
                          s->inter_matrix, s->inter_quant_bias, avctx->qmin,
                          31, 0);
    }

    if (ff_rate_control_init(s) < 0)
        return -1;

    return 0;
}

av_cold int ff_MPV_encode_end(AVCodecContext *avctx)
{
    MpegEncContext *s = avctx->priv_data;

    ff_rate_control_uninit(s);

    ff_MPV_common_end(s);
    if ((CONFIG_MJPEG_ENCODER || CONFIG_LJPEG_ENCODER) &&
        s->out_format == FMT_MJPEG)
        ff_mjpeg_encode_close(s);

    av_freep(&avctx->extradata);

    return 0;
}

static int get_sae(uint8_t *src, int ref, int stride)
{
    int x,y;
    int acc = 0;

    for (y = 0; y < 16; y++) {
        for (x = 0; x < 16; x++) {
            acc += FFABS(src[x + y * stride] - ref);
        }
    }

    return acc;
}

static int get_intra_count(MpegEncContext *s, uint8_t *src,
                           uint8_t *ref, int stride)
{
    int x, y, w, h;
    int acc = 0;

    w = s->width  & ~15;
    h = s->height & ~15;

    for (y = 0; y < h; y += 16) {
        for (x = 0; x < w; x += 16) {
            int offset = x + y * stride;
            int sad  = s->dsp.sad[0](NULL, src + offset, ref + offset, stride,
                                     16);
            int mean = (s->dsp.pix_sum(src + offset, stride) + 128) >> 8;
            int sae  = get_sae(src + offset, mean, stride);

            acc += sae + 500 < sad;
        }
    }
    return acc;
}


static int load_input_picture(MpegEncContext *s, AVFrame *pic_arg)
{
    AVFrame *pic = NULL;
    int64_t pts;
    int i;
    const int encoding_delay = s->max_b_frames ? s->max_b_frames :
                                                 (s->low_delay ? 0 : 1);
    int direct = 1;

    if (pic_arg) {
        pts = pic_arg->pts;
        pic_arg->display_picture_number = s->input_picture_number++;

        if (pts != AV_NOPTS_VALUE) {
            if (s->user_specified_pts != AV_NOPTS_VALUE) {
                int64_t time = pts;
                int64_t last = s->user_specified_pts;

                if (time <= last) {
                    av_log(s->avctx, AV_LOG_ERROR,
                           "Error, Invalid timestamp=%"PRId64", "
                           "last=%"PRId64"\n", pts, s->user_specified_pts);
                    return -1;
                }

                if (!s->low_delay && pic_arg->display_picture_number == 1)
                    s->dts_delta = time - last;
            }
            s->user_specified_pts = pts;
        } else {
            if (s->user_specified_pts != AV_NOPTS_VALUE) {
                s->user_specified_pts =
                pts = s->user_specified_pts + 1;
                av_log(s->avctx, AV_LOG_INFO,
                       "Warning: AVFrame.pts=? trying to guess (%"PRId64")\n",
                       pts);
            } else {
                pts = pic_arg->display_picture_number;
            }
        }
    }

  if (pic_arg) {
    if (encoding_delay && !(s->flags & CODEC_FLAG_INPUT_PRESERVED))
        direct = 0;
    if (pic_arg->linesize[0] != s->linesize)
        direct = 0;
    if (pic_arg->linesize[1] != s->uvlinesize)
        direct = 0;
    if (pic_arg->linesize[2] != s->uvlinesize)
        direct = 0;

    //av_log(AV_LOG_DEBUG, "%d %d %d %d\n",pic_arg->linesize[0],
    //       pic_arg->linesize[1], s->linesize, s->uvlinesize);

    if (direct) {
        i = ff_find_unused_picture(s, 1);
        if (i < 0)
            return i;

        pic = &s->picture[i].f;
        pic->reference = 3;

        for (i = 0; i < 4; i++) {
            pic->data[i]     = pic_arg->data[i];
            pic->linesize[i] = pic_arg->linesize[i];
        }
        if (ff_alloc_picture(s, (Picture *) pic, 1) < 0) {
            return -1;
        }
    } else {
        i = ff_find_unused_picture(s, 0);
        if (i < 0)
            return i;

        pic = &s->picture[i].f;
        pic->reference = 3;

        if (ff_alloc_picture(s, (Picture *) pic, 0) < 0) {
            return -1;
        }

        if (pic->data[0] + INPLACE_OFFSET == pic_arg->data[0] &&
            pic->data[1] + INPLACE_OFFSET == pic_arg->data[1] &&
            pic->data[2] + INPLACE_OFFSET == pic_arg->data[2]) {
            // empty
        } else {
            int h_chroma_shift, v_chroma_shift;
            avcodec_get_chroma_sub_sample(s->avctx->pix_fmt, &h_chroma_shift,
                                          &v_chroma_shift);

            for (i = 0; i < 3; i++) {
                int src_stride = pic_arg->linesize[i];
                int dst_stride = i ? s->uvlinesize : s->linesize;
                int h_shift = i ? h_chroma_shift : 0;
                int v_shift = i ? v_chroma_shift : 0;
                int w = s->width  >> h_shift;
                int h = s->height >> v_shift;
                uint8_t *src = pic_arg->data[i];
                uint8_t *dst = pic->data[i];

                if(s->codec_id == CODEC_ID_AMV && !(s->avctx->flags & CODEC_FLAG_EMU_EDGE)){
                    h= ((s->height+15)/16*16)>>v_shift;
                }

                if (!s->avctx->rc_buffer_size)
                    dst += INPLACE_OFFSET;

                if (src_stride == dst_stride)
                    memcpy(dst, src, src_stride * h);
                else {
                    while (h--) {
                        memcpy(dst, src, w);
                        dst += dst_stride;
                        src += src_stride;
                    }
                }
            }
        }
    }
    copy_picture_attributes(s, pic, pic_arg);
    pic->pts = pts; // we set this here to avoid modifiying pic_arg
  }

    /* shift buffer entries */
    for (i = 1; i < MAX_PICTURE_COUNT /*s->encoding_delay + 1*/; i++)
        s->input_picture[i - 1] = s->input_picture[i];

    s->input_picture[encoding_delay] = (Picture*) pic;

    return 0;
}

static int skip_check(MpegEncContext *s, Picture *p, Picture *ref)
{
    int x, y, plane;
    int score = 0;
    int64_t score64 = 0;

    for (plane = 0; plane < 3; plane++) {
        const int stride = p->f.linesize[plane];
        const int bw = plane ? 1 : 2;
        for (y = 0; y < s->mb_height * bw; y++) {
            for (x = 0; x < s->mb_width * bw; x++) {
                int off = p->f.type == FF_BUFFER_TYPE_SHARED ? 0 : 16;
                uint8_t *dptr = p->f.data[plane] + 8 * (x + y * stride) + off;
                uint8_t *rptr = ref->f.data[plane] + 8 * (x + y * stride);
                int v   = s->dsp.frame_skip_cmp[1](s, dptr, rptr, stride, 8);

                switch (s->avctx->frame_skip_exp) {
                case 0: score    =  FFMAX(score, v);          break;
                case 1: score   += FFABS(v);                  break;
                case 2: score   += v * v;                     break;
                case 3: score64 += FFABS(v * v * (int64_t)v); break;
                case 4: score64 += v * v * (int64_t)(v * v);  break;
                }
            }
        }
    }

    if (score)
        score64 = score;

    if (score64 < s->avctx->frame_skip_threshold)
        return 1;
    if (score64 < ((s->avctx->frame_skip_factor * (int64_t)s->lambda) >> 8))
        return 1;
    return 0;
}

static int estimate_best_b_count(MpegEncContext *s)
{
    AVCodec *codec    = avcodec_find_encoder(s->avctx->codec_id);
    AVCodecContext *c = avcodec_alloc_context3(NULL);
    AVFrame input[FF_MAX_B_FRAMES + 2];
    const int scale = s->avctx->brd_scale;
    int i, j, out_size, p_lambda, b_lambda, lambda2;
    int outbuf_size  = s->width * s->height; // FIXME
    uint8_t *outbuf  = av_malloc(outbuf_size);
    int64_t best_rd  = INT64_MAX;
    int best_b_count = -1;

    av_assert0(scale >= 0 && scale <= 3);

    //emms_c();
    //s->next_picture_ptr->quality;
    p_lambda = s->last_lambda_for[AV_PICTURE_TYPE_P];
    //p_lambda * FFABS(s->avctx->b_quant_factor) + s->avctx->b_quant_offset;
    b_lambda = s->last_lambda_for[AV_PICTURE_TYPE_B];
    if (!b_lambda) // FIXME we should do this somewhere else
        b_lambda = p_lambda;
    lambda2  = (b_lambda * b_lambda + (1 << FF_LAMBDA_SHIFT) / 2) >>
               FF_LAMBDA_SHIFT;

    c->width        = s->width  >> scale;
    c->height       = s->height >> scale;
    c->flags        = CODEC_FLAG_QSCALE | CODEC_FLAG_PSNR |
                      CODEC_FLAG_INPUT_PRESERVED /*| CODEC_FLAG_EMU_EDGE*/;
    c->flags       |= s->avctx->flags & CODEC_FLAG_QPEL;
    c->mb_decision  = s->avctx->mb_decision;
    c->me_cmp       = s->avctx->me_cmp;
    c->mb_cmp       = s->avctx->mb_cmp;
    c->me_sub_cmp   = s->avctx->me_sub_cmp;
    c->pix_fmt      = PIX_FMT_YUV420P;
    c->time_base    = s->avctx->time_base;
    c->max_b_frames = s->max_b_frames;

    if (avcodec_open2(c, codec, NULL) < 0)
        return -1;

    for (i = 0; i < s->max_b_frames + 2; i++) {
        int ysize = c->width * c->height;
        int csize = (c->width / 2) * (c->height / 2);
        Picture pre_input, *pre_input_ptr = i ? s->input_picture[i - 1] :
                                                s->next_picture_ptr;

        avcodec_get_frame_defaults(&input[i]);
        input[i].data[0]     = av_malloc(ysize + 2 * csize);
        input[i].data[1]     = input[i].data[0] + ysize;
        input[i].data[2]     = input[i].data[1] + csize;
        input[i].linesize[0] = c->width;
        input[i].linesize[1] =
        input[i].linesize[2] = c->width / 2;

        if (pre_input_ptr && (!i || s->input_picture[i - 1])) {
            pre_input = *pre_input_ptr;

            if (pre_input.f.type != FF_BUFFER_TYPE_SHARED && i) {
                pre_input.f.data[0] += INPLACE_OFFSET;
                pre_input.f.data[1] += INPLACE_OFFSET;
                pre_input.f.data[2] += INPLACE_OFFSET;
            }

            s->dsp.shrink[scale](input[i].data[0], input[i].linesize[0],
                                 pre_input.f.data[0], pre_input.f.linesize[0],
                                 c->width,      c->height);
            s->dsp.shrink[scale](input[i].data[1], input[i].linesize[1],
                                 pre_input.f.data[1], pre_input.f.linesize[1],
                                 c->width >> 1, c->height >> 1);
            s->dsp.shrink[scale](input[i].data[2], input[i].linesize[2],
                                 pre_input.f.data[2], pre_input.f.linesize[2],
                                 c->width >> 1, c->height >> 1);
        }
    }

    for (j = 0; j < s->max_b_frames + 1; j++) {
        int64_t rd = 0;

        if (!s->input_picture[j])
            break;

        c->error[0] = c->error[1] = c->error[2] = 0;

        input[0].pict_type = AV_PICTURE_TYPE_I;
        input[0].quality   = 1 * FF_QP2LAMBDA;
        out_size           = avcodec_encode_video(c, outbuf,
                                                  outbuf_size, &input[0]);
        //rd += (out_size * lambda2) >> FF_LAMBDA_SHIFT;

        for (i = 0; i < s->max_b_frames + 1; i++) {
            int is_p = i % (j + 1) == j || i == s->max_b_frames;

            input[i + 1].pict_type = is_p ?
                                     AV_PICTURE_TYPE_P : AV_PICTURE_TYPE_B;
            input[i + 1].quality   = is_p ? p_lambda : b_lambda;
            out_size = avcodec_encode_video(c, outbuf, outbuf_size,
                                            &input[i + 1]);
            rd += (out_size * lambda2) >> (FF_LAMBDA_SHIFT - 3);
        }

        /* get the delayed frames */
        while (out_size) {
            out_size = avcodec_encode_video(c, outbuf, outbuf_size, NULL);
            rd += (out_size * lambda2) >> (FF_LAMBDA_SHIFT - 3);
        }

        rd += c->error[0] + c->error[1] + c->error[2];

        if (rd < best_rd) {
            best_rd = rd;
            best_b_count = j;
        }
    }

    av_freep(&outbuf);
    avcodec_close(c);
    av_freep(&c);

    for (i = 0; i < s->max_b_frames + 2; i++) {
        av_freep(&input[i].data[0]);
    }

    return best_b_count;
}

static int select_input_picture(MpegEncContext *s)
{
    int i;

    for (i = 1; i < MAX_PICTURE_COUNT; i++)
        s->reordered_input_picture[i - 1] = s->reordered_input_picture[i];
    s->reordered_input_picture[MAX_PICTURE_COUNT - 1] = NULL;

    /* set next picture type & ordering */
    if (s->reordered_input_picture[0] == NULL && s->input_picture[0]) {
        if (/*s->picture_in_gop_number >= s->gop_size ||*/
            s->next_picture_ptr == NULL || s->intra_only) {
            s->reordered_input_picture[0] = s->input_picture[0];
            s->reordered_input_picture[0]->f.pict_type = AV_PICTURE_TYPE_I;
            s->reordered_input_picture[0]->f.coded_picture_number =
                s->coded_picture_number++;
        } else {
            int b_frames;

            if (s->avctx->frame_skip_threshold || s->avctx->frame_skip_factor) {
                if (s->picture_in_gop_number < s->gop_size &&
                    skip_check(s, s->input_picture[0], s->next_picture_ptr)) {
                    // FIXME check that te gop check above is +-1 correct
                    //av_log(NULL, AV_LOG_DEBUG, "skip %p %"PRId64"\n",
                    //       s->input_picture[0]->f.data[0],
                    //       s->input_picture[0]->pts);

                    if (s->input_picture[0]->f.type == FF_BUFFER_TYPE_SHARED) {
                        for (i = 0; i < 4; i++)
                            s->input_picture[0]->f.data[i] = NULL;
                        s->input_picture[0]->f.type = 0;
                    } else {
                        assert(s->input_picture[0]->f.type == FF_BUFFER_TYPE_USER ||
                               s->input_picture[0]->f.type == FF_BUFFER_TYPE_INTERNAL);

                        s->avctx->release_buffer(s->avctx,
                                                 &s->input_picture[0]->f);
                    }

                    emms_c();
                    ff_vbv_update(s, 0);

                    goto no_output_pic;
                }
            }

            if (s->flags & CODEC_FLAG_PASS2) {
                for (i = 0; i < s->max_b_frames + 1; i++) {
                    int pict_num = s->input_picture[0]->f.display_picture_number + i;

                    if (pict_num >= s->rc_context.num_entries)
                        break;
                    if (!s->input_picture[i]) {
                        s->rc_context.entry[pict_num - 1].new_pict_type = AV_PICTURE_TYPE_P;
                        break;
                    }

                    s->input_picture[i]->f.pict_type =
                        s->rc_context.entry[pict_num].new_pict_type;
                }
            }

            if (s->avctx->b_frame_strategy == 0) {
                b_frames = s->max_b_frames;
                while (b_frames && !s->input_picture[b_frames])
                    b_frames--;
            } else if (s->avctx->b_frame_strategy == 1) {
                for (i = 1; i < s->max_b_frames + 1; i++) {
                    if (s->input_picture[i] &&
                        s->input_picture[i]->b_frame_score == 0) {
                        s->input_picture[i]->b_frame_score =
                            get_intra_count(s,
                                            s->input_picture[i    ]->f.data[0],
                                            s->input_picture[i - 1]->f.data[0],
                                            s->linesize) + 1;
                    }
                }
                for (i = 0; i < s->max_b_frames + 1; i++) {
                    if (s->input_picture[i] == NULL ||
                        s->input_picture[i]->b_frame_score - 1 >
                            s->mb_num / s->avctx->b_sensitivity)
                        break;
                }

                b_frames = FFMAX(0, i - 1);

                /* reset scores */
                for (i = 0; i < b_frames + 1; i++) {
                    s->input_picture[i]->b_frame_score = 0;
                }
            } else if (s->avctx->b_frame_strategy == 2) {
                b_frames = estimate_best_b_count(s);
            } else {
                av_log(s->avctx, AV_LOG_ERROR, "illegal b frame strategy\n");
                b_frames = 0;
            }

            emms_c();
            //static int b_count = 0;
            //b_count += b_frames;
            //av_log(s->avctx, AV_LOG_DEBUG, "b_frames: %d\n", b_count);

            for (i = b_frames - 1; i >= 0; i--) {
                int type = s->input_picture[i]->f.pict_type;
                if (type && type != AV_PICTURE_TYPE_B)
                    b_frames = i;
            }
            if (s->input_picture[b_frames]->f.pict_type == AV_PICTURE_TYPE_B &&
                b_frames == s->max_b_frames) {
                av_log(s->avctx, AV_LOG_ERROR,
                       "warning, too many b frames in a row\n");
            }

            if (s->picture_in_gop_number + b_frames >= s->gop_size) {
                if ((s->mpv_flags & FF_MPV_FLAG_STRICT_GOP) &&
                    s->gop_size > s->picture_in_gop_number) {
                    b_frames = s->gop_size - s->picture_in_gop_number - 1;
                } else {
                    if (s->flags & CODEC_FLAG_CLOSED_GOP)
                        b_frames = 0;
                    s->input_picture[b_frames]->f.pict_type = AV_PICTURE_TYPE_I;
                }
            }

            if ((s->flags & CODEC_FLAG_CLOSED_GOP) && b_frames &&
                s->input_picture[b_frames]->f.pict_type == AV_PICTURE_TYPE_I)
                b_frames--;

            s->reordered_input_picture[0] = s->input_picture[b_frames];
            if (s->reordered_input_picture[0]->f.pict_type != AV_PICTURE_TYPE_I)
                s->reordered_input_picture[0]->f.pict_type = AV_PICTURE_TYPE_P;
            s->reordered_input_picture[0]->f.coded_picture_number =
                s->coded_picture_number++;
            for (i = 0; i < b_frames; i++) {
                s->reordered_input_picture[i + 1] = s->input_picture[i];
                s->reordered_input_picture[i + 1]->f.pict_type =
                    AV_PICTURE_TYPE_B;
                s->reordered_input_picture[i + 1]->f.coded_picture_number =
                    s->coded_picture_number++;
            }
        }
    }
no_output_pic:
    if (s->reordered_input_picture[0]) {
        s->reordered_input_picture[0]->f.reference =
           s->reordered_input_picture[0]->f.pict_type !=
               AV_PICTURE_TYPE_B ? 3 : 0;

        ff_copy_picture(&s->new_picture, s->reordered_input_picture[0]);

        if (s->reordered_input_picture[0]->f.type == FF_BUFFER_TYPE_SHARED ||
            s->avctx->rc_buffer_size) {
            // input is a shared pix, so we can't modifiy it -> alloc a new
            // one & ensure that the shared one is reuseable

            Picture *pic;
            int i = ff_find_unused_picture(s, 0);
            if (i < 0)
                return i;
            pic = &s->picture[i];

            pic->f.reference = s->reordered_input_picture[0]->f.reference;
            if (ff_alloc_picture(s, pic, 0) < 0) {
                return -1;
            }

            /* mark us unused / free shared pic */
            if (s->reordered_input_picture[0]->f.type == FF_BUFFER_TYPE_INTERNAL)
                s->avctx->release_buffer(s->avctx,
                                         &s->reordered_input_picture[0]->f);
            for (i = 0; i < 4; i++)
                s->reordered_input_picture[0]->f.data[i] = NULL;
            s->reordered_input_picture[0]->f.type = 0;

            copy_picture_attributes(s, &pic->f,
                                    &s->reordered_input_picture[0]->f);

            s->current_picture_ptr = pic;
        } else {
            // input is not a shared pix -> reuse buffer for current_pix

            assert(s->reordered_input_picture[0]->f.type ==
                       FF_BUFFER_TYPE_USER ||
                   s->reordered_input_picture[0]->f.type ==
                       FF_BUFFER_TYPE_INTERNAL);

            s->current_picture_ptr = s->reordered_input_picture[0];
            for (i = 0; i < 4; i++) {
                s->new_picture.f.data[i] += INPLACE_OFFSET;
            }
        }
        ff_copy_picture(&s->current_picture, s->current_picture_ptr);

        s->picture_number = s->new_picture.f.display_picture_number;
        //printf("dpn:%d\n", s->picture_number);
    } else {
        memset(&s->new_picture, 0, sizeof(Picture));
    }
    return 0;
}

int ff_MPV_encode_picture(AVCodecContext *avctx, AVPacket *pkt,
                          AVFrame *pic_arg, int *got_packet)
{
    MpegEncContext *s = avctx->priv_data;
    int i, stuffing_count, ret;
    int context_count = s->slice_context_count;

    s->picture_in_gop_number++;

    if (load_input_picture(s, pic_arg) < 0)
        return -1;

    if (select_input_picture(s) < 0) {
        return -1;
    }

    /* output? */
    if (s->new_picture.f.data[0]) {
        if ((ret = ff_alloc_packet2(avctx, pkt, s->mb_width*s->mb_height*(MAX_MB_BYTES+100)+10000)) < 0)
            return ret;
        if (s->mb_info) {
            s->mb_info_ptr = av_packet_new_side_data(pkt,
                                 AV_PKT_DATA_H263_MB_INFO,
                                 s->mb_width*s->mb_height*12);
            s->prev_mb_info = s->last_mb_info = s->mb_info_size = 0;
        }

        for (i = 0; i < context_count; i++) {
            int start_y = s->thread_context[i]->start_mb_y;
            int   end_y = s->thread_context[i]->  end_mb_y;
            int h       = s->mb_height;
            uint8_t *start = pkt->data + (size_t)(((int64_t) pkt->size) * start_y / h);
            uint8_t *end   = pkt->data + (size_t)(((int64_t) pkt->size) *   end_y / h);

            init_put_bits(&s->thread_context[i]->pb, start, end - start);
        }

        s->pict_type = s->new_picture.f.pict_type;
        //emms_c();
        //printf("qs:%f %f %d\n", s->new_picture.quality,
        //       s->current_picture.quality, s->qscale);
        ff_MPV_frame_start(s, avctx);
vbv_retry:
        if (encode_picture(s, s->picture_number) < 0)
            return -1;

        avctx->header_bits = s->header_bits;
        avctx->mv_bits     = s->mv_bits;
        avctx->misc_bits   = s->misc_bits;
        avctx->i_tex_bits  = s->i_tex_bits;
        avctx->p_tex_bits  = s->p_tex_bits;
        avctx->i_count     = s->i_count;
        // FIXME f/b_count in avctx
        avctx->p_count     = s->mb_num - s->i_count - s->skip_count;
        avctx->skip_count  = s->skip_count;

        ff_MPV_frame_end(s);

        if (CONFIG_MJPEG_ENCODER && s->out_format == FMT_MJPEG)
            ff_mjpeg_encode_picture_trailer(s);

        if (avctx->rc_buffer_size) {
            RateControlContext *rcc = &s->rc_context;
            int max_size = rcc->buffer_index * avctx->rc_max_available_vbv_use;

            if (put_bits_count(&s->pb) > max_size &&
                s->lambda < s->avctx->lmax) {
                s->next_lambda = FFMAX(s->lambda + 1, s->lambda *
                                       (s->qscale + 1) / s->qscale);
                if (s->adaptive_quant) {
                    int i;
                    for (i = 0; i < s->mb_height * s->mb_stride; i++)
                        s->lambda_table[i] =
                            FFMAX(s->lambda_table[i] + 1,
                                  s->lambda_table[i] * (s->qscale + 1) /
                                  s->qscale);
                }
                s->mb_skipped = 0;        // done in MPV_frame_start()
                // done in encode_picture() so we must undo it
                if (s->pict_type == AV_PICTURE_TYPE_P) {
                    if (s->flipflop_rounding          ||
                        s->codec_id == AV_CODEC_ID_H263P ||
                        s->codec_id == AV_CODEC_ID_MPEG4)
                        s->no_rounding ^= 1;
                }
                if (s->pict_type != AV_PICTURE_TYPE_B) {
                    s->time_base       = s->last_time_base;
                    s->last_non_b_time = s->time - s->pp_time;
                }
                //av_log(NULL, AV_LOG_ERROR, "R:%d ", s->next_lambda);
                for (i = 0; i < context_count; i++) {
                    PutBitContext *pb = &s->thread_context[i]->pb;
                    init_put_bits(pb, pb->buf, pb->buf_end - pb->buf);
                }
                goto vbv_retry;
            }

            assert(s->avctx->rc_max_rate);
        }

        if (s->flags & CODEC_FLAG_PASS1)
            ff_write_pass1_stats(s);

        for (i = 0; i < 4; i++) {
            s->current_picture_ptr->f.error[i] = s->current_picture.f.error[i];
            avctx->error[i] += s->current_picture_ptr->f.error[i];
        }

        if (s->flags & CODEC_FLAG_PASS1)
            assert(avctx->header_bits + avctx->mv_bits + avctx->misc_bits +
                   avctx->i_tex_bits + avctx->p_tex_bits ==
                       put_bits_count(&s->pb));
        flush_put_bits(&s->pb);
        s->frame_bits  = put_bits_count(&s->pb);

        stuffing_count = ff_vbv_update(s, s->frame_bits);
        if (stuffing_count) {
            if (s->pb.buf_end - s->pb.buf - (put_bits_count(&s->pb) >> 3) <
                    stuffing_count + 50) {
                av_log(s->avctx, AV_LOG_ERROR, "stuffing too large\n");
                return -1;
            }

            switch (s->codec_id) {
            case AV_CODEC_ID_MPEG1VIDEO:
            case AV_CODEC_ID_MPEG2VIDEO:
                while (stuffing_count--) {
                    put_bits(&s->pb, 8, 0);
                }
            break;
            case AV_CODEC_ID_MPEG4:
                put_bits(&s->pb, 16, 0);
                put_bits(&s->pb, 16, 0x1C3);
                stuffing_count -= 4;
                while (stuffing_count--) {
                    put_bits(&s->pb, 8, 0xFF);
                }
            break;
            default:
                av_log(s->avctx, AV_LOG_ERROR, "vbv buffer overflow\n");
            }
            flush_put_bits(&s->pb);
            s->frame_bits  = put_bits_count(&s->pb);
        }

        /* update mpeg1/2 vbv_delay for CBR */
        if (s->avctx->rc_max_rate                          &&
            s->avctx->rc_min_rate == s->avctx->rc_max_rate &&
            s->out_format == FMT_MPEG1                     &&
            90000LL * (avctx->rc_buffer_size - 1) <=
                s->avctx->rc_max_rate * 0xFFFFLL) {
            int vbv_delay, min_delay;
            double inbits  = s->avctx->rc_max_rate *
                             av_q2d(s->avctx->time_base);
            int    minbits = s->frame_bits - 8 *
                             (s->vbv_delay_ptr - s->pb.buf - 1);
            double bits    = s->rc_context.buffer_index + minbits - inbits;

            if (bits < 0)
                av_log(s->avctx, AV_LOG_ERROR,
                       "Internal error, negative bits\n");

            assert(s->repeat_first_field == 0);

            vbv_delay = bits * 90000 / s->avctx->rc_max_rate;
            min_delay = (minbits * 90000LL + s->avctx->rc_max_rate - 1) /
                        s->avctx->rc_max_rate;

            vbv_delay = FFMAX(vbv_delay, min_delay);

            av_assert0(vbv_delay < 0xFFFF);

            s->vbv_delay_ptr[0] &= 0xF8;
            s->vbv_delay_ptr[0] |= vbv_delay >> 13;
            s->vbv_delay_ptr[1]  = vbv_delay >> 5;
            s->vbv_delay_ptr[2] &= 0x07;
            s->vbv_delay_ptr[2] |= vbv_delay << 3;
            avctx->vbv_delay     = vbv_delay * 300;
        }
        s->total_bits     += s->frame_bits;
        avctx->frame_bits  = s->frame_bits;

        pkt->pts = s->current_picture.f.pts;
        if (!s->low_delay && s->pict_type != AV_PICTURE_TYPE_B) {
            if (!s->current_picture.f.coded_picture_number)
                pkt->dts = pkt->pts - s->dts_delta;
            else
                pkt->dts = s->reordered_pts;
            s->reordered_pts = pkt->pts;
        } else
            pkt->dts = pkt->pts;
        if (s->current_picture.f.key_frame)
            pkt->flags |= AV_PKT_FLAG_KEY;
        if (s->mb_info)
            av_packet_shrink_side_data(pkt, AV_PKT_DATA_H263_MB_INFO, s->mb_info_size);
    } else {
        s->frame_bits = 0;
    }
    assert((s->frame_bits & 7) == 0);

    pkt->size = s->frame_bits / 8;
    *got_packet = !!pkt->size;
    return 0;
}

static inline void dct_single_coeff_elimination(MpegEncContext *s,
                                                int n, int threshold)
{
    static const char tab[64] = {
        3, 2, 2, 1, 1, 1, 1, 1,
        1, 1, 1, 1, 1, 1, 1, 1,
        1, 1, 1, 1, 1, 1, 1, 1,
        0, 0, 0, 0, 0, 0, 0, 0,
        0, 0, 0, 0, 0, 0, 0, 0,
        0, 0, 0, 0, 0, 0, 0, 0,
        0, 0, 0, 0, 0, 0, 0, 0,
        0, 0, 0, 0, 0, 0, 0, 0
    };
    int score = 0;
    int run = 0;
    int i;
    DCTELEM *block = s->block[n];
    const int last_index = s->block_last_index[n];
    int skip_dc;

    if (threshold < 0) {
        skip_dc = 0;
        threshold = -threshold;
    } else
        skip_dc = 1;

    /* Are all we could set to zero already zero? */
    if (last_index <= skip_dc - 1)
        return;

    for (i = 0; i <= last_index; i++) {
        const int j = s->intra_scantable.permutated[i];
        const int level = FFABS(block[j]);
        if (level == 1) {
            if (skip_dc && i == 0)
                continue;
            score += tab[run];
            run = 0;
        } else if (level > 1) {
            return;
        } else {
            run++;
        }
    }
    if (score >= threshold)
        return;
    for (i = skip_dc; i <= last_index; i++) {
        const int j = s->intra_scantable.permutated[i];
        block[j] = 0;
    }
    if (block[0])
        s->block_last_index[n] = 0;
    else
        s->block_last_index[n] = -1;
}

static inline void clip_coeffs(MpegEncContext *s, DCTELEM *block,
                               int last_index)
{
    int i;
    const int maxlevel = s->max_qcoeff;
    const int minlevel = s->min_qcoeff;
    int overflow = 0;

    if (s->mb_intra) {
        i = 1; // skip clipping of intra dc
    } else
        i = 0;

    for (; i <= last_index; i++) {
        const int j = s->intra_scantable.permutated[i];
        int level = block[j];

        if (level > maxlevel) {
            level = maxlevel;
            overflow++;
        } else if (level < minlevel) {
            level = minlevel;
            overflow++;
        }

        block[j] = level;
    }

    if (overflow && s->avctx->mb_decision == FF_MB_DECISION_SIMPLE)
        av_log(s->avctx, AV_LOG_INFO,
               "warning, clipping %d dct coefficients to %d..%d\n",
               overflow, minlevel, maxlevel);
}

static void get_visual_weight(int16_t *weight, uint8_t *ptr, int stride)
{
    int x, y;
    // FIXME optimize
    for (y = 0; y < 8; y++) {
        for (x = 0; x < 8; x++) {
            int x2, y2;
            int sum = 0;
            int sqr = 0;
            int count = 0;

            for (y2 = FFMAX(y - 1, 0); y2 < FFMIN(8, y + 2); y2++) {
                for (x2= FFMAX(x - 1, 0); x2 < FFMIN(8, x + 2); x2++) {
                    int v = ptr[x2 + y2 * stride];
                    sum += v;
                    sqr += v * v;
                    count++;
                }
            }
            weight[x + 8 * y]= (36 * ff_sqrt(count * sqr - sum * sum)) / count;
        }
    }
}

static av_always_inline void encode_mb_internal(MpegEncContext *s,
                                                int motion_x, int motion_y,
                                                int mb_block_height,
                                                int mb_block_count)
{
    int16_t weight[8][64];
    DCTELEM orig[8][64];
    const int mb_x = s->mb_x;
    const int mb_y = s->mb_y;
    int i;
    int skip_dct[8];
    int dct_offset = s->linesize * 8; // default for progressive frames
    uint8_t *ptr_y, *ptr_cb, *ptr_cr;
    int wrap_y, wrap_c;

    for (i = 0; i < mb_block_count; i++)
        skip_dct[i] = s->skipdct;

    if (s->adaptive_quant) {
        const int last_qp = s->qscale;
        const int mb_xy = mb_x + mb_y * s->mb_stride;

        s->lambda = s->lambda_table[mb_xy];
        update_qscale(s);

        if (!(s->mpv_flags & FF_MPV_FLAG_QP_RD)) {
            s->qscale = s->current_picture_ptr->f.qscale_table[mb_xy];
            s->dquant = s->qscale - last_qp;

            if (s->out_format == FMT_H263) {
                s->dquant = av_clip(s->dquant, -2, 2);

                if (s->codec_id == AV_CODEC_ID_MPEG4) {
                    if (!s->mb_intra) {
                        if (s->pict_type == AV_PICTURE_TYPE_B) {
                            if (s->dquant & 1 || s->mv_dir & MV_DIRECT)
                                s->dquant = 0;
                        }
                        if (s->mv_type == MV_TYPE_8X8)
                            s->dquant = 0;
                    }
                }
            }
        }
        ff_set_qscale(s, last_qp + s->dquant);
    } else if (s->mpv_flags & FF_MPV_FLAG_QP_RD)
        ff_set_qscale(s, s->qscale + s->dquant);

    wrap_y = s->linesize;
    wrap_c = s->uvlinesize;
    ptr_y  = s->new_picture.f.data[0] +
             (mb_y * 16 * wrap_y)              + mb_x * 16;
    ptr_cb = s->new_picture.f.data[1] +
             (mb_y * mb_block_height * wrap_c) + mb_x * 8;
    ptr_cr = s->new_picture.f.data[2] +
             (mb_y * mb_block_height * wrap_c) + mb_x * 8;

    if((mb_x*16+16 > s->width || mb_y*16+16 > s->height) && s->codec_id != CODEC_ID_AMV){
        uint8_t *ebuf = s->edge_emu_buffer + 32;
        s->dsp.emulated_edge_mc(ebuf, ptr_y, wrap_y, 16, 16, mb_x * 16,
                                mb_y * 16, s->width, s->height);
        ptr_y = ebuf;
        s->dsp.emulated_edge_mc(ebuf + 18 * wrap_y, ptr_cb, wrap_c, 8,
                                mb_block_height, mb_x * 8, mb_y * 8,
                                (s->width+1) >> 1, (s->height+1) >> 1);
        ptr_cb = ebuf + 18 * wrap_y;
        s->dsp.emulated_edge_mc(ebuf + 18 * wrap_y + 8, ptr_cr, wrap_c, 8,
                                mb_block_height, mb_x * 8, mb_y * 8,
                                (s->width+1) >> 1, (s->height+1) >> 1);
        ptr_cr = ebuf + 18 * wrap_y + 8;
    }

    if (s->mb_intra) {
        if (s->flags & CODEC_FLAG_INTERLACED_DCT) {
            int progressive_score, interlaced_score;

            s->interlaced_dct = 0;
            progressive_score = s->dsp.ildct_cmp[4](s, ptr_y,
                                                    NULL, wrap_y, 8) +
                                s->dsp.ildct_cmp[4](s, ptr_y + wrap_y * 8,
                                                    NULL, wrap_y, 8) - 400;

            if (progressive_score > 0) {
                interlaced_score = s->dsp.ildct_cmp[4](s, ptr_y,
                                                       NULL, wrap_y * 2, 8) +
                                   s->dsp.ildct_cmp[4](s, ptr_y + wrap_y,
                                                       NULL, wrap_y * 2, 8);
                if (progressive_score > interlaced_score) {
                    s->interlaced_dct = 1;

                    dct_offset = wrap_y;
                    wrap_y <<= 1;
                    if (s->chroma_format == CHROMA_422)
                        wrap_c <<= 1;
                }
            }
        }

        s->dsp.get_pixels(s->block[0], ptr_y                  , wrap_y);
        s->dsp.get_pixels(s->block[1], ptr_y              + 8 , wrap_y);
        s->dsp.get_pixels(s->block[2], ptr_y + dct_offset     , wrap_y);
        s->dsp.get_pixels(s->block[3], ptr_y + dct_offset + 8 , wrap_y);

        if (s->flags & CODEC_FLAG_GRAY) {
            skip_dct[4] = 1;
            skip_dct[5] = 1;
        } else {
            s->dsp.get_pixels(s->block[4], ptr_cb, wrap_c);
            s->dsp.get_pixels(s->block[5], ptr_cr, wrap_c);
            if (!s->chroma_y_shift) { /* 422 */
                s->dsp.get_pixels(s->block[6],
                                  ptr_cb + (dct_offset >> 1), wrap_c);
                s->dsp.get_pixels(s->block[7],
                                  ptr_cr + (dct_offset >> 1), wrap_c);
            }
        }
    } else {
        op_pixels_func (*op_pix)[4];
        qpel_mc_func (*op_qpix)[16];
        uint8_t *dest_y, *dest_cb, *dest_cr;

        dest_y  = s->dest[0];
        dest_cb = s->dest[1];
        dest_cr = s->dest[2];

        if ((!s->no_rounding) || s->pict_type == AV_PICTURE_TYPE_B) {
            op_pix  = s->dsp.put_pixels_tab;
            op_qpix = s->dsp.put_qpel_pixels_tab;
        } else {
            op_pix  = s->dsp.put_no_rnd_pixels_tab;
            op_qpix = s->dsp.put_no_rnd_qpel_pixels_tab;
        }

        if (s->mv_dir & MV_DIR_FORWARD) {
            MPV_motion(s, dest_y, dest_cb, dest_cr, 0, s->last_picture.f.data,
                       op_pix, op_qpix);
            op_pix  = s->dsp.avg_pixels_tab;
            op_qpix = s->dsp.avg_qpel_pixels_tab;
        }
        if (s->mv_dir & MV_DIR_BACKWARD) {
            MPV_motion(s, dest_y, dest_cb, dest_cr, 1, s->next_picture.f.data,
                       op_pix, op_qpix);
        }

        if (s->flags & CODEC_FLAG_INTERLACED_DCT) {
            int progressive_score, interlaced_score;

            s->interlaced_dct = 0;
            progressive_score = s->dsp.ildct_cmp[0](s, dest_y,
                                                    ptr_y,              wrap_y,
                                                    8) +
                                s->dsp.ildct_cmp[0](s, dest_y + wrap_y * 8,
                                                    ptr_y + wrap_y * 8, wrap_y,
                                                    8) - 400;

            if (s->avctx->ildct_cmp == FF_CMP_VSSE)
                progressive_score -= 400;

            if (progressive_score > 0) {
                interlaced_score = s->dsp.ildct_cmp[0](s, dest_y,
                                                       ptr_y,
                                                       wrap_y * 2, 8) +
                                   s->dsp.ildct_cmp[0](s, dest_y + wrap_y,
                                                       ptr_y + wrap_y,
                                                       wrap_y * 2, 8);

                if (progressive_score > interlaced_score) {
                    s->interlaced_dct = 1;

                    dct_offset = wrap_y;
                    wrap_y <<= 1;
                    if (s->chroma_format == CHROMA_422)
                        wrap_c <<= 1;
                }
            }
        }

        s->dsp.diff_pixels(s->block[0], ptr_y, dest_y, wrap_y);
        s->dsp.diff_pixels(s->block[1], ptr_y + 8, dest_y + 8, wrap_y);
        s->dsp.diff_pixels(s->block[2], ptr_y + dct_offset,
                           dest_y + dct_offset, wrap_y);
        s->dsp.diff_pixels(s->block[3], ptr_y + dct_offset + 8,
                           dest_y + dct_offset + 8, wrap_y);

        if (s->flags & CODEC_FLAG_GRAY) {
            skip_dct[4] = 1;
            skip_dct[5] = 1;
        } else {
            s->dsp.diff_pixels(s->block[4], ptr_cb, dest_cb, wrap_c);
            s->dsp.diff_pixels(s->block[5], ptr_cr, dest_cr, wrap_c);
            if (!s->chroma_y_shift) { /* 422 */
                s->dsp.diff_pixels(s->block[6], ptr_cb + (dct_offset >> 1),
                                   dest_cb + (dct_offset >> 1), wrap_c);
                s->dsp.diff_pixels(s->block[7], ptr_cr + (dct_offset >> 1),
                                   dest_cr + (dct_offset >> 1), wrap_c);
            }
        }
        /* pre quantization */
        if (s->current_picture.mc_mb_var[s->mb_stride * mb_y + mb_x] <
                2 * s->qscale * s->qscale) {
            // FIXME optimize
            if (s->dsp.sad[1](NULL, ptr_y , dest_y,
                              wrap_y, 8) < 20 * s->qscale)
                skip_dct[0] = 1;
            if (s->dsp.sad[1](NULL, ptr_y + 8,
                              dest_y + 8, wrap_y, 8) < 20 * s->qscale)
                skip_dct[1] = 1;
            if (s->dsp.sad[1](NULL, ptr_y + dct_offset,
                              dest_y + dct_offset, wrap_y, 8) < 20 * s->qscale)
                skip_dct[2] = 1;
            if (s->dsp.sad[1](NULL, ptr_y + dct_offset + 8,
                              dest_y + dct_offset + 8,
                              wrap_y, 8) < 20 * s->qscale)
                skip_dct[3] = 1;
            if (s->dsp.sad[1](NULL, ptr_cb, dest_cb,
                              wrap_c, 8) < 20 * s->qscale)
                skip_dct[4] = 1;
            if (s->dsp.sad[1](NULL, ptr_cr, dest_cr,
                              wrap_c, 8) < 20 * s->qscale)
                skip_dct[5] = 1;
            if (!s->chroma_y_shift) { /* 422 */
                if (s->dsp.sad[1](NULL, ptr_cb + (dct_offset >> 1),
                                  dest_cb + (dct_offset >> 1),
                                  wrap_c, 8) < 20 * s->qscale)
                    skip_dct[6] = 1;
                if (s->dsp.sad[1](NULL, ptr_cr + (dct_offset >> 1),
                                  dest_cr + (dct_offset >> 1),
                                  wrap_c, 8) < 20 * s->qscale)
                    skip_dct[7] = 1;
            }
        }
    }

    if (s->quantizer_noise_shaping) {
        if (!skip_dct[0])
            get_visual_weight(weight[0], ptr_y                 , wrap_y);
        if (!skip_dct[1])
            get_visual_weight(weight[1], ptr_y              + 8, wrap_y);
        if (!skip_dct[2])
            get_visual_weight(weight[2], ptr_y + dct_offset    , wrap_y);
        if (!skip_dct[3])
            get_visual_weight(weight[3], ptr_y + dct_offset + 8, wrap_y);
        if (!skip_dct[4])
            get_visual_weight(weight[4], ptr_cb                , wrap_c);
        if (!skip_dct[5])
            get_visual_weight(weight[5], ptr_cr                , wrap_c);
        if (!s->chroma_y_shift) { /* 422 */
            if (!skip_dct[6])
                get_visual_weight(weight[6], ptr_cb + (dct_offset >> 1),
                                  wrap_c);
            if (!skip_dct[7])
                get_visual_weight(weight[7], ptr_cr + (dct_offset >> 1),
                                  wrap_c);
        }
        memcpy(orig[0], s->block[0], sizeof(DCTELEM) * 64 * mb_block_count);
    }

    /* DCT & quantize */
    av_assert2(s->out_format != FMT_MJPEG || s->qscale == 8);
    {
        for (i = 0; i < mb_block_count; i++) {
            if (!skip_dct[i]) {
                int overflow;
                s->block_last_index[i] = s->dct_quantize(s, s->block[i], i, s->qscale, &overflow);
                // FIXME we could decide to change to quantizer instead of
                // clipping
                // JS: I don't think that would be a good idea it could lower
                //     quality instead of improve it. Just INTRADC clipping
                //     deserves changes in quantizer
                if (overflow)
                    clip_coeffs(s, s->block[i], s->block_last_index[i]);
            } else
                s->block_last_index[i] = -1;
        }
        if (s->quantizer_noise_shaping) {
            for (i = 0; i < mb_block_count; i++) {
                if (!skip_dct[i]) {
                    s->block_last_index[i] =
                        dct_quantize_refine(s, s->block[i], weight[i],
                                            orig[i], i, s->qscale);
                }
            }
        }

        if (s->luma_elim_threshold && !s->mb_intra)
            for (i = 0; i < 4; i++)
                dct_single_coeff_elimination(s, i, s->luma_elim_threshold);
        if (s->chroma_elim_threshold && !s->mb_intra)
            for (i = 4; i < mb_block_count; i++)
                dct_single_coeff_elimination(s, i, s->chroma_elim_threshold);

        if (s->mpv_flags & FF_MPV_FLAG_CBP_RD) {
            for (i = 0; i < mb_block_count; i++) {
                if (s->block_last_index[i] == -1)
                    s->coded_score[i] = INT_MAX / 256;
            }
        }
    }

    if ((s->flags & CODEC_FLAG_GRAY) && s->mb_intra) {
        s->block_last_index[4] =
        s->block_last_index[5] = 0;
        s->block[4][0] =
        s->block[5][0] = (1024 + s->c_dc_scale / 2) / s->c_dc_scale;
    }

    // non c quantize code returns incorrect block_last_index FIXME
    if (s->alternate_scan && s->dct_quantize != ff_dct_quantize_c) {
        for (i = 0; i < mb_block_count; i++) {
            int j;
            if (s->block_last_index[i] > 0) {
                for (j = 63; j > 0; j--) {
                    if (s->block[i][s->intra_scantable.permutated[j]])
                        break;
                }
                s->block_last_index[i] = j;
            }
        }
    }

    /* huffman encode */
    switch(s->codec_id){ //FIXME funct ptr could be slightly faster
    case AV_CODEC_ID_MPEG1VIDEO:
    case AV_CODEC_ID_MPEG2VIDEO:
        if (CONFIG_MPEG1VIDEO_ENCODER || CONFIG_MPEG2VIDEO_ENCODER)
            ff_mpeg1_encode_mb(s, s->block, motion_x, motion_y);
        break;
    case AV_CODEC_ID_MPEG4:
        if (CONFIG_MPEG4_ENCODER)
            ff_mpeg4_encode_mb(s, s->block, motion_x, motion_y);
        break;
    case AV_CODEC_ID_MSMPEG4V2:
    case AV_CODEC_ID_MSMPEG4V3:
    case AV_CODEC_ID_WMV1:
        if (CONFIG_MSMPEG4_ENCODER)
            ff_msmpeg4_encode_mb(s, s->block, motion_x, motion_y);
        break;
    case AV_CODEC_ID_WMV2:
        if (CONFIG_WMV2_ENCODER)
            ff_wmv2_encode_mb(s, s->block, motion_x, motion_y);
        break;
    case AV_CODEC_ID_H261:
        if (CONFIG_H261_ENCODER)
            ff_h261_encode_mb(s, s->block, motion_x, motion_y);
        break;
    case AV_CODEC_ID_H263:
    case AV_CODEC_ID_H263P:
    case AV_CODEC_ID_FLV1:
    case AV_CODEC_ID_RV10:
    case AV_CODEC_ID_RV20:
        if (CONFIG_H263_ENCODER)
            ff_h263_encode_mb(s, s->block, motion_x, motion_y);
        break;
<<<<<<< HEAD
    case CODEC_ID_MJPEG:
    case CODEC_ID_AMV:
=======
    case AV_CODEC_ID_MJPEG:
>>>>>>> 36ef5369
        if (CONFIG_MJPEG_ENCODER)
            ff_mjpeg_encode_mb(s, s->block);
        break;
    default:
        av_assert1(0);
    }
}

static av_always_inline void encode_mb(MpegEncContext *s, int motion_x, int motion_y)
{
    if (s->chroma_format == CHROMA_420) encode_mb_internal(s, motion_x, motion_y,  8, 6);
    else                                encode_mb_internal(s, motion_x, motion_y, 16, 8);
}

static inline void copy_context_before_encode(MpegEncContext *d, MpegEncContext *s, int type){
    int i;

    memcpy(d->last_mv, s->last_mv, 2*2*2*sizeof(int)); //FIXME is memcpy faster than a loop?

    /* mpeg1 */
    d->mb_skip_run= s->mb_skip_run;
    for(i=0; i<3; i++)
        d->last_dc[i] = s->last_dc[i];

    /* statistics */
    d->mv_bits= s->mv_bits;
    d->i_tex_bits= s->i_tex_bits;
    d->p_tex_bits= s->p_tex_bits;
    d->i_count= s->i_count;
    d->f_count= s->f_count;
    d->b_count= s->b_count;
    d->skip_count= s->skip_count;
    d->misc_bits= s->misc_bits;
    d->last_bits= 0;

    d->mb_skipped= 0;
    d->qscale= s->qscale;
    d->dquant= s->dquant;

    d->esc3_level_length= s->esc3_level_length;
}

static inline void copy_context_after_encode(MpegEncContext *d, MpegEncContext *s, int type){
    int i;

    memcpy(d->mv, s->mv, 2*4*2*sizeof(int));
    memcpy(d->last_mv, s->last_mv, 2*2*2*sizeof(int)); //FIXME is memcpy faster than a loop?

    /* mpeg1 */
    d->mb_skip_run= s->mb_skip_run;
    for(i=0; i<3; i++)
        d->last_dc[i] = s->last_dc[i];

    /* statistics */
    d->mv_bits= s->mv_bits;
    d->i_tex_bits= s->i_tex_bits;
    d->p_tex_bits= s->p_tex_bits;
    d->i_count= s->i_count;
    d->f_count= s->f_count;
    d->b_count= s->b_count;
    d->skip_count= s->skip_count;
    d->misc_bits= s->misc_bits;

    d->mb_intra= s->mb_intra;
    d->mb_skipped= s->mb_skipped;
    d->mv_type= s->mv_type;
    d->mv_dir= s->mv_dir;
    d->pb= s->pb;
    if(s->data_partitioning){
        d->pb2= s->pb2;
        d->tex_pb= s->tex_pb;
    }
    d->block= s->block;
    for(i=0; i<8; i++)
        d->block_last_index[i]= s->block_last_index[i];
    d->interlaced_dct= s->interlaced_dct;
    d->qscale= s->qscale;

    d->esc3_level_length= s->esc3_level_length;
}

static inline void encode_mb_hq(MpegEncContext *s, MpegEncContext *backup, MpegEncContext *best, int type,
                           PutBitContext pb[2], PutBitContext pb2[2], PutBitContext tex_pb[2],
                           int *dmin, int *next_block, int motion_x, int motion_y)
{
    int score;
    uint8_t *dest_backup[3];

    copy_context_before_encode(s, backup, type);

    s->block= s->blocks[*next_block];
    s->pb= pb[*next_block];
    if(s->data_partitioning){
        s->pb2   = pb2   [*next_block];
        s->tex_pb= tex_pb[*next_block];
    }

    if(*next_block){
        memcpy(dest_backup, s->dest, sizeof(s->dest));
        s->dest[0] = s->rd_scratchpad;
        s->dest[1] = s->rd_scratchpad + 16*s->linesize;
        s->dest[2] = s->rd_scratchpad + 16*s->linesize + 8;
        assert(s->linesize >= 32); //FIXME
    }

    encode_mb(s, motion_x, motion_y);

    score= put_bits_count(&s->pb);
    if(s->data_partitioning){
        score+= put_bits_count(&s->pb2);
        score+= put_bits_count(&s->tex_pb);
    }

    if(s->avctx->mb_decision == FF_MB_DECISION_RD){
        ff_MPV_decode_mb(s, s->block);

        score *= s->lambda2;
        score += sse_mb(s) << FF_LAMBDA_SHIFT;
    }

    if(*next_block){
        memcpy(s->dest, dest_backup, sizeof(s->dest));
    }

    if(score<*dmin){
        *dmin= score;
        *next_block^=1;

        copy_context_after_encode(best, s, type);
    }
}

static int sse(MpegEncContext *s, uint8_t *src1, uint8_t *src2, int w, int h, int stride){
    uint32_t *sq = ff_squareTbl + 256;
    int acc=0;
    int x,y;

    if(w==16 && h==16)
        return s->dsp.sse[0](NULL, src1, src2, stride, 16);
    else if(w==8 && h==8)
        return s->dsp.sse[1](NULL, src1, src2, stride, 8);

    for(y=0; y<h; y++){
        for(x=0; x<w; x++){
            acc+= sq[src1[x + y*stride] - src2[x + y*stride]];
        }
    }

    av_assert2(acc>=0);

    return acc;
}

static int sse_mb(MpegEncContext *s){
    int w= 16;
    int h= 16;

    if(s->mb_x*16 + 16 > s->width ) w= s->width - s->mb_x*16;
    if(s->mb_y*16 + 16 > s->height) h= s->height- s->mb_y*16;

    if(w==16 && h==16)
      if(s->avctx->mb_cmp == FF_CMP_NSSE){
        return  s->dsp.nsse[0](s, s->new_picture.f.data[0] + s->mb_x*16 + s->mb_y*s->linesize*16, s->dest[0], s->linesize, 16)
               +s->dsp.nsse[1](s, s->new_picture.f.data[1] + s->mb_x*8  + s->mb_y*s->uvlinesize*8,s->dest[1], s->uvlinesize, 8)
               +s->dsp.nsse[1](s, s->new_picture.f.data[2] + s->mb_x*8  + s->mb_y*s->uvlinesize*8,s->dest[2], s->uvlinesize, 8);
      }else{
        return  s->dsp.sse[0](NULL, s->new_picture.f.data[0] + s->mb_x*16 + s->mb_y*s->linesize*16, s->dest[0], s->linesize, 16)
               +s->dsp.sse[1](NULL, s->new_picture.f.data[1] + s->mb_x*8  + s->mb_y*s->uvlinesize*8,s->dest[1], s->uvlinesize, 8)
               +s->dsp.sse[1](NULL, s->new_picture.f.data[2] + s->mb_x*8  + s->mb_y*s->uvlinesize*8,s->dest[2], s->uvlinesize, 8);
      }
    else
        return  sse(s, s->new_picture.f.data[0] + s->mb_x*16 + s->mb_y*s->linesize*16, s->dest[0], w, h, s->linesize)
               +sse(s, s->new_picture.f.data[1] + s->mb_x*8  + s->mb_y*s->uvlinesize*8,s->dest[1], w>>1, h>>1, s->uvlinesize)
               +sse(s, s->new_picture.f.data[2] + s->mb_x*8  + s->mb_y*s->uvlinesize*8,s->dest[2], w>>1, h>>1, s->uvlinesize);
}

static int pre_estimate_motion_thread(AVCodecContext *c, void *arg){
    MpegEncContext *s= *(void**)arg;


    s->me.pre_pass=1;
    s->me.dia_size= s->avctx->pre_dia_size;
    s->first_slice_line=1;
    for(s->mb_y= s->end_mb_y-1; s->mb_y >= s->start_mb_y; s->mb_y--) {
        for(s->mb_x=s->mb_width-1; s->mb_x >=0 ;s->mb_x--) {
            ff_pre_estimate_p_frame_motion(s, s->mb_x, s->mb_y);
        }
        s->first_slice_line=0;
    }

    s->me.pre_pass=0;

    return 0;
}

static int estimate_motion_thread(AVCodecContext *c, void *arg){
    MpegEncContext *s= *(void**)arg;

    ff_check_alignment();

    s->me.dia_size= s->avctx->dia_size;
    s->first_slice_line=1;
    for(s->mb_y= s->start_mb_y; s->mb_y < s->end_mb_y; s->mb_y++) {
        s->mb_x=0; //for block init below
        ff_init_block_index(s);
        for(s->mb_x=0; s->mb_x < s->mb_width; s->mb_x++) {
            s->block_index[0]+=2;
            s->block_index[1]+=2;
            s->block_index[2]+=2;
            s->block_index[3]+=2;

            /* compute motion vector & mb_type and store in context */
            if(s->pict_type==AV_PICTURE_TYPE_B)
                ff_estimate_b_frame_motion(s, s->mb_x, s->mb_y);
            else
                ff_estimate_p_frame_motion(s, s->mb_x, s->mb_y);
        }
        s->first_slice_line=0;
    }
    return 0;
}

static int mb_var_thread(AVCodecContext *c, void *arg){
    MpegEncContext *s= *(void**)arg;
    int mb_x, mb_y;

    ff_check_alignment();

    for(mb_y=s->start_mb_y; mb_y < s->end_mb_y; mb_y++) {
        for(mb_x=0; mb_x < s->mb_width; mb_x++) {
            int xx = mb_x * 16;
            int yy = mb_y * 16;
            uint8_t *pix = s->new_picture.f.data[0] + (yy * s->linesize) + xx;
            int varc;
            int sum = s->dsp.pix_sum(pix, s->linesize);

            varc = (s->dsp.pix_norm1(pix, s->linesize) - (((unsigned)sum*sum)>>8) + 500 + 128)>>8;

            s->current_picture.mb_var [s->mb_stride * mb_y + mb_x] = varc;
            s->current_picture.mb_mean[s->mb_stride * mb_y + mb_x] = (sum+128)>>8;
            s->me.mb_var_sum_temp    += varc;
        }
    }
    return 0;
}

static void write_slice_end(MpegEncContext *s){
    if(CONFIG_MPEG4_ENCODER && s->codec_id==AV_CODEC_ID_MPEG4){
        if(s->partitioned_frame){
            ff_mpeg4_merge_partitions(s);
        }

        ff_mpeg4_stuffing(&s->pb);
    }else if(CONFIG_MJPEG_ENCODER && s->out_format == FMT_MJPEG){
        ff_mjpeg_encode_stuffing(s);
    }

    avpriv_align_put_bits(&s->pb);
    flush_put_bits(&s->pb);

    if((s->flags&CODEC_FLAG_PASS1) && !s->partitioned_frame)
        s->misc_bits+= get_bits_diff(s);
}

static void write_mb_info(MpegEncContext *s)
{
    uint8_t *ptr = s->mb_info_ptr + s->mb_info_size - 12;
    int offset = put_bits_count(&s->pb);
    int mba  = s->mb_x + s->mb_width * (s->mb_y % s->gob_index);
    int gobn = s->mb_y / s->gob_index;
    int pred_x, pred_y;
    if (CONFIG_H263_ENCODER)
        ff_h263_pred_motion(s, 0, 0, &pred_x, &pred_y);
    bytestream_put_le32(&ptr, offset);
    bytestream_put_byte(&ptr, s->qscale);
    bytestream_put_byte(&ptr, gobn);
    bytestream_put_le16(&ptr, mba);
    bytestream_put_byte(&ptr, pred_x); /* hmv1 */
    bytestream_put_byte(&ptr, pred_y); /* vmv1 */
    /* 4MV not implemented */
    bytestream_put_byte(&ptr, 0); /* hmv2 */
    bytestream_put_byte(&ptr, 0); /* vmv2 */
}

static void update_mb_info(MpegEncContext *s, int startcode)
{
    if (!s->mb_info)
        return;
    if (put_bits_count(&s->pb) - s->prev_mb_info*8 >= s->mb_info*8) {
        s->mb_info_size += 12;
        s->prev_mb_info = s->last_mb_info;
    }
    if (startcode) {
        s->prev_mb_info = put_bits_count(&s->pb)/8;
        /* This might have incremented mb_info_size above, and we return without
         * actually writing any info into that slot yet. But in that case,
         * this will be called again at the start of the after writing the
         * start code, actually writing the mb info. */
        return;
    }

    s->last_mb_info = put_bits_count(&s->pb)/8;
    if (!s->mb_info_size)
        s->mb_info_size += 12;
    write_mb_info(s);
}

static int encode_thread(AVCodecContext *c, void *arg){
    MpegEncContext *s= *(void**)arg;
    int mb_x, mb_y, pdif = 0;
    int chr_h= 16>>s->chroma_y_shift;
    int i, j;
    MpegEncContext best_s, backup_s;
    uint8_t bit_buf[2][MAX_MB_BYTES];
    uint8_t bit_buf2[2][MAX_MB_BYTES];
    uint8_t bit_buf_tex[2][MAX_MB_BYTES];
    PutBitContext pb[2], pb2[2], tex_pb[2];
//printf("%d->%d\n", s->resync_mb_y, s->end_mb_y);

    ff_check_alignment();

    for(i=0; i<2; i++){
        init_put_bits(&pb    [i], bit_buf    [i], MAX_MB_BYTES);
        init_put_bits(&pb2   [i], bit_buf2   [i], MAX_MB_BYTES);
        init_put_bits(&tex_pb[i], bit_buf_tex[i], MAX_MB_BYTES);
    }

    s->last_bits= put_bits_count(&s->pb);
    s->mv_bits=0;
    s->misc_bits=0;
    s->i_tex_bits=0;
    s->p_tex_bits=0;
    s->i_count=0;
    s->f_count=0;
    s->b_count=0;
    s->skip_count=0;

    for(i=0; i<3; i++){
        /* init last dc values */
        /* note: quant matrix value (8) is implied here */
        s->last_dc[i] = 128 << s->intra_dc_precision;

        s->current_picture.f.error[i] = 0;
    }
    if(s->codec_id==CODEC_ID_AMV){
        s->last_dc[0] = 128*8/13;
        s->last_dc[1] = 128*8/14;
        s->last_dc[2] = 128*8/14;
    }
    s->mb_skip_run = 0;
    memset(s->last_mv, 0, sizeof(s->last_mv));

    s->last_mv_dir = 0;

    switch(s->codec_id){
    case AV_CODEC_ID_H263:
    case AV_CODEC_ID_H263P:
    case AV_CODEC_ID_FLV1:
        if (CONFIG_H263_ENCODER)
            s->gob_index = ff_h263_get_gob_height(s);
        break;
    case AV_CODEC_ID_MPEG4:
        if(CONFIG_MPEG4_ENCODER && s->partitioned_frame)
            ff_mpeg4_init_partitions(s);
        break;
    }

    s->resync_mb_x=0;
    s->resync_mb_y=0;
    s->first_slice_line = 1;
    s->ptr_lastgob = s->pb.buf;
    for(mb_y= s->start_mb_y; mb_y < s->end_mb_y; mb_y++) {
//    printf("row %d at %X\n", s->mb_y, (int)s);
        s->mb_x=0;
        s->mb_y= mb_y;

        ff_set_qscale(s, s->qscale);
        ff_init_block_index(s);

        for(mb_x=0; mb_x < s->mb_width; mb_x++) {
            int xy= mb_y*s->mb_stride + mb_x; // removed const, H261 needs to adjust this
            int mb_type= s->mb_type[xy];
//            int d;
            int dmin= INT_MAX;
            int dir;

            if(s->pb.buf_end - s->pb.buf - (put_bits_count(&s->pb)>>3) < MAX_MB_BYTES){
                av_log(s->avctx, AV_LOG_ERROR, "encoded frame too large\n");
                return -1;
            }
            if(s->data_partitioning){
                if(   s->pb2   .buf_end - s->pb2   .buf - (put_bits_count(&s->    pb2)>>3) < MAX_MB_BYTES
                   || s->tex_pb.buf_end - s->tex_pb.buf - (put_bits_count(&s->tex_pb )>>3) < MAX_MB_BYTES){
                    av_log(s->avctx, AV_LOG_ERROR, "encoded partitioned frame too large\n");
                    return -1;
                }
            }

            s->mb_x = mb_x;
            s->mb_y = mb_y;  // moved into loop, can get changed by H.261
            ff_update_block_index(s);

            if(CONFIG_H261_ENCODER && s->codec_id == AV_CODEC_ID_H261){
                ff_h261_reorder_mb_index(s);
                xy= s->mb_y*s->mb_stride + s->mb_x;
                mb_type= s->mb_type[xy];
            }

            /* write gob / video packet header  */
            if(s->rtp_mode){
                int current_packet_size, is_gob_start;

                current_packet_size= ((put_bits_count(&s->pb)+7)>>3) - (s->ptr_lastgob - s->pb.buf);

                is_gob_start= s->avctx->rtp_payload_size && current_packet_size >= s->avctx->rtp_payload_size && mb_y + mb_x>0;

                if(s->start_mb_y == mb_y && mb_y > 0 && mb_x==0) is_gob_start=1;

                switch(s->codec_id){
                case AV_CODEC_ID_H263:
                case AV_CODEC_ID_H263P:
                    if(!s->h263_slice_structured)
                        if(s->mb_x || s->mb_y%s->gob_index) is_gob_start=0;
                    break;
                case AV_CODEC_ID_MPEG2VIDEO:
                    if(s->mb_x==0 && s->mb_y!=0) is_gob_start=1;
                case AV_CODEC_ID_MPEG1VIDEO:
                    if(s->mb_skip_run) is_gob_start=0;
                    break;
                case CODEC_ID_MJPEG:
                    if(s->mb_x==0 && s->mb_y!=0) is_gob_start=1;
                    break;
                }

                if(is_gob_start){
                    if(s->start_mb_y != mb_y || mb_x!=0){
                        write_slice_end(s);
<<<<<<< HEAD
                        if(CONFIG_MPEG4_ENCODER && s->codec_id==CODEC_ID_MPEG4 && s->partitioned_frame){
=======

                        if(CONFIG_MPEG4_ENCODER && s->codec_id==AV_CODEC_ID_MPEG4 && s->partitioned_frame){
>>>>>>> 36ef5369
                            ff_mpeg4_init_partitions(s);
                        }
                    }

                    av_assert2((put_bits_count(&s->pb)&7) == 0);
                    current_packet_size= put_bits_ptr(&s->pb) - s->ptr_lastgob;

                    if(s->avctx->error_rate && s->resync_mb_x + s->resync_mb_y > 0){
                        int r= put_bits_count(&s->pb)/8 + s->picture_number + 16 + s->mb_x + s->mb_y;
                        int d= 100 / s->avctx->error_rate;
                        if(r % d == 0){
                            current_packet_size=0;
                            s->pb.buf_ptr= s->ptr_lastgob;
                            assert(put_bits_ptr(&s->pb) == s->ptr_lastgob);
                        }
                    }

                    if (s->avctx->rtp_callback){
                        int number_mb = (mb_y - s->resync_mb_y)*s->mb_width + mb_x - s->resync_mb_x;
                        s->avctx->rtp_callback(s->avctx, s->ptr_lastgob, current_packet_size, number_mb);
                    }
                    update_mb_info(s, 1);

                    switch(s->codec_id){
                    case AV_CODEC_ID_MPEG4:
                        if (CONFIG_MPEG4_ENCODER) {
                            ff_mpeg4_encode_video_packet_header(s);
                            ff_mpeg4_clean_buffers(s);
                        }
                    break;
                    case AV_CODEC_ID_MPEG1VIDEO:
                    case AV_CODEC_ID_MPEG2VIDEO:
                        if (CONFIG_MPEG1VIDEO_ENCODER || CONFIG_MPEG2VIDEO_ENCODER) {
                            ff_mpeg1_encode_slice_header(s);
                            ff_mpeg1_clean_buffers(s);
                        }
                    break;
                    case AV_CODEC_ID_H263:
                    case AV_CODEC_ID_H263P:
                        if (CONFIG_H263_ENCODER)
                            ff_h263_encode_gob_header(s, mb_y);
                    break;
                    }

                    if(s->flags&CODEC_FLAG_PASS1){
                        int bits= put_bits_count(&s->pb);
                        s->misc_bits+= bits - s->last_bits;
                        s->last_bits= bits;
                    }

                    s->ptr_lastgob += current_packet_size;
                    s->first_slice_line=1;
                    s->resync_mb_x=mb_x;
                    s->resync_mb_y=mb_y;
                }
            }

            if(  (s->resync_mb_x   == s->mb_x)
               && s->resync_mb_y+1 == s->mb_y){
                s->first_slice_line=0;
            }

            s->mb_skipped=0;
            s->dquant=0; //only for QP_RD

            update_mb_info(s, 0);

            if (mb_type & (mb_type-1) || (s->mpv_flags & FF_MPV_FLAG_QP_RD)) { // more than 1 MB type possible or FF_MPV_FLAG_QP_RD
                int next_block=0;
                int pb_bits_count, pb2_bits_count, tex_pb_bits_count;

                copy_context_before_encode(&backup_s, s, -1);
                backup_s.pb= s->pb;
                best_s.data_partitioning= s->data_partitioning;
                best_s.partitioned_frame= s->partitioned_frame;
                if(s->data_partitioning){
                    backup_s.pb2= s->pb2;
                    backup_s.tex_pb= s->tex_pb;
                }

                if(mb_type&CANDIDATE_MB_TYPE_INTER){
                    s->mv_dir = MV_DIR_FORWARD;
                    s->mv_type = MV_TYPE_16X16;
                    s->mb_intra= 0;
                    s->mv[0][0][0] = s->p_mv_table[xy][0];
                    s->mv[0][0][1] = s->p_mv_table[xy][1];
                    encode_mb_hq(s, &backup_s, &best_s, CANDIDATE_MB_TYPE_INTER, pb, pb2, tex_pb,
                                 &dmin, &next_block, s->mv[0][0][0], s->mv[0][0][1]);
                }
                if(mb_type&CANDIDATE_MB_TYPE_INTER_I){
                    s->mv_dir = MV_DIR_FORWARD;
                    s->mv_type = MV_TYPE_FIELD;
                    s->mb_intra= 0;
                    for(i=0; i<2; i++){
                        j= s->field_select[0][i] = s->p_field_select_table[i][xy];
                        s->mv[0][i][0] = s->p_field_mv_table[i][j][xy][0];
                        s->mv[0][i][1] = s->p_field_mv_table[i][j][xy][1];
                    }
                    encode_mb_hq(s, &backup_s, &best_s, CANDIDATE_MB_TYPE_INTER_I, pb, pb2, tex_pb,
                                 &dmin, &next_block, 0, 0);
                }
                if(mb_type&CANDIDATE_MB_TYPE_SKIPPED){
                    s->mv_dir = MV_DIR_FORWARD;
                    s->mv_type = MV_TYPE_16X16;
                    s->mb_intra= 0;
                    s->mv[0][0][0] = 0;
                    s->mv[0][0][1] = 0;
                    encode_mb_hq(s, &backup_s, &best_s, CANDIDATE_MB_TYPE_SKIPPED, pb, pb2, tex_pb,
                                 &dmin, &next_block, s->mv[0][0][0], s->mv[0][0][1]);
                }
                if(mb_type&CANDIDATE_MB_TYPE_INTER4V){
                    s->mv_dir = MV_DIR_FORWARD;
                    s->mv_type = MV_TYPE_8X8;
                    s->mb_intra= 0;
                    for(i=0; i<4; i++){
                        s->mv[0][i][0] = s->current_picture.f.motion_val[0][s->block_index[i]][0];
                        s->mv[0][i][1] = s->current_picture.f.motion_val[0][s->block_index[i]][1];
                    }
                    encode_mb_hq(s, &backup_s, &best_s, CANDIDATE_MB_TYPE_INTER4V, pb, pb2, tex_pb,
                                 &dmin, &next_block, 0, 0);
                }
                if(mb_type&CANDIDATE_MB_TYPE_FORWARD){
                    s->mv_dir = MV_DIR_FORWARD;
                    s->mv_type = MV_TYPE_16X16;
                    s->mb_intra= 0;
                    s->mv[0][0][0] = s->b_forw_mv_table[xy][0];
                    s->mv[0][0][1] = s->b_forw_mv_table[xy][1];
                    encode_mb_hq(s, &backup_s, &best_s, CANDIDATE_MB_TYPE_FORWARD, pb, pb2, tex_pb,
                                 &dmin, &next_block, s->mv[0][0][0], s->mv[0][0][1]);
                }
                if(mb_type&CANDIDATE_MB_TYPE_BACKWARD){
                    s->mv_dir = MV_DIR_BACKWARD;
                    s->mv_type = MV_TYPE_16X16;
                    s->mb_intra= 0;
                    s->mv[1][0][0] = s->b_back_mv_table[xy][0];
                    s->mv[1][0][1] = s->b_back_mv_table[xy][1];
                    encode_mb_hq(s, &backup_s, &best_s, CANDIDATE_MB_TYPE_BACKWARD, pb, pb2, tex_pb,
                                 &dmin, &next_block, s->mv[1][0][0], s->mv[1][0][1]);
                }
                if(mb_type&CANDIDATE_MB_TYPE_BIDIR){
                    s->mv_dir = MV_DIR_FORWARD | MV_DIR_BACKWARD;
                    s->mv_type = MV_TYPE_16X16;
                    s->mb_intra= 0;
                    s->mv[0][0][0] = s->b_bidir_forw_mv_table[xy][0];
                    s->mv[0][0][1] = s->b_bidir_forw_mv_table[xy][1];
                    s->mv[1][0][0] = s->b_bidir_back_mv_table[xy][0];
                    s->mv[1][0][1] = s->b_bidir_back_mv_table[xy][1];
                    encode_mb_hq(s, &backup_s, &best_s, CANDIDATE_MB_TYPE_BIDIR, pb, pb2, tex_pb,
                                 &dmin, &next_block, 0, 0);
                }
                if(mb_type&CANDIDATE_MB_TYPE_FORWARD_I){
                    s->mv_dir = MV_DIR_FORWARD;
                    s->mv_type = MV_TYPE_FIELD;
                    s->mb_intra= 0;
                    for(i=0; i<2; i++){
                        j= s->field_select[0][i] = s->b_field_select_table[0][i][xy];
                        s->mv[0][i][0] = s->b_field_mv_table[0][i][j][xy][0];
                        s->mv[0][i][1] = s->b_field_mv_table[0][i][j][xy][1];
                    }
                    encode_mb_hq(s, &backup_s, &best_s, CANDIDATE_MB_TYPE_FORWARD_I, pb, pb2, tex_pb,
                                 &dmin, &next_block, 0, 0);
                }
                if(mb_type&CANDIDATE_MB_TYPE_BACKWARD_I){
                    s->mv_dir = MV_DIR_BACKWARD;
                    s->mv_type = MV_TYPE_FIELD;
                    s->mb_intra= 0;
                    for(i=0; i<2; i++){
                        j= s->field_select[1][i] = s->b_field_select_table[1][i][xy];
                        s->mv[1][i][0] = s->b_field_mv_table[1][i][j][xy][0];
                        s->mv[1][i][1] = s->b_field_mv_table[1][i][j][xy][1];
                    }
                    encode_mb_hq(s, &backup_s, &best_s, CANDIDATE_MB_TYPE_BACKWARD_I, pb, pb2, tex_pb,
                                 &dmin, &next_block, 0, 0);
                }
                if(mb_type&CANDIDATE_MB_TYPE_BIDIR_I){
                    s->mv_dir = MV_DIR_FORWARD | MV_DIR_BACKWARD;
                    s->mv_type = MV_TYPE_FIELD;
                    s->mb_intra= 0;
                    for(dir=0; dir<2; dir++){
                        for(i=0; i<2; i++){
                            j= s->field_select[dir][i] = s->b_field_select_table[dir][i][xy];
                            s->mv[dir][i][0] = s->b_field_mv_table[dir][i][j][xy][0];
                            s->mv[dir][i][1] = s->b_field_mv_table[dir][i][j][xy][1];
                        }
                    }
                    encode_mb_hq(s, &backup_s, &best_s, CANDIDATE_MB_TYPE_BIDIR_I, pb, pb2, tex_pb,
                                 &dmin, &next_block, 0, 0);
                }
                if(mb_type&CANDIDATE_MB_TYPE_INTRA){
                    s->mv_dir = 0;
                    s->mv_type = MV_TYPE_16X16;
                    s->mb_intra= 1;
                    s->mv[0][0][0] = 0;
                    s->mv[0][0][1] = 0;
                    encode_mb_hq(s, &backup_s, &best_s, CANDIDATE_MB_TYPE_INTRA, pb, pb2, tex_pb,
                                 &dmin, &next_block, 0, 0);
                    if(s->h263_pred || s->h263_aic){
                        if(best_s.mb_intra)
                            s->mbintra_table[mb_x + mb_y*s->mb_stride]=1;
                        else
                            ff_clean_intra_table_entries(s); //old mode?
                    }
                }

                if ((s->mpv_flags & FF_MPV_FLAG_QP_RD) && dmin < INT_MAX) {
                    if(best_s.mv_type==MV_TYPE_16X16){ //FIXME move 4mv after QPRD
                        const int last_qp= backup_s.qscale;
                        int qpi, qp, dc[6];
                        DCTELEM ac[6][16];
                        const int mvdir= (best_s.mv_dir&MV_DIR_BACKWARD) ? 1 : 0;
                        static const int dquant_tab[4]={-1,1,-2,2};

                        av_assert2(backup_s.dquant == 0);

                        //FIXME intra
                        s->mv_dir= best_s.mv_dir;
                        s->mv_type = MV_TYPE_16X16;
                        s->mb_intra= best_s.mb_intra;
                        s->mv[0][0][0] = best_s.mv[0][0][0];
                        s->mv[0][0][1] = best_s.mv[0][0][1];
                        s->mv[1][0][0] = best_s.mv[1][0][0];
                        s->mv[1][0][1] = best_s.mv[1][0][1];

                        qpi = s->pict_type == AV_PICTURE_TYPE_B ? 2 : 0;
                        for(; qpi<4; qpi++){
                            int dquant= dquant_tab[qpi];
                            qp= last_qp + dquant;
                            if(qp < s->avctx->qmin || qp > s->avctx->qmax)
                                continue;
                            backup_s.dquant= dquant;
                            if(s->mb_intra && s->dc_val[0]){
                                for(i=0; i<6; i++){
                                    dc[i]= s->dc_val[0][ s->block_index[i] ];
                                    memcpy(ac[i], s->ac_val[0][s->block_index[i]], sizeof(DCTELEM)*16);
                                }
                            }

                            encode_mb_hq(s, &backup_s, &best_s, CANDIDATE_MB_TYPE_INTER /* wrong but unused */, pb, pb2, tex_pb,
                                         &dmin, &next_block, s->mv[mvdir][0][0], s->mv[mvdir][0][1]);
                            if(best_s.qscale != qp){
                                if(s->mb_intra && s->dc_val[0]){
                                    for(i=0; i<6; i++){
                                        s->dc_val[0][ s->block_index[i] ]= dc[i];
                                        memcpy(s->ac_val[0][s->block_index[i]], ac[i], sizeof(DCTELEM)*16);
                                    }
                                }
                            }
                        }
                    }
                }
                if(CONFIG_MPEG4_ENCODER && mb_type&CANDIDATE_MB_TYPE_DIRECT){
                    int mx= s->b_direct_mv_table[xy][0];
                    int my= s->b_direct_mv_table[xy][1];

                    backup_s.dquant = 0;
                    s->mv_dir = MV_DIR_FORWARD | MV_DIR_BACKWARD | MV_DIRECT;
                    s->mb_intra= 0;
                    ff_mpeg4_set_direct_mv(s, mx, my);
                    encode_mb_hq(s, &backup_s, &best_s, CANDIDATE_MB_TYPE_DIRECT, pb, pb2, tex_pb,
                                 &dmin, &next_block, mx, my);
                }
                if(CONFIG_MPEG4_ENCODER && mb_type&CANDIDATE_MB_TYPE_DIRECT0){
                    backup_s.dquant = 0;
                    s->mv_dir = MV_DIR_FORWARD | MV_DIR_BACKWARD | MV_DIRECT;
                    s->mb_intra= 0;
                    ff_mpeg4_set_direct_mv(s, 0, 0);
                    encode_mb_hq(s, &backup_s, &best_s, CANDIDATE_MB_TYPE_DIRECT, pb, pb2, tex_pb,
                                 &dmin, &next_block, 0, 0);
                }
                if (!best_s.mb_intra && s->mpv_flags & FF_MPV_FLAG_SKIP_RD) {
                    int coded=0;
                    for(i=0; i<6; i++)
                        coded |= s->block_last_index[i];
                    if(coded){
                        int mx,my;
                        memcpy(s->mv, best_s.mv, sizeof(s->mv));
                        if(CONFIG_MPEG4_ENCODER && best_s.mv_dir & MV_DIRECT){
                            mx=my=0; //FIXME find the one we actually used
                            ff_mpeg4_set_direct_mv(s, mx, my);
                        }else if(best_s.mv_dir&MV_DIR_BACKWARD){
                            mx= s->mv[1][0][0];
                            my= s->mv[1][0][1];
                        }else{
                            mx= s->mv[0][0][0];
                            my= s->mv[0][0][1];
                        }

                        s->mv_dir= best_s.mv_dir;
                        s->mv_type = best_s.mv_type;
                        s->mb_intra= 0;
/*                        s->mv[0][0][0] = best_s.mv[0][0][0];
                        s->mv[0][0][1] = best_s.mv[0][0][1];
                        s->mv[1][0][0] = best_s.mv[1][0][0];
                        s->mv[1][0][1] = best_s.mv[1][0][1];*/
                        backup_s.dquant= 0;
                        s->skipdct=1;
                        encode_mb_hq(s, &backup_s, &best_s, CANDIDATE_MB_TYPE_INTER /* wrong but unused */, pb, pb2, tex_pb,
                                        &dmin, &next_block, mx, my);
                        s->skipdct=0;
                    }
                }

                s->current_picture.f.qscale_table[xy] = best_s.qscale;

                copy_context_after_encode(s, &best_s, -1);

                pb_bits_count= put_bits_count(&s->pb);
                flush_put_bits(&s->pb);
                avpriv_copy_bits(&backup_s.pb, bit_buf[next_block^1], pb_bits_count);
                s->pb= backup_s.pb;

                if(s->data_partitioning){
                    pb2_bits_count= put_bits_count(&s->pb2);
                    flush_put_bits(&s->pb2);
                    avpriv_copy_bits(&backup_s.pb2, bit_buf2[next_block^1], pb2_bits_count);
                    s->pb2= backup_s.pb2;

                    tex_pb_bits_count= put_bits_count(&s->tex_pb);
                    flush_put_bits(&s->tex_pb);
                    avpriv_copy_bits(&backup_s.tex_pb, bit_buf_tex[next_block^1], tex_pb_bits_count);
                    s->tex_pb= backup_s.tex_pb;
                }
                s->last_bits= put_bits_count(&s->pb);

                if (CONFIG_H263_ENCODER &&
                    s->out_format == FMT_H263 && s->pict_type!=AV_PICTURE_TYPE_B)
                    ff_h263_update_motion_val(s);

                if(next_block==0){ //FIXME 16 vs linesize16
                    s->dsp.put_pixels_tab[0][0](s->dest[0], s->rd_scratchpad                     , s->linesize  ,16);
                    s->dsp.put_pixels_tab[1][0](s->dest[1], s->rd_scratchpad + 16*s->linesize    , s->uvlinesize, 8);
                    s->dsp.put_pixels_tab[1][0](s->dest[2], s->rd_scratchpad + 16*s->linesize + 8, s->uvlinesize, 8);
                }

                if(s->avctx->mb_decision == FF_MB_DECISION_BITS)
                    ff_MPV_decode_mb(s, s->block);
            } else {
                int motion_x = 0, motion_y = 0;
                s->mv_type=MV_TYPE_16X16;
                // only one MB-Type possible

                switch(mb_type){
                case CANDIDATE_MB_TYPE_INTRA:
                    s->mv_dir = 0;
                    s->mb_intra= 1;
                    motion_x= s->mv[0][0][0] = 0;
                    motion_y= s->mv[0][0][1] = 0;
                    break;
                case CANDIDATE_MB_TYPE_INTER:
                    s->mv_dir = MV_DIR_FORWARD;
                    s->mb_intra= 0;
                    motion_x= s->mv[0][0][0] = s->p_mv_table[xy][0];
                    motion_y= s->mv[0][0][1] = s->p_mv_table[xy][1];
                    break;
                case CANDIDATE_MB_TYPE_INTER_I:
                    s->mv_dir = MV_DIR_FORWARD;
                    s->mv_type = MV_TYPE_FIELD;
                    s->mb_intra= 0;
                    for(i=0; i<2; i++){
                        j= s->field_select[0][i] = s->p_field_select_table[i][xy];
                        s->mv[0][i][0] = s->p_field_mv_table[i][j][xy][0];
                        s->mv[0][i][1] = s->p_field_mv_table[i][j][xy][1];
                    }
                    break;
                case CANDIDATE_MB_TYPE_INTER4V:
                    s->mv_dir = MV_DIR_FORWARD;
                    s->mv_type = MV_TYPE_8X8;
                    s->mb_intra= 0;
                    for(i=0; i<4; i++){
                        s->mv[0][i][0] = s->current_picture.f.motion_val[0][s->block_index[i]][0];
                        s->mv[0][i][1] = s->current_picture.f.motion_val[0][s->block_index[i]][1];
                    }
                    break;
                case CANDIDATE_MB_TYPE_DIRECT:
                    if (CONFIG_MPEG4_ENCODER) {
                        s->mv_dir = MV_DIR_FORWARD|MV_DIR_BACKWARD|MV_DIRECT;
                        s->mb_intra= 0;
                        motion_x=s->b_direct_mv_table[xy][0];
                        motion_y=s->b_direct_mv_table[xy][1];
                        ff_mpeg4_set_direct_mv(s, motion_x, motion_y);
                    }
                    break;
                case CANDIDATE_MB_TYPE_DIRECT0:
                    if (CONFIG_MPEG4_ENCODER) {
                        s->mv_dir = MV_DIR_FORWARD|MV_DIR_BACKWARD|MV_DIRECT;
                        s->mb_intra= 0;
                        ff_mpeg4_set_direct_mv(s, 0, 0);
                    }
                    break;
                case CANDIDATE_MB_TYPE_BIDIR:
                    s->mv_dir = MV_DIR_FORWARD | MV_DIR_BACKWARD;
                    s->mb_intra= 0;
                    s->mv[0][0][0] = s->b_bidir_forw_mv_table[xy][0];
                    s->mv[0][0][1] = s->b_bidir_forw_mv_table[xy][1];
                    s->mv[1][0][0] = s->b_bidir_back_mv_table[xy][0];
                    s->mv[1][0][1] = s->b_bidir_back_mv_table[xy][1];
                    break;
                case CANDIDATE_MB_TYPE_BACKWARD:
                    s->mv_dir = MV_DIR_BACKWARD;
                    s->mb_intra= 0;
                    motion_x= s->mv[1][0][0] = s->b_back_mv_table[xy][0];
                    motion_y= s->mv[1][0][1] = s->b_back_mv_table[xy][1];
                    break;
                case CANDIDATE_MB_TYPE_FORWARD:
                    s->mv_dir = MV_DIR_FORWARD;
                    s->mb_intra= 0;
                    motion_x= s->mv[0][0][0] = s->b_forw_mv_table[xy][0];
                    motion_y= s->mv[0][0][1] = s->b_forw_mv_table[xy][1];
//                    printf(" %d %d ", motion_x, motion_y);
                    break;
                case CANDIDATE_MB_TYPE_FORWARD_I:
                    s->mv_dir = MV_DIR_FORWARD;
                    s->mv_type = MV_TYPE_FIELD;
                    s->mb_intra= 0;
                    for(i=0; i<2; i++){
                        j= s->field_select[0][i] = s->b_field_select_table[0][i][xy];
                        s->mv[0][i][0] = s->b_field_mv_table[0][i][j][xy][0];
                        s->mv[0][i][1] = s->b_field_mv_table[0][i][j][xy][1];
                    }
                    break;
                case CANDIDATE_MB_TYPE_BACKWARD_I:
                    s->mv_dir = MV_DIR_BACKWARD;
                    s->mv_type = MV_TYPE_FIELD;
                    s->mb_intra= 0;
                    for(i=0; i<2; i++){
                        j= s->field_select[1][i] = s->b_field_select_table[1][i][xy];
                        s->mv[1][i][0] = s->b_field_mv_table[1][i][j][xy][0];
                        s->mv[1][i][1] = s->b_field_mv_table[1][i][j][xy][1];
                    }
                    break;
                case CANDIDATE_MB_TYPE_BIDIR_I:
                    s->mv_dir = MV_DIR_FORWARD | MV_DIR_BACKWARD;
                    s->mv_type = MV_TYPE_FIELD;
                    s->mb_intra= 0;
                    for(dir=0; dir<2; dir++){
                        for(i=0; i<2; i++){
                            j= s->field_select[dir][i] = s->b_field_select_table[dir][i][xy];
                            s->mv[dir][i][0] = s->b_field_mv_table[dir][i][j][xy][0];
                            s->mv[dir][i][1] = s->b_field_mv_table[dir][i][j][xy][1];
                        }
                    }
                    break;
                default:
                    av_log(s->avctx, AV_LOG_ERROR, "illegal MB type\n");
                }

                encode_mb(s, motion_x, motion_y);

                // RAL: Update last macroblock type
                s->last_mv_dir = s->mv_dir;

                if (CONFIG_H263_ENCODER &&
                    s->out_format == FMT_H263 && s->pict_type!=AV_PICTURE_TYPE_B)
                    ff_h263_update_motion_val(s);

                ff_MPV_decode_mb(s, s->block);
            }

            /* clean the MV table in IPS frames for direct mode in B frames */
            if(s->mb_intra /* && I,P,S_TYPE */){
                s->p_mv_table[xy][0]=0;
                s->p_mv_table[xy][1]=0;
            }

            if(s->flags&CODEC_FLAG_PSNR){
                int w= 16;
                int h= 16;

                if(s->mb_x*16 + 16 > s->width ) w= s->width - s->mb_x*16;
                if(s->mb_y*16 + 16 > s->height) h= s->height- s->mb_y*16;

                s->current_picture.f.error[0] += sse(
                    s, s->new_picture.f.data[0] + s->mb_x*16 + s->mb_y*s->linesize*16,
                    s->dest[0], w, h, s->linesize);
                s->current_picture.f.error[1] += sse(
                    s, s->new_picture.f.data[1] + s->mb_x*8  + s->mb_y*s->uvlinesize*chr_h,
                    s->dest[1], w>>1, h>>s->chroma_y_shift, s->uvlinesize);
                s->current_picture.f.error[2] += sse(
                    s, s->new_picture.f.data[2] + s->mb_x*8  + s->mb_y*s->uvlinesize*chr_h,
                    s->dest[2], w>>1, h>>s->chroma_y_shift, s->uvlinesize);
            }
            if(s->loop_filter){
                if(CONFIG_H263_ENCODER && s->out_format == FMT_H263)
                    ff_h263_loop_filter(s);
            }
//printf("MB %d %d bits\n", s->mb_x+s->mb_y*s->mb_stride, put_bits_count(&s->pb));
        }
    }

    //not beautiful here but we must write it before flushing so it has to be here
    if (CONFIG_MSMPEG4_ENCODER && s->msmpeg4_version && s->msmpeg4_version<4 && s->pict_type == AV_PICTURE_TYPE_I)
        ff_msmpeg4_encode_ext_header(s);

    write_slice_end(s);

    /* Send the last GOB if RTP */
    if (s->avctx->rtp_callback) {
        int number_mb = (mb_y - s->resync_mb_y)*s->mb_width - s->resync_mb_x;
        pdif = put_bits_ptr(&s->pb) - s->ptr_lastgob;
        /* Call the RTP callback to send the last GOB */
        emms_c();
        s->avctx->rtp_callback(s->avctx, s->ptr_lastgob, pdif, number_mb);
    }

    return 0;
}

#define MERGE(field) dst->field += src->field; src->field=0
static void merge_context_after_me(MpegEncContext *dst, MpegEncContext *src){
    MERGE(me.scene_change_score);
    MERGE(me.mc_mb_var_sum_temp);
    MERGE(me.mb_var_sum_temp);
}

static void merge_context_after_encode(MpegEncContext *dst, MpegEncContext *src){
    int i;

    MERGE(dct_count[0]); //note, the other dct vars are not part of the context
    MERGE(dct_count[1]);
    MERGE(mv_bits);
    MERGE(i_tex_bits);
    MERGE(p_tex_bits);
    MERGE(i_count);
    MERGE(f_count);
    MERGE(b_count);
    MERGE(skip_count);
    MERGE(misc_bits);
    MERGE(error_count);
    MERGE(padding_bug_score);
    MERGE(current_picture.f.error[0]);
    MERGE(current_picture.f.error[1]);
    MERGE(current_picture.f.error[2]);

    if(dst->avctx->noise_reduction){
        for(i=0; i<64; i++){
            MERGE(dct_error_sum[0][i]);
            MERGE(dct_error_sum[1][i]);
        }
    }

    assert(put_bits_count(&src->pb) % 8 ==0);
    assert(put_bits_count(&dst->pb) % 8 ==0);
    avpriv_copy_bits(&dst->pb, src->pb.buf, put_bits_count(&src->pb));
    flush_put_bits(&dst->pb);
}

static int estimate_qp(MpegEncContext *s, int dry_run){
    if (s->next_lambda){
        s->current_picture_ptr->f.quality =
        s->current_picture.f.quality = s->next_lambda;
        if(!dry_run) s->next_lambda= 0;
    } else if (!s->fixed_qscale) {
        s->current_picture_ptr->f.quality =
        s->current_picture.f.quality = ff_rate_estimate_qscale(s, dry_run);
        if (s->current_picture.f.quality < 0)
            return -1;
    }

    if(s->adaptive_quant){
        switch(s->codec_id){
        case AV_CODEC_ID_MPEG4:
            if (CONFIG_MPEG4_ENCODER)
                ff_clean_mpeg4_qscales(s);
            break;
        case AV_CODEC_ID_H263:
        case AV_CODEC_ID_H263P:
        case AV_CODEC_ID_FLV1:
            if (CONFIG_H263_ENCODER)
                ff_clean_h263_qscales(s);
            break;
        default:
            ff_init_qscale_tab(s);
        }

        s->lambda= s->lambda_table[0];
        //FIXME broken
    }else
        s->lambda = s->current_picture.f.quality;
//printf("%d %d\n", s->avctx->global_quality, s->current_picture.quality);
    update_qscale(s);
    return 0;
}

/* must be called before writing the header */
static void set_frame_distances(MpegEncContext * s){
    assert(s->current_picture_ptr->f.pts != AV_NOPTS_VALUE);
    s->time = s->current_picture_ptr->f.pts * s->avctx->time_base.num;

    if(s->pict_type==AV_PICTURE_TYPE_B){
        s->pb_time= s->pp_time - (s->last_non_b_time - s->time);
        assert(s->pb_time > 0 && s->pb_time < s->pp_time);
    }else{
        s->pp_time= s->time - s->last_non_b_time;
        s->last_non_b_time= s->time;
        assert(s->picture_number==0 || s->pp_time > 0);
    }
}

static int encode_picture(MpegEncContext *s, int picture_number)
{
    int i;
    int bits;
    int context_count = s->slice_context_count;

    s->picture_number = picture_number;

    /* Reset the average MB variance */
    s->me.mb_var_sum_temp    =
    s->me.mc_mb_var_sum_temp = 0;

    /* we need to initialize some time vars before we can encode b-frames */
    // RAL: Condition added for MPEG1VIDEO
    if (s->codec_id == AV_CODEC_ID_MPEG1VIDEO || s->codec_id == AV_CODEC_ID_MPEG2VIDEO || (s->h263_pred && !s->msmpeg4_version))
        set_frame_distances(s);
    if(CONFIG_MPEG4_ENCODER && s->codec_id == AV_CODEC_ID_MPEG4)
        ff_set_mpeg4_time(s);

    s->me.scene_change_score=0;

//    s->lambda= s->current_picture_ptr->quality; //FIXME qscale / ... stuff for ME rate distortion

    if(s->pict_type==AV_PICTURE_TYPE_I){
        if(s->msmpeg4_version >= 3) s->no_rounding=1;
        else                        s->no_rounding=0;
    }else if(s->pict_type!=AV_PICTURE_TYPE_B){
        if(s->flipflop_rounding || s->codec_id == AV_CODEC_ID_H263P || s->codec_id == AV_CODEC_ID_MPEG4)
            s->no_rounding ^= 1;
    }

    if(s->flags & CODEC_FLAG_PASS2){
        if (estimate_qp(s,1) < 0)
            return -1;
        ff_get_2pass_fcode(s);
    }else if(!(s->flags & CODEC_FLAG_QSCALE)){
        if(s->pict_type==AV_PICTURE_TYPE_B)
            s->lambda= s->last_lambda_for[s->pict_type];
        else
            s->lambda= s->last_lambda_for[s->last_non_b_pict_type];
        update_qscale(s);
    }

    if(s->codec_id != CODEC_ID_AMV){
        if(s->q_chroma_intra_matrix   != s->q_intra_matrix  ) av_freep(&s->q_chroma_intra_matrix);
        if(s->q_chroma_intra_matrix16 != s->q_intra_matrix16) av_freep(&s->q_chroma_intra_matrix16);
        s->q_chroma_intra_matrix   = s->q_intra_matrix;
        s->q_chroma_intra_matrix16 = s->q_intra_matrix16;
    }

    s->mb_intra=0; //for the rate distortion & bit compare functions
    for(i=1; i<context_count; i++){
        ff_update_duplicate_context(s->thread_context[i], s);
    }

    if(ff_init_me(s)<0)
        return -1;

    /* Estimate motion for every MB */
    if(s->pict_type != AV_PICTURE_TYPE_I){
        s->lambda = (s->lambda * s->avctx->me_penalty_compensation + 128)>>8;
        s->lambda2= (s->lambda2* (int64_t)s->avctx->me_penalty_compensation + 128)>>8;
        if(s->pict_type != AV_PICTURE_TYPE_B && s->avctx->me_threshold==0){
            if((s->avctx->pre_me && s->last_non_b_pict_type==AV_PICTURE_TYPE_I) || s->avctx->pre_me==2){
                s->avctx->execute(s->avctx, pre_estimate_motion_thread, &s->thread_context[0], NULL, context_count, sizeof(void*));
            }
        }

        s->avctx->execute(s->avctx, estimate_motion_thread, &s->thread_context[0], NULL, context_count, sizeof(void*));
    }else /* if(s->pict_type == AV_PICTURE_TYPE_I) */{
        /* I-Frame */
        for(i=0; i<s->mb_stride*s->mb_height; i++)
            s->mb_type[i]= CANDIDATE_MB_TYPE_INTRA;

        if(!s->fixed_qscale){
            /* finding spatial complexity for I-frame rate control */
            s->avctx->execute(s->avctx, mb_var_thread, &s->thread_context[0], NULL, context_count, sizeof(void*));
        }
    }
    for(i=1; i<context_count; i++){
        merge_context_after_me(s, s->thread_context[i]);
    }
    s->current_picture.mc_mb_var_sum= s->current_picture_ptr->mc_mb_var_sum= s->me.mc_mb_var_sum_temp;
    s->current_picture.   mb_var_sum= s->current_picture_ptr->   mb_var_sum= s->me.   mb_var_sum_temp;
    emms_c();

    if(s->me.scene_change_score > s->avctx->scenechange_threshold && s->pict_type == AV_PICTURE_TYPE_P){
        s->pict_type= AV_PICTURE_TYPE_I;
        for(i=0; i<s->mb_stride*s->mb_height; i++)
            s->mb_type[i]= CANDIDATE_MB_TYPE_INTRA;
//printf("Scene change detected, encoding as I Frame %d %d\n", s->current_picture.mb_var_sum, s->current_picture.mc_mb_var_sum);
        if(s->msmpeg4_version >= 3) s->no_rounding=1;
    }

    if(!s->umvplus){
        if(s->pict_type==AV_PICTURE_TYPE_P || s->pict_type==AV_PICTURE_TYPE_S) {
            s->f_code= ff_get_best_fcode(s, s->p_mv_table, CANDIDATE_MB_TYPE_INTER);

            if(s->flags & CODEC_FLAG_INTERLACED_ME){
                int a,b;
                a= ff_get_best_fcode(s, s->p_field_mv_table[0][0], CANDIDATE_MB_TYPE_INTER_I); //FIXME field_select
                b= ff_get_best_fcode(s, s->p_field_mv_table[1][1], CANDIDATE_MB_TYPE_INTER_I);
                s->f_code= FFMAX3(s->f_code, a, b);
            }

            ff_fix_long_p_mvs(s);
            ff_fix_long_mvs(s, NULL, 0, s->p_mv_table, s->f_code, CANDIDATE_MB_TYPE_INTER, 0);
            if(s->flags & CODEC_FLAG_INTERLACED_ME){
                int j;
                for(i=0; i<2; i++){
                    for(j=0; j<2; j++)
                        ff_fix_long_mvs(s, s->p_field_select_table[i], j,
                                        s->p_field_mv_table[i][j], s->f_code, CANDIDATE_MB_TYPE_INTER_I, 0);
                }
            }
        }

        if(s->pict_type==AV_PICTURE_TYPE_B){
            int a, b;

            a = ff_get_best_fcode(s, s->b_forw_mv_table, CANDIDATE_MB_TYPE_FORWARD);
            b = ff_get_best_fcode(s, s->b_bidir_forw_mv_table, CANDIDATE_MB_TYPE_BIDIR);
            s->f_code = FFMAX(a, b);

            a = ff_get_best_fcode(s, s->b_back_mv_table, CANDIDATE_MB_TYPE_BACKWARD);
            b = ff_get_best_fcode(s, s->b_bidir_back_mv_table, CANDIDATE_MB_TYPE_BIDIR);
            s->b_code = FFMAX(a, b);

            ff_fix_long_mvs(s, NULL, 0, s->b_forw_mv_table, s->f_code, CANDIDATE_MB_TYPE_FORWARD, 1);
            ff_fix_long_mvs(s, NULL, 0, s->b_back_mv_table, s->b_code, CANDIDATE_MB_TYPE_BACKWARD, 1);
            ff_fix_long_mvs(s, NULL, 0, s->b_bidir_forw_mv_table, s->f_code, CANDIDATE_MB_TYPE_BIDIR, 1);
            ff_fix_long_mvs(s, NULL, 0, s->b_bidir_back_mv_table, s->b_code, CANDIDATE_MB_TYPE_BIDIR, 1);
            if(s->flags & CODEC_FLAG_INTERLACED_ME){
                int dir, j;
                for(dir=0; dir<2; dir++){
                    for(i=0; i<2; i++){
                        for(j=0; j<2; j++){
                            int type= dir ? (CANDIDATE_MB_TYPE_BACKWARD_I|CANDIDATE_MB_TYPE_BIDIR_I)
                                          : (CANDIDATE_MB_TYPE_FORWARD_I |CANDIDATE_MB_TYPE_BIDIR_I);
                            ff_fix_long_mvs(s, s->b_field_select_table[dir][i], j,
                                            s->b_field_mv_table[dir][i][j], dir ? s->b_code : s->f_code, type, 1);
                        }
                    }
                }
            }
        }
    }

    if (estimate_qp(s, 0) < 0)
        return -1;

    if(s->qscale < 3 && s->max_qcoeff<=128 && s->pict_type==AV_PICTURE_TYPE_I && !(s->flags & CODEC_FLAG_QSCALE))
        s->qscale= 3; //reduce clipping problems

    if (s->out_format == FMT_MJPEG) {
        /* for mjpeg, we do include qscale in the matrix */
        for(i=1;i<64;i++){
            int j= s->dsp.idct_permutation[i];

            s->intra_matrix[j] = av_clip_uint8((ff_mpeg1_default_intra_matrix[i] * s->qscale) >> 3);
        }
        s->y_dc_scale_table=
        s->c_dc_scale_table= ff_mpeg2_dc_scale_table[s->intra_dc_precision];
        s->intra_matrix[0] = ff_mpeg2_dc_scale_table[s->intra_dc_precision][8];
        ff_convert_matrix(&s->dsp, s->q_intra_matrix, s->q_intra_matrix16,
                       s->intra_matrix, s->intra_quant_bias, 8, 8, 1);
        s->qscale= 8;
    }
    if(s->codec_id == CODEC_ID_AMV){
        static const uint8_t y[32]={13,13,13,13,13,13,13,13,13,13,13,13,13,13,13,13,13,13,13,13,13,13,13,13,13,13,13,13,13,13,13,13};
        static const uint8_t c[32]={14,14,14,14,14,14,14,14,14,14,14,14,14,14,14,14,14,14,14,14,14,14,14,14,14,14,14,14,14,14,14,14};
        for(i=1;i<64;i++){
            int j= s->dsp.idct_permutation[ff_zigzag_direct[i]];

            s->intra_matrix[j] = sp5x_quant_table[5*2+0][i];
            s->chroma_intra_matrix[j] = sp5x_quant_table[5*2+1][i];
        }
        s->y_dc_scale_table= y;
        s->c_dc_scale_table= c;
        s->intra_matrix[0] = 13;
        s->chroma_intra_matrix[0] = 14;
        ff_convert_matrix(&s->dsp, s->q_intra_matrix, s->q_intra_matrix16,
                       s->intra_matrix, s->intra_quant_bias, 8, 8, 1);
        ff_convert_matrix(&s->dsp, s->q_chroma_intra_matrix, s->q_chroma_intra_matrix16,
                       s->chroma_intra_matrix, s->intra_quant_bias, 8, 8, 1);
        s->qscale= 8;
    }

    //FIXME var duplication
    s->current_picture_ptr->f.key_frame =
    s->current_picture.f.key_frame = s->pict_type == AV_PICTURE_TYPE_I; //FIXME pic_ptr
    s->current_picture_ptr->f.pict_type =
    s->current_picture.f.pict_type = s->pict_type;

    if (s->current_picture.f.key_frame)
        s->picture_in_gop_number=0;

    s->last_bits= put_bits_count(&s->pb);
    switch(s->out_format) {
    case FMT_MJPEG:
        if (CONFIG_MJPEG_ENCODER)
            ff_mjpeg_encode_picture_header(s);
        break;
    case FMT_H261:
        if (CONFIG_H261_ENCODER)
            ff_h261_encode_picture_header(s, picture_number);
        break;
    case FMT_H263:
        if (CONFIG_WMV2_ENCODER && s->codec_id == AV_CODEC_ID_WMV2)
            ff_wmv2_encode_picture_header(s, picture_number);
        else if (CONFIG_MSMPEG4_ENCODER && s->msmpeg4_version)
            ff_msmpeg4_encode_picture_header(s, picture_number);
        else if (CONFIG_MPEG4_ENCODER && s->h263_pred)
            ff_mpeg4_encode_picture_header(s, picture_number);
        else if (CONFIG_RV10_ENCODER && s->codec_id == AV_CODEC_ID_RV10)
            ff_rv10_encode_picture_header(s, picture_number);
        else if (CONFIG_RV20_ENCODER && s->codec_id == AV_CODEC_ID_RV20)
            ff_rv20_encode_picture_header(s, picture_number);
        else if (CONFIG_FLV_ENCODER && s->codec_id == AV_CODEC_ID_FLV1)
            ff_flv_encode_picture_header(s, picture_number);
        else if (CONFIG_H263_ENCODER)
            ff_h263_encode_picture_header(s, picture_number);
        break;
    case FMT_MPEG1:
        if (CONFIG_MPEG1VIDEO_ENCODER || CONFIG_MPEG2VIDEO_ENCODER)
            ff_mpeg1_encode_picture_header(s, picture_number);
        break;
    case FMT_H264:
        break;
    default:
        av_assert0(0);
    }
    bits= put_bits_count(&s->pb);
    s->header_bits= bits - s->last_bits;

    for(i=1; i<context_count; i++){
        update_duplicate_context_after_me(s->thread_context[i], s);
    }
    s->avctx->execute(s->avctx, encode_thread, &s->thread_context[0], NULL, context_count, sizeof(void*));
    for(i=1; i<context_count; i++){
        merge_context_after_encode(s, s->thread_context[i]);
    }
    emms_c();
    return 0;
}

static void denoise_dct_c(MpegEncContext *s, DCTELEM *block){
    const int intra= s->mb_intra;
    int i;

    s->dct_count[intra]++;

    for(i=0; i<64; i++){
        int level= block[i];

        if(level){
            if(level>0){
                s->dct_error_sum[intra][i] += level;
                level -= s->dct_offset[intra][i];
                if(level<0) level=0;
            }else{
                s->dct_error_sum[intra][i] -= level;
                level += s->dct_offset[intra][i];
                if(level>0) level=0;
            }
            block[i]= level;
        }
    }
}

static int dct_quantize_trellis_c(MpegEncContext *s,
                                  DCTELEM *block, int n,
                                  int qscale, int *overflow){
    const int *qmat;
    const uint8_t *scantable= s->intra_scantable.scantable;
    const uint8_t *perm_scantable= s->intra_scantable.permutated;
    int max=0;
    unsigned int threshold1, threshold2;
    int bias=0;
    int run_tab[65];
    int level_tab[65];
    int score_tab[65];
    int survivor[65];
    int survivor_count;
    int last_run=0;
    int last_level=0;
    int last_score= 0;
    int last_i;
    int coeff[2][64];
    int coeff_count[64];
    int qmul, qadd, start_i, last_non_zero, i, dc;
    const int esc_length= s->ac_esc_length;
    uint8_t * length;
    uint8_t * last_length;
    const int lambda= s->lambda2 >> (FF_LAMBDA_SHIFT - 6);

    s->dsp.fdct (block);

    if(s->dct_error_sum)
        s->denoise_dct(s, block);
    qmul= qscale*16;
    qadd= ((qscale-1)|1)*8;

    if (s->mb_intra) {
        int q;
        if (!s->h263_aic) {
            if (n < 4)
                q = s->y_dc_scale;
            else
                q = s->c_dc_scale;
            q = q << 3;
        } else{
            /* For AIC we skip quant/dequant of INTRADC */
            q = 1 << 3;
            qadd=0;
        }

        /* note: block[0] is assumed to be positive */
        block[0] = (block[0] + (q >> 1)) / q;
        start_i = 1;
        last_non_zero = 0;
        qmat = n < 4 ? s->q_intra_matrix[qscale] : s->q_chroma_intra_matrix[qscale];
        if(s->mpeg_quant || s->out_format == FMT_MPEG1)
            bias= 1<<(QMAT_SHIFT-1);
        length     = s->intra_ac_vlc_length;
        last_length= s->intra_ac_vlc_last_length;
    } else {
        start_i = 0;
        last_non_zero = -1;
        qmat = s->q_inter_matrix[qscale];
        length     = s->inter_ac_vlc_length;
        last_length= s->inter_ac_vlc_last_length;
    }
    last_i= start_i;

    threshold1= (1<<QMAT_SHIFT) - bias - 1;
    threshold2= (threshold1<<1);

    for(i=63; i>=start_i; i--) {
        const int j = scantable[i];
        int level = block[j] * qmat[j];

        if(((unsigned)(level+threshold1))>threshold2){
            last_non_zero = i;
            break;
        }
    }

    for(i=start_i; i<=last_non_zero; i++) {
        const int j = scantable[i];
        int level = block[j] * qmat[j];

//        if(   bias+level >= (1<<(QMAT_SHIFT - 3))
//           || bias-level >= (1<<(QMAT_SHIFT - 3))){
        if(((unsigned)(level+threshold1))>threshold2){
            if(level>0){
                level= (bias + level)>>QMAT_SHIFT;
                coeff[0][i]= level;
                coeff[1][i]= level-1;
//                coeff[2][k]= level-2;
            }else{
                level= (bias - level)>>QMAT_SHIFT;
                coeff[0][i]= -level;
                coeff[1][i]= -level+1;
//                coeff[2][k]= -level+2;
            }
            coeff_count[i]= FFMIN(level, 2);
            av_assert2(coeff_count[i]);
            max |=level;
        }else{
            coeff[0][i]= (level>>31)|1;
            coeff_count[i]= 1;
        }
    }

    *overflow= s->max_qcoeff < max; //overflow might have happened

    if(last_non_zero < start_i){
        memset(block + start_i, 0, (64-start_i)*sizeof(DCTELEM));
        return last_non_zero;
    }

    score_tab[start_i]= 0;
    survivor[0]= start_i;
    survivor_count= 1;

    for(i=start_i; i<=last_non_zero; i++){
        int level_index, j, zero_distortion;
        int dct_coeff= FFABS(block[ scantable[i] ]);
        int best_score=256*256*256*120;

        if (s->dsp.fdct == ff_fdct_ifast)
            dct_coeff= (dct_coeff*ff_inv_aanscales[ scantable[i] ]) >> 12;
        zero_distortion= dct_coeff*dct_coeff;

        for(level_index=0; level_index < coeff_count[i]; level_index++){
            int distortion;
            int level= coeff[level_index][i];
            const int alevel= FFABS(level);
            int unquant_coeff;

            av_assert2(level);

            if(s->out_format == FMT_H263){
                unquant_coeff= alevel*qmul + qadd;
            }else{ //MPEG1
                j= s->dsp.idct_permutation[ scantable[i] ]; //FIXME optimize
                if(s->mb_intra){
                        unquant_coeff = (int)(  alevel  * qscale * s->intra_matrix[j]) >> 3;
                        unquant_coeff =   (unquant_coeff - 1) | 1;
                }else{
                        unquant_coeff = (((  alevel  << 1) + 1) * qscale * ((int) s->inter_matrix[j])) >> 4;
                        unquant_coeff =   (unquant_coeff - 1) | 1;
                }
                unquant_coeff<<= 3;
            }

            distortion= (unquant_coeff - dct_coeff) * (unquant_coeff - dct_coeff) - zero_distortion;
            level+=64;
            if((level&(~127)) == 0){
                for(j=survivor_count-1; j>=0; j--){
                    int run= i - survivor[j];
                    int score= distortion + length[UNI_AC_ENC_INDEX(run, level)]*lambda;
                    score += score_tab[i-run];

                    if(score < best_score){
                        best_score= score;
                        run_tab[i+1]= run;
                        level_tab[i+1]= level-64;
                    }
                }

                if(s->out_format == FMT_H263){
                    for(j=survivor_count-1; j>=0; j--){
                        int run= i - survivor[j];
                        int score= distortion + last_length[UNI_AC_ENC_INDEX(run, level)]*lambda;
                        score += score_tab[i-run];
                        if(score < last_score){
                            last_score= score;
                            last_run= run;
                            last_level= level-64;
                            last_i= i+1;
                        }
                    }
                }
            }else{
                distortion += esc_length*lambda;
                for(j=survivor_count-1; j>=0; j--){
                    int run= i - survivor[j];
                    int score= distortion + score_tab[i-run];

                    if(score < best_score){
                        best_score= score;
                        run_tab[i+1]= run;
                        level_tab[i+1]= level-64;
                    }
                }

                if(s->out_format == FMT_H263){
                  for(j=survivor_count-1; j>=0; j--){
                        int run= i - survivor[j];
                        int score= distortion + score_tab[i-run];
                        if(score < last_score){
                            last_score= score;
                            last_run= run;
                            last_level= level-64;
                            last_i= i+1;
                        }
                    }
                }
            }
        }

        score_tab[i+1]= best_score;

        //Note: there is a vlc code in mpeg4 which is 1 bit shorter then another one with a shorter run and the same level
        if(last_non_zero <= 27){
            for(; survivor_count; survivor_count--){
                if(score_tab[ survivor[survivor_count-1] ] <= best_score)
                    break;
            }
        }else{
            for(; survivor_count; survivor_count--){
                if(score_tab[ survivor[survivor_count-1] ] <= best_score + lambda)
                    break;
            }
        }

        survivor[ survivor_count++ ]= i+1;
    }

    if(s->out_format != FMT_H263){
        last_score= 256*256*256*120;
        for(i= survivor[0]; i<=last_non_zero + 1; i++){
            int score= score_tab[i];
            if(i) score += lambda*2; //FIXME exacter?

            if(score < last_score){
                last_score= score;
                last_i= i;
                last_level= level_tab[i];
                last_run= run_tab[i];
            }
        }
    }

    s->coded_score[n] = last_score;

    dc= FFABS(block[0]);
    last_non_zero= last_i - 1;
    memset(block + start_i, 0, (64-start_i)*sizeof(DCTELEM));

    if(last_non_zero < start_i)
        return last_non_zero;

    if(last_non_zero == 0 && start_i == 0){
        int best_level= 0;
        int best_score= dc * dc;

        for(i=0; i<coeff_count[0]; i++){
            int level= coeff[i][0];
            int alevel= FFABS(level);
            int unquant_coeff, score, distortion;

            if(s->out_format == FMT_H263){
                    unquant_coeff= (alevel*qmul + qadd)>>3;
            }else{ //MPEG1
                    unquant_coeff = (((  alevel  << 1) + 1) * qscale * ((int) s->inter_matrix[0])) >> 4;
                    unquant_coeff =   (unquant_coeff - 1) | 1;
            }
            unquant_coeff = (unquant_coeff + 4) >> 3;
            unquant_coeff<<= 3 + 3;

            distortion= (unquant_coeff - dc) * (unquant_coeff - dc);
            level+=64;
            if((level&(~127)) == 0) score= distortion + last_length[UNI_AC_ENC_INDEX(0, level)]*lambda;
            else                    score= distortion + esc_length*lambda;

            if(score < best_score){
                best_score= score;
                best_level= level - 64;
            }
        }
        block[0]= best_level;
        s->coded_score[n] = best_score - dc*dc;
        if(best_level == 0) return -1;
        else                return last_non_zero;
    }

    i= last_i;
    av_assert2(last_level);

    block[ perm_scantable[last_non_zero] ]= last_level;
    i -= last_run + 1;

    for(; i>start_i; i -= run_tab[i] + 1){
        block[ perm_scantable[i-1] ]= level_tab[i];
    }

    return last_non_zero;
}

//#define REFINE_STATS 1
static int16_t basis[64][64];

static void build_basis(uint8_t *perm){
    int i, j, x, y;
    emms_c();
    for(i=0; i<8; i++){
        for(j=0; j<8; j++){
            for(y=0; y<8; y++){
                for(x=0; x<8; x++){
                    double s= 0.25*(1<<BASIS_SHIFT);
                    int index= 8*i + j;
                    int perm_index= perm[index];
                    if(i==0) s*= sqrt(0.5);
                    if(j==0) s*= sqrt(0.5);
                    basis[perm_index][8*x + y]= lrintf(s * cos((M_PI/8.0)*i*(x+0.5)) * cos((M_PI/8.0)*j*(y+0.5)));
                }
            }
        }
    }
}

static int dct_quantize_refine(MpegEncContext *s, //FIXME breaks denoise?
                        DCTELEM *block, int16_t *weight, DCTELEM *orig,
                        int n, int qscale){
    int16_t rem[64];
    LOCAL_ALIGNED_16(DCTELEM, d1, [64]);
    const uint8_t *scantable= s->intra_scantable.scantable;
    const uint8_t *perm_scantable= s->intra_scantable.permutated;
//    unsigned int threshold1, threshold2;
//    int bias=0;
    int run_tab[65];
    int prev_run=0;
    int prev_level=0;
    int qmul, qadd, start_i, last_non_zero, i, dc;
    uint8_t * length;
    uint8_t * last_length;
    int lambda;
    int rle_index, run, q = 1, sum; //q is only used when s->mb_intra is true
#ifdef REFINE_STATS
static int count=0;
static int after_last=0;
static int to_zero=0;
static int from_zero=0;
static int raise=0;
static int lower=0;
static int messed_sign=0;
#endif

    if(basis[0][0] == 0)
        build_basis(s->dsp.idct_permutation);

    qmul= qscale*2;
    qadd= (qscale-1)|1;
    if (s->mb_intra) {
        if (!s->h263_aic) {
            if (n < 4)
                q = s->y_dc_scale;
            else
                q = s->c_dc_scale;
        } else{
            /* For AIC we skip quant/dequant of INTRADC */
            q = 1;
            qadd=0;
        }
        q <<= RECON_SHIFT-3;
        /* note: block[0] is assumed to be positive */
        dc= block[0]*q;
//        block[0] = (block[0] + (q >> 1)) / q;
        start_i = 1;
//        if(s->mpeg_quant || s->out_format == FMT_MPEG1)
//            bias= 1<<(QMAT_SHIFT-1);
        length     = s->intra_ac_vlc_length;
        last_length= s->intra_ac_vlc_last_length;
    } else {
        dc= 0;
        start_i = 0;
        length     = s->inter_ac_vlc_length;
        last_length= s->inter_ac_vlc_last_length;
    }
    last_non_zero = s->block_last_index[n];

#ifdef REFINE_STATS
{START_TIMER
#endif
    dc += (1<<(RECON_SHIFT-1));
    for(i=0; i<64; i++){
        rem[i]= dc - (orig[i]<<RECON_SHIFT); //FIXME  use orig dirrectly instead of copying to rem[]
    }
#ifdef REFINE_STATS
STOP_TIMER("memset rem[]")}
#endif
    sum=0;
    for(i=0; i<64; i++){
        int one= 36;
        int qns=4;
        int w;

        w= FFABS(weight[i]) + qns*one;
        w= 15 + (48*qns*one + w/2)/w; // 16 .. 63

        weight[i] = w;
//        w=weight[i] = (63*qns + (w/2)) / w;

        av_assert2(w>0);
        av_assert2(w<(1<<6));
        sum += w*w;
    }
    lambda= sum*(uint64_t)s->lambda2 >> (FF_LAMBDA_SHIFT - 6 + 6 + 6 + 6);
#ifdef REFINE_STATS
{START_TIMER
#endif
    run=0;
    rle_index=0;
    for(i=start_i; i<=last_non_zero; i++){
        int j= perm_scantable[i];
        const int level= block[j];
        int coeff;

        if(level){
            if(level<0) coeff= qmul*level - qadd;
            else        coeff= qmul*level + qadd;
            run_tab[rle_index++]=run;
            run=0;

            s->dsp.add_8x8basis(rem, basis[j], coeff);
        }else{
            run++;
        }
    }
#ifdef REFINE_STATS
if(last_non_zero>0){
STOP_TIMER("init rem[]")
}
}

{START_TIMER
#endif
    for(;;){
        int best_score=s->dsp.try_8x8basis(rem, weight, basis[0], 0);
        int best_coeff=0;
        int best_change=0;
        int run2, best_unquant_change=0, analyze_gradient;
#ifdef REFINE_STATS
{START_TIMER
#endif
        analyze_gradient = last_non_zero > 2 || s->quantizer_noise_shaping >= 3;

        if(analyze_gradient){
#ifdef REFINE_STATS
{START_TIMER
#endif
            for(i=0; i<64; i++){
                int w= weight[i];

                d1[i] = (rem[i]*w*w + (1<<(RECON_SHIFT+12-1)))>>(RECON_SHIFT+12);
            }
#ifdef REFINE_STATS
STOP_TIMER("rem*w*w")}
{START_TIMER
#endif
            s->dsp.fdct(d1);
#ifdef REFINE_STATS
STOP_TIMER("dct")}
#endif
        }

        if(start_i){
            const int level= block[0];
            int change, old_coeff;

            av_assert2(s->mb_intra);

            old_coeff= q*level;

            for(change=-1; change<=1; change+=2){
                int new_level= level + change;
                int score, new_coeff;

                new_coeff= q*new_level;
                if(new_coeff >= 2048 || new_coeff < 0)
                    continue;

                score= s->dsp.try_8x8basis(rem, weight, basis[0], new_coeff - old_coeff);
                if(score<best_score){
                    best_score= score;
                    best_coeff= 0;
                    best_change= change;
                    best_unquant_change= new_coeff - old_coeff;
                }
            }
        }

        run=0;
        rle_index=0;
        run2= run_tab[rle_index++];
        prev_level=0;
        prev_run=0;

        for(i=start_i; i<64; i++){
            int j= perm_scantable[i];
            const int level= block[j];
            int change, old_coeff;

            if(s->quantizer_noise_shaping < 3 && i > last_non_zero + 1)
                break;

            if(level){
                if(level<0) old_coeff= qmul*level - qadd;
                else        old_coeff= qmul*level + qadd;
                run2= run_tab[rle_index++]; //FIXME ! maybe after last
            }else{
                old_coeff=0;
                run2--;
                av_assert2(run2>=0 || i >= last_non_zero );
            }

            for(change=-1; change<=1; change+=2){
                int new_level= level + change;
                int score, new_coeff, unquant_change;

                score=0;
                if(s->quantizer_noise_shaping < 2 && FFABS(new_level) > FFABS(level))
                   continue;

                if(new_level){
                    if(new_level<0) new_coeff= qmul*new_level - qadd;
                    else            new_coeff= qmul*new_level + qadd;
                    if(new_coeff >= 2048 || new_coeff <= -2048)
                        continue;
                    //FIXME check for overflow

                    if(level){
                        if(level < 63 && level > -63){
                            if(i < last_non_zero)
                                score +=   length[UNI_AC_ENC_INDEX(run, new_level+64)]
                                         - length[UNI_AC_ENC_INDEX(run, level+64)];
                            else
                                score +=   last_length[UNI_AC_ENC_INDEX(run, new_level+64)]
                                         - last_length[UNI_AC_ENC_INDEX(run, level+64)];
                        }
                    }else{
                        av_assert2(FFABS(new_level)==1);

                        if(analyze_gradient){
                            int g= d1[ scantable[i] ];
                            if(g && (g^new_level) >= 0)
                                continue;
                        }

                        if(i < last_non_zero){
                            int next_i= i + run2 + 1;
                            int next_level= block[ perm_scantable[next_i] ] + 64;

                            if(next_level&(~127))
                                next_level= 0;

                            if(next_i < last_non_zero)
                                score +=   length[UNI_AC_ENC_INDEX(run, 65)]
                                         + length[UNI_AC_ENC_INDEX(run2, next_level)]
                                         - length[UNI_AC_ENC_INDEX(run + run2 + 1, next_level)];
                            else
                                score +=  length[UNI_AC_ENC_INDEX(run, 65)]
                                        + last_length[UNI_AC_ENC_INDEX(run2, next_level)]
                                        - last_length[UNI_AC_ENC_INDEX(run + run2 + 1, next_level)];
                        }else{
                            score += last_length[UNI_AC_ENC_INDEX(run, 65)];
                            if(prev_level){
                                score +=  length[UNI_AC_ENC_INDEX(prev_run, prev_level)]
                                        - last_length[UNI_AC_ENC_INDEX(prev_run, prev_level)];
                            }
                        }
                    }
                }else{
                    new_coeff=0;
                    av_assert2(FFABS(level)==1);

                    if(i < last_non_zero){
                        int next_i= i + run2 + 1;
                        int next_level= block[ perm_scantable[next_i] ] + 64;

                        if(next_level&(~127))
                            next_level= 0;

                        if(next_i < last_non_zero)
                            score +=   length[UNI_AC_ENC_INDEX(run + run2 + 1, next_level)]
                                     - length[UNI_AC_ENC_INDEX(run2, next_level)]
                                     - length[UNI_AC_ENC_INDEX(run, 65)];
                        else
                            score +=   last_length[UNI_AC_ENC_INDEX(run + run2 + 1, next_level)]
                                     - last_length[UNI_AC_ENC_INDEX(run2, next_level)]
                                     - length[UNI_AC_ENC_INDEX(run, 65)];
                    }else{
                        score += -last_length[UNI_AC_ENC_INDEX(run, 65)];
                        if(prev_level){
                            score +=  last_length[UNI_AC_ENC_INDEX(prev_run, prev_level)]
                                    - length[UNI_AC_ENC_INDEX(prev_run, prev_level)];
                        }
                    }
                }

                score *= lambda;

                unquant_change= new_coeff - old_coeff;
                av_assert2((score < 100*lambda && score > -100*lambda) || lambda==0);

                score+= s->dsp.try_8x8basis(rem, weight, basis[j], unquant_change);
                if(score<best_score){
                    best_score= score;
                    best_coeff= i;
                    best_change= change;
                    best_unquant_change= unquant_change;
                }
            }
            if(level){
                prev_level= level + 64;
                if(prev_level&(~127))
                    prev_level= 0;
                prev_run= run;
                run=0;
            }else{
                run++;
            }
        }
#ifdef REFINE_STATS
STOP_TIMER("iterative step")}
#endif

        if(best_change){
            int j= perm_scantable[ best_coeff ];

            block[j] += best_change;

            if(best_coeff > last_non_zero){
                last_non_zero= best_coeff;
                av_assert2(block[j]);
#ifdef REFINE_STATS
after_last++;
#endif
            }else{
#ifdef REFINE_STATS
if(block[j]){
    if(block[j] - best_change){
        if(FFABS(block[j]) > FFABS(block[j] - best_change)){
            raise++;
        }else{
            lower++;
        }
    }else{
        from_zero++;
    }
}else{
    to_zero++;
}
#endif
                for(; last_non_zero>=start_i; last_non_zero--){
                    if(block[perm_scantable[last_non_zero]])
                        break;
                }
            }
#ifdef REFINE_STATS
count++;
if(256*256*256*64 % count == 0){
    printf("after_last:%d to_zero:%d from_zero:%d raise:%d lower:%d sign:%d xyp:%d/%d/%d\n", after_last, to_zero, from_zero, raise, lower, messed_sign, s->mb_x, s->mb_y, s->picture_number);
}
#endif
            run=0;
            rle_index=0;
            for(i=start_i; i<=last_non_zero; i++){
                int j= perm_scantable[i];
                const int level= block[j];

                 if(level){
                     run_tab[rle_index++]=run;
                     run=0;
                 }else{
                     run++;
                 }
            }

            s->dsp.add_8x8basis(rem, basis[j], best_unquant_change);
        }else{
            break;
        }
    }
#ifdef REFINE_STATS
if(last_non_zero>0){
STOP_TIMER("iterative search")
}
}
#endif

    return last_non_zero;
}

int ff_dct_quantize_c(MpegEncContext *s,
                        DCTELEM *block, int n,
                        int qscale, int *overflow)
{
    int i, j, level, last_non_zero, q, start_i;
    const int *qmat;
    const uint8_t *scantable= s->intra_scantable.scantable;
    int bias;
    int max=0;
    unsigned int threshold1, threshold2;

    s->dsp.fdct (block);

    if(s->dct_error_sum)
        s->denoise_dct(s, block);

    if (s->mb_intra) {
        if (!s->h263_aic) {
            if (n < 4)
                q = s->y_dc_scale;
            else
                q = s->c_dc_scale;
            q = q << 3;
        } else
            /* For AIC we skip quant/dequant of INTRADC */
            q = 1 << 3;

        /* note: block[0] is assumed to be positive */
        block[0] = (block[0] + (q >> 1)) / q;
        start_i = 1;
        last_non_zero = 0;
        qmat = n < 4 ? s->q_intra_matrix[qscale] : s->q_chroma_intra_matrix[qscale];
        bias= s->intra_quant_bias<<(QMAT_SHIFT - QUANT_BIAS_SHIFT);
    } else {
        start_i = 0;
        last_non_zero = -1;
        qmat = s->q_inter_matrix[qscale];
        bias= s->inter_quant_bias<<(QMAT_SHIFT - QUANT_BIAS_SHIFT);
    }
    threshold1= (1<<QMAT_SHIFT) - bias - 1;
    threshold2= (threshold1<<1);
    for(i=63;i>=start_i;i--) {
        j = scantable[i];
        level = block[j] * qmat[j];

        if(((unsigned)(level+threshold1))>threshold2){
            last_non_zero = i;
            break;
        }else{
            block[j]=0;
        }
    }
    for(i=start_i; i<=last_non_zero; i++) {
        j = scantable[i];
        level = block[j] * qmat[j];

//        if(   bias+level >= (1<<QMAT_SHIFT)
//           || bias-level >= (1<<QMAT_SHIFT)){
        if(((unsigned)(level+threshold1))>threshold2){
            if(level>0){
                level= (bias + level)>>QMAT_SHIFT;
                block[j]= level;
            }else{
                level= (bias - level)>>QMAT_SHIFT;
                block[j]= -level;
            }
            max |=level;
        }else{
            block[j]=0;
        }
    }
    *overflow= s->max_qcoeff < max; //overflow might have happened

    /* we need this permutation so that we correct the IDCT, we only permute the !=0 elements */
    if (s->dsp.idct_permutation_type != FF_NO_IDCT_PERM)
        ff_block_permute(block, s->dsp.idct_permutation, scantable, last_non_zero);

    return last_non_zero;
}

#define OFFSET(x) offsetof(MpegEncContext, x)
#define VE AV_OPT_FLAG_VIDEO_PARAM | AV_OPT_FLAG_ENCODING_PARAM
static const AVOption h263_options[] = {
    { "obmc",         "use overlapped block motion compensation.", OFFSET(obmc), AV_OPT_TYPE_INT, { 0 }, 0, 1, VE },
    { "structured_slices","Write slice start position at every GOB header instead of just GOB number.", OFFSET(h263_slice_structured), AV_OPT_TYPE_INT, { 0 }, 0, 1, VE},
    { "mb_info",      "emit macroblock info for RFC 2190 packetization, the parameter value is the maximum payload size", OFFSET(mb_info), AV_OPT_TYPE_INT, { 0 }, 0, INT_MAX, VE },
    FF_MPV_COMMON_OPTS
    { NULL },
};

static const AVClass h263_class = {
    .class_name = "H.263 encoder",
    .item_name  = av_default_item_name,
    .option     = h263_options,
    .version    = LIBAVUTIL_VERSION_INT,
};

AVCodec ff_h263_encoder = {
    .name           = "h263",
    .type           = AVMEDIA_TYPE_VIDEO,
    .id             = AV_CODEC_ID_H263,
    .priv_data_size = sizeof(MpegEncContext),
    .init           = ff_MPV_encode_init,
    .encode2        = ff_MPV_encode_picture,
    .close          = ff_MPV_encode_end,
    .pix_fmts= (const enum PixelFormat[]){PIX_FMT_YUV420P, PIX_FMT_NONE},
    .long_name= NULL_IF_CONFIG_SMALL("H.263 / H.263-1996"),
    .priv_class     = &h263_class,
};

static const AVOption h263p_options[] = {
    { "umv",        "Use unlimited motion vectors.",    OFFSET(umvplus), AV_OPT_TYPE_INT, { 0 }, 0, 1, VE },
    { "aiv",        "Use alternative inter VLC.",       OFFSET(alt_inter_vlc), AV_OPT_TYPE_INT, { 0 }, 0, 1, VE },
    { "obmc",       "use overlapped block motion compensation.", OFFSET(obmc), AV_OPT_TYPE_INT, { 0 }, 0, 1, VE },
    { "structured_slices", "Write slice start position at every GOB header instead of just GOB number.", OFFSET(h263_slice_structured), AV_OPT_TYPE_INT, { 0 }, 0, 1, VE},
    FF_MPV_COMMON_OPTS
    { NULL },
};
static const AVClass h263p_class = {
    .class_name = "H.263p encoder",
    .item_name  = av_default_item_name,
    .option     = h263p_options,
    .version    = LIBAVUTIL_VERSION_INT,
};

AVCodec ff_h263p_encoder = {
    .name           = "h263p",
    .type           = AVMEDIA_TYPE_VIDEO,
    .id             = AV_CODEC_ID_H263P,
    .priv_data_size = sizeof(MpegEncContext),
    .init           = ff_MPV_encode_init,
    .encode2        = ff_MPV_encode_picture,
    .close          = ff_MPV_encode_end,
    .capabilities   = CODEC_CAP_SLICE_THREADS,
    .pix_fmts       = (const enum PixelFormat[]){ PIX_FMT_YUV420P, PIX_FMT_NONE },
    .long_name      = NULL_IF_CONFIG_SMALL("H.263+ / H.263-1998 / H.263 version 2"),
    .priv_class     = &h263p_class,
};

FF_MPV_GENERIC_CLASS(msmpeg4v2)

AVCodec ff_msmpeg4v2_encoder = {
    .name           = "msmpeg4v2",
    .type           = AVMEDIA_TYPE_VIDEO,
    .id             = AV_CODEC_ID_MSMPEG4V2,
    .priv_data_size = sizeof(MpegEncContext),
    .init           = ff_MPV_encode_init,
    .encode2        = ff_MPV_encode_picture,
    .close          = ff_MPV_encode_end,
    .pix_fmts       = (const enum PixelFormat[]){ PIX_FMT_YUV420P, PIX_FMT_NONE },
    .long_name      = NULL_IF_CONFIG_SMALL("MPEG-4 part 2 Microsoft variant version 2"),
    .priv_class     = &msmpeg4v2_class,
};

FF_MPV_GENERIC_CLASS(msmpeg4v3)

AVCodec ff_msmpeg4v3_encoder = {
    .name           = "msmpeg4",
    .type           = AVMEDIA_TYPE_VIDEO,
    .id             = AV_CODEC_ID_MSMPEG4V3,
    .priv_data_size = sizeof(MpegEncContext),
    .init           = ff_MPV_encode_init,
    .encode2        = ff_MPV_encode_picture,
    .close          = ff_MPV_encode_end,
    .pix_fmts       = (const enum PixelFormat[]){ PIX_FMT_YUV420P, PIX_FMT_NONE },
    .long_name      = NULL_IF_CONFIG_SMALL("MPEG-4 part 2 Microsoft variant version 3"),
    .priv_class     = &msmpeg4v3_class,
};

FF_MPV_GENERIC_CLASS(wmv1)

AVCodec ff_wmv1_encoder = {
    .name           = "wmv1",
    .type           = AVMEDIA_TYPE_VIDEO,
    .id             = AV_CODEC_ID_WMV1,
    .priv_data_size = sizeof(MpegEncContext),
    .init           = ff_MPV_encode_init,
    .encode2        = ff_MPV_encode_picture,
    .close          = ff_MPV_encode_end,
    .pix_fmts       = (const enum PixelFormat[]){ PIX_FMT_YUV420P, PIX_FMT_NONE },
    .long_name      = NULL_IF_CONFIG_SMALL("Windows Media Video 7"),
    .priv_class     = &wmv1_class,
};<|MERGE_RESOLUTION|>--- conflicted
+++ resolved
@@ -301,12 +301,8 @@
             return -1;
         }
         break;
-<<<<<<< HEAD
-    case CODEC_ID_MJPEG:
-    case CODEC_ID_AMV:
-=======
     case AV_CODEC_ID_MJPEG:
->>>>>>> 36ef5369
+    case AV_CODEC_ID_AMV:
         if (avctx->pix_fmt != PIX_FMT_YUVJ420P &&
             avctx->pix_fmt != PIX_FMT_YUVJ422P &&
             ((avctx->pix_fmt != PIX_FMT_YUV420P &&
@@ -484,37 +480,37 @@
                    avctx->sample_aspect_ratio.num,  avctx->sample_aspect_ratio.den, 255);
     }
 
-    if ((s->codec_id == CODEC_ID_H263  ||
-         s->codec_id == CODEC_ID_H263P) &&
+    if ((s->codec_id == AV_CODEC_ID_H263  ||
+         s->codec_id == AV_CODEC_ID_H263P) &&
         (avctx->width  > 2048 ||
          avctx->height > 1152 )) {
         av_log(avctx, AV_LOG_ERROR, "H.263 does not support resolutions above 2048x1152\n");
         return -1;
     }
-    if ((s->codec_id == CODEC_ID_H263  ||
-         s->codec_id == CODEC_ID_H263P) &&
+    if ((s->codec_id == AV_CODEC_ID_H263  ||
+         s->codec_id == AV_CODEC_ID_H263P) &&
         ((avctx->width &3) ||
          (avctx->height&3) )) {
         av_log(avctx, AV_LOG_ERROR, "w/h must be a multiple of 4\n");
         return -1;
     }
 
-    if (s->codec_id == CODEC_ID_MPEG1VIDEO &&
+    if (s->codec_id == AV_CODEC_ID_MPEG1VIDEO &&
         (avctx->width  > 4095 ||
          avctx->height > 4095 )) {
         av_log(avctx, AV_LOG_ERROR, "MPEG-1 does not support resolutions above 4095x4095\n");
         return -1;
     }
 
-    if (s->codec_id == CODEC_ID_MPEG2VIDEO &&
+    if (s->codec_id == AV_CODEC_ID_MPEG2VIDEO &&
         (avctx->width  > 16383 ||
          avctx->height > 16383 )) {
         av_log(avctx, AV_LOG_ERROR, "MPEG-2 does not support resolutions above 16383x16383\n");
         return -1;
     }
 
-    if ((s->codec_id == CODEC_ID_WMV1 ||
-         s->codec_id == CODEC_ID_WMV2) &&
+    if ((s->codec_id == AV_CODEC_ID_WMV1 ||
+         s->codec_id == AV_CODEC_ID_WMV2) &&
          avctx->width & 1) {
          av_log(avctx, AV_LOG_ERROR, "width must be multiple of 2\n");
          return -1;
@@ -579,18 +575,11 @@
     }
 
     if (s->avctx->thread_count > 1         &&
-<<<<<<< HEAD
-        s->codec_id != CODEC_ID_MPEG4      &&
-        s->codec_id != CODEC_ID_MPEG1VIDEO &&
-        s->codec_id != CODEC_ID_MPEG2VIDEO &&
-        s->codec_id != CODEC_ID_MJPEG      &&
-        (s->codec_id != CODEC_ID_H263P)) {
-=======
         s->codec_id != AV_CODEC_ID_MPEG4      &&
         s->codec_id != AV_CODEC_ID_MPEG1VIDEO &&
         s->codec_id != AV_CODEC_ID_MPEG2VIDEO &&
+        s->codec_id != AV_CODEC_ID_MJPEG      &&
         (s->codec_id != AV_CODEC_ID_H263P)) {
->>>>>>> 36ef5369
         av_log(avctx, AV_LOG_ERROR,
                "multi threaded encoding not supported by codec\n");
         return -1;
@@ -637,12 +626,7 @@
         //return -1;
     }
 
-<<<<<<< HEAD
-    if (s->mpeg_quant || s->codec_id == CODEC_ID_MPEG1VIDEO || s->codec_id == CODEC_ID_MPEG2VIDEO || s->codec_id == CODEC_ID_MJPEG || s->codec_id==CODEC_ID_AMV) {
-=======
-    if (s->mpeg_quant || s->codec_id == AV_CODEC_ID_MPEG1VIDEO ||
-        s->codec_id == AV_CODEC_ID_MPEG2VIDEO || s->codec_id == AV_CODEC_ID_MJPEG) {
->>>>>>> 36ef5369
+    if (s->mpeg_quant || s->codec_id == AV_CODEC_ID_MPEG1VIDEO || s->codec_id == AV_CODEC_ID_MPEG2VIDEO || s->codec_id == AV_CODEC_ID_MJPEG || s->codec_id==AV_CODEC_ID_AMV) {
         // (a + x * 3 / 8) / x
         s->intra_quant_bias = 3 << (QUANT_BIAS_SHIFT - 3);
         s->inter_quant_bias = 0;
@@ -694,24 +678,15 @@
         avctx->delay  = s->low_delay ? 0 : (s->max_b_frames + 1);
         s->rtp_mode   = 1;
         break;
-<<<<<<< HEAD
-    case CODEC_ID_LJPEG:
-    case CODEC_ID_MJPEG:
-    case CODEC_ID_AMV:
+    case AV_CODEC_ID_LJPEG:
+    case AV_CODEC_ID_MJPEG:
+    case AV_CODEC_ID_AMV:
         s->out_format = FMT_MJPEG;
         s->intra_only = 1; /* force intra only for jpeg */
-        if (avctx->codec->id == CODEC_ID_LJPEG &&
+        if (avctx->codec->id == AV_CODEC_ID_LJPEG &&
             (avctx->pix_fmt == PIX_FMT_BGR0
              || s->avctx->pix_fmt == PIX_FMT_BGRA
              || s->avctx->pix_fmt == PIX_FMT_BGR24)) {
-=======
-    case AV_CODEC_ID_LJPEG:
-    case AV_CODEC_ID_MJPEG:
-        s->out_format = FMT_MJPEG;
-        s->intra_only = 1; /* force intra only for jpeg */
-        if (avctx->codec->id == AV_CODEC_ID_LJPEG &&
-            avctx->pix_fmt   == PIX_FMT_BGRA) {
->>>>>>> 36ef5369
             s->mjpeg_vsample[0] = s->mjpeg_hsample[0] =
             s->mjpeg_vsample[1] = s->mjpeg_hsample[1] =
             s->mjpeg_vsample[2] = s->mjpeg_hsample[2] = 1;
@@ -1074,7 +1049,7 @@
                 uint8_t *src = pic_arg->data[i];
                 uint8_t *dst = pic->data[i];
 
-                if(s->codec_id == CODEC_ID_AMV && !(s->avctx->flags & CODEC_FLAG_EMU_EDGE)){
+                if(s->codec_id == AV_CODEC_ID_AMV && !(s->avctx->flags & CODEC_FLAG_EMU_EDGE)){
                     h= ((s->height+15)/16*16)>>v_shift;
                 }
 
@@ -1845,7 +1820,7 @@
     ptr_cr = s->new_picture.f.data[2] +
              (mb_y * mb_block_height * wrap_c) + mb_x * 8;
 
-    if((mb_x*16+16 > s->width || mb_y*16+16 > s->height) && s->codec_id != CODEC_ID_AMV){
+    if((mb_x*16+16 > s->width || mb_y*16+16 > s->height) && s->codec_id != AV_CODEC_ID_AMV){
         uint8_t *ebuf = s->edge_emu_buffer + 32;
         s->dsp.emulated_edge_mc(ebuf, ptr_y, wrap_y, 16, 16, mb_x * 16,
                                 mb_y * 16, s->width, s->height);
@@ -2141,12 +2116,8 @@
         if (CONFIG_H263_ENCODER)
             ff_h263_encode_mb(s, s->block, motion_x, motion_y);
         break;
-<<<<<<< HEAD
-    case CODEC_ID_MJPEG:
-    case CODEC_ID_AMV:
-=======
     case AV_CODEC_ID_MJPEG:
->>>>>>> 36ef5369
+    case AV_CODEC_ID_AMV:
         if (CONFIG_MJPEG_ENCODER)
             ff_mjpeg_encode_mb(s, s->block);
         break;
@@ -2491,7 +2462,7 @@
 
         s->current_picture.f.error[i] = 0;
     }
-    if(s->codec_id==CODEC_ID_AMV){
+    if(s->codec_id==AV_CODEC_ID_AMV){
         s->last_dc[0] = 128*8/13;
         s->last_dc[1] = 128*8/14;
         s->last_dc[2] = 128*8/14;
@@ -2576,7 +2547,7 @@
                 case AV_CODEC_ID_MPEG1VIDEO:
                     if(s->mb_skip_run) is_gob_start=0;
                     break;
-                case CODEC_ID_MJPEG:
+                case AV_CODEC_ID_MJPEG:
                     if(s->mb_x==0 && s->mb_y!=0) is_gob_start=1;
                     break;
                 }
@@ -2584,12 +2555,7 @@
                 if(is_gob_start){
                     if(s->start_mb_y != mb_y || mb_x!=0){
                         write_slice_end(s);
-<<<<<<< HEAD
-                        if(CONFIG_MPEG4_ENCODER && s->codec_id==CODEC_ID_MPEG4 && s->partitioned_frame){
-=======
-
                         if(CONFIG_MPEG4_ENCODER && s->codec_id==AV_CODEC_ID_MPEG4 && s->partitioned_frame){
->>>>>>> 36ef5369
                             ff_mpeg4_init_partitions(s);
                         }
                     }
@@ -3231,7 +3197,7 @@
         update_qscale(s);
     }
 
-    if(s->codec_id != CODEC_ID_AMV){
+    if(s->codec_id != AV_CODEC_ID_AMV){
         if(s->q_chroma_intra_matrix   != s->q_intra_matrix  ) av_freep(&s->q_chroma_intra_matrix);
         if(s->q_chroma_intra_matrix16 != s->q_intra_matrix16) av_freep(&s->q_chroma_intra_matrix16);
         s->q_chroma_intra_matrix   = s->q_intra_matrix;
@@ -3356,7 +3322,7 @@
                        s->intra_matrix, s->intra_quant_bias, 8, 8, 1);
         s->qscale= 8;
     }
-    if(s->codec_id == CODEC_ID_AMV){
+    if(s->codec_id == AV_CODEC_ID_AMV){
         static const uint8_t y[32]={13,13,13,13,13,13,13,13,13,13,13,13,13,13,13,13,13,13,13,13,13,13,13,13,13,13,13,13,13,13,13,13};
         static const uint8_t c[32]={14,14,14,14,14,14,14,14,14,14,14,14,14,14,14,14,14,14,14,14,14,14,14,14,14,14,14,14,14,14,14,14};
         for(i=1;i<64;i++){
