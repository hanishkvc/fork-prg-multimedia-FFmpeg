/*
 * FLAC audio encoder
 * Copyright (c) 2006  Justin Ruggles <justin.ruggles@gmail.com>
 *
 * This file is part of FFmpeg.
 *
 * FFmpeg is free software; you can redistribute it and/or
 * modify it under the terms of the GNU Lesser General Public
 * License as published by the Free Software Foundation; either
 * version 2.1 of the License, or (at your option) any later version.
 *
 * FFmpeg is distributed in the hope that it will be useful,
 * but WITHOUT ANY WARRANTY; without even the implied warranty of
 * MERCHANTABILITY or FITNESS FOR A PARTICULAR PURPOSE.  See the GNU
 * Lesser General Public License for more details.
 *
 * You should have received a copy of the GNU Lesser General Public
 * License along with FFmpeg; if not, write to the Free Software
 * Foundation, Inc., 51 Franklin Street, Fifth Floor, Boston, MA 02110-1301 USA
 */

#include "libavutil/avassert.h"
#include "libavutil/crc.h"
#include "libavutil/intmath.h"
#include "libavutil/md5.h"
#include "libavutil/opt.h"
#include "avcodec.h"
#include "bswapdsp.h"
#include "put_bits.h"
#include "golomb.h"
#include "internal.h"
#include "lpc.h"
#include "flac.h"
#include "flacdata.h"
#include "flacdsp.h"

#define FLAC_SUBFRAME_CONSTANT  0
#define FLAC_SUBFRAME_VERBATIM  1
#define FLAC_SUBFRAME_FIXED     8
#define FLAC_SUBFRAME_LPC      32

#define MAX_FIXED_ORDER     4
#define MAX_PARTITION_ORDER 8
#define MAX_PARTITIONS     (1 << MAX_PARTITION_ORDER)
#define MAX_LPC_PRECISION  15
#define MAX_LPC_SHIFT      15

enum CodingMode {
    CODING_MODE_RICE  = 4,
    CODING_MODE_RICE2 = 5,
};

typedef struct CompressionOptions {
    int compression_level;
    int block_time_ms;
    enum FFLPCType lpc_type;
    int lpc_passes;
    int lpc_coeff_precision;
    int min_prediction_order;
    int max_prediction_order;
    int prediction_order_method;
    int min_partition_order;
    int max_partition_order;
    int ch_mode;
    int exact_rice_parameters;
    int multi_dim_quant;
} CompressionOptions;

typedef struct RiceContext {
    enum CodingMode coding_mode;
    int porder;
    int params[MAX_PARTITIONS];
} RiceContext;

typedef struct FlacSubframe {
    int type;
    int type_code;
    int obits;
    int wasted;
    int order;
    int32_t coefs[MAX_LPC_ORDER];
    int shift;

    RiceContext rc;
    uint32_t rc_udata[FLAC_MAX_BLOCKSIZE];
    uint64_t rc_sums[32][MAX_PARTITIONS];

    int32_t samples[FLAC_MAX_BLOCKSIZE];
    int32_t residual[FLAC_MAX_BLOCKSIZE+11];
} FlacSubframe;

typedef struct FlacFrame {
    FlacSubframe subframes[FLAC_MAX_CHANNELS];
    int blocksize;
    int bs_code[2];
    uint8_t crc8;
    int ch_mode;
    int verbatim_only;
} FlacFrame;

typedef struct FlacEncodeContext {
    AVClass *class;
    PutBitContext pb;
    int channels;
    int samplerate;
    int sr_code[2];
    int bps_code;
    int max_blocksize;
    int min_framesize;
    int max_framesize;
    int max_encoded_framesize;
    uint32_t frame_count;
    uint64_t sample_count;
    uint8_t md5sum[16];
    FlacFrame frame;
    CompressionOptions options;
    AVCodecContext *avctx;
    LPCContext lpc_ctx;
    struct AVMD5 *md5ctx;
    uint8_t *md5_buffer;
    unsigned int md5_buffer_size;
    BswapDSPContext bdsp;
    FLACDSPContext flac_dsp;

    int flushed;
    int64_t next_pts;
} FlacEncodeContext;


/**
 * Write streaminfo metadata block to byte array.
 */
static void write_streaminfo(FlacEncodeContext *s, uint8_t *header)
{
    PutBitContext pb;

    memset(header, 0, FLAC_STREAMINFO_SIZE);
    init_put_bits(&pb, header, FLAC_STREAMINFO_SIZE);

    /* streaminfo metadata block */
    put_bits(&pb, 16, s->max_blocksize);
    put_bits(&pb, 16, s->max_blocksize);
    put_bits(&pb, 24, s->min_framesize);
    put_bits(&pb, 24, s->max_framesize);
    put_bits(&pb, 20, s->samplerate);
    put_bits(&pb, 3, s->channels-1);
    put_bits(&pb,  5, s->avctx->bits_per_raw_sample - 1);
    /* write 36-bit sample count in 2 put_bits() calls */
    put_bits(&pb, 24, (s->sample_count & 0xFFFFFF000LL) >> 12);
    put_bits(&pb, 12,  s->sample_count & 0x000000FFFLL);
    flush_put_bits(&pb);
    memcpy(&header[18], s->md5sum, 16);
}


/**
 * Set blocksize based on samplerate.
 * Choose the closest predefined blocksize >= BLOCK_TIME_MS milliseconds.
 */
static int select_blocksize(int samplerate, int block_time_ms)
{
    int i;
    int target;
    int blocksize;

    av_assert0(samplerate > 0);
    blocksize = ff_flac_blocksize_table[1];
    target    = (samplerate * block_time_ms) / 1000;
    for (i = 0; i < 16; i++) {
        if (target >= ff_flac_blocksize_table[i] &&
            ff_flac_blocksize_table[i] > blocksize) {
            blocksize = ff_flac_blocksize_table[i];
        }
    }
    return blocksize;
}


static av_cold void dprint_compression_options(FlacEncodeContext *s)
{
    AVCodecContext     *avctx = s->avctx;
    CompressionOptions *opt   = &s->options;

    av_log(avctx, AV_LOG_DEBUG, " compression: %d\n", opt->compression_level);

    switch (opt->lpc_type) {
    case FF_LPC_TYPE_NONE:
        av_log(avctx, AV_LOG_DEBUG, " lpc type: None\n");
        break;
    case FF_LPC_TYPE_FIXED:
        av_log(avctx, AV_LOG_DEBUG, " lpc type: Fixed pre-defined coefficients\n");
        break;
    case FF_LPC_TYPE_LEVINSON:
        av_log(avctx, AV_LOG_DEBUG, " lpc type: Levinson-Durbin recursion with Welch window\n");
        break;
    case FF_LPC_TYPE_CHOLESKY:
        av_log(avctx, AV_LOG_DEBUG, " lpc type: Cholesky factorization, %d pass%s\n",
               opt->lpc_passes, opt->lpc_passes == 1 ? "" : "es");
        break;
    }

    av_log(avctx, AV_LOG_DEBUG, " prediction order: %d, %d\n",
           opt->min_prediction_order, opt->max_prediction_order);

    switch (opt->prediction_order_method) {
    case ORDER_METHOD_EST:
        av_log(avctx, AV_LOG_DEBUG, " order method: %s\n", "estimate");
        break;
    case ORDER_METHOD_2LEVEL:
        av_log(avctx, AV_LOG_DEBUG, " order method: %s\n", "2-level");
        break;
    case ORDER_METHOD_4LEVEL:
        av_log(avctx, AV_LOG_DEBUG, " order method: %s\n", "4-level");
        break;
    case ORDER_METHOD_8LEVEL:
        av_log(avctx, AV_LOG_DEBUG, " order method: %s\n", "8-level");
        break;
    case ORDER_METHOD_SEARCH:
        av_log(avctx, AV_LOG_DEBUG, " order method: %s\n", "full search");
        break;
    case ORDER_METHOD_LOG:
        av_log(avctx, AV_LOG_DEBUG, " order method: %s\n", "log search");
        break;
    }


    av_log(avctx, AV_LOG_DEBUG, " partition order: %d, %d\n",
           opt->min_partition_order, opt->max_partition_order);

    av_log(avctx, AV_LOG_DEBUG, " block size: %d\n", avctx->frame_size);

    av_log(avctx, AV_LOG_DEBUG, " lpc precision: %d\n",
           opt->lpc_coeff_precision);
}


static av_cold int flac_encode_init(AVCodecContext *avctx)
{
    int freq = avctx->sample_rate;
    int channels = avctx->channels;
    FlacEncodeContext *s = avctx->priv_data;
    int i, level, ret;
    uint8_t *streaminfo;

    s->avctx = avctx;

    switch (avctx->sample_fmt) {
    case AV_SAMPLE_FMT_S16:
        avctx->bits_per_raw_sample = 16;
        s->bps_code                = 4;
        break;
    case AV_SAMPLE_FMT_S32:
        if (avctx->bits_per_raw_sample != 24)
            av_log(avctx, AV_LOG_WARNING, "encoding as 24 bits-per-sample\n");
        avctx->bits_per_raw_sample = 24;
        s->bps_code                = 6;
        break;
    }

    if (channels < 1 || channels > FLAC_MAX_CHANNELS) {
        av_log(avctx, AV_LOG_ERROR, "%d channels not supported (max %d)\n",
               channels, FLAC_MAX_CHANNELS);
        return AVERROR(EINVAL);
    }
    s->channels = channels;

    /* find samplerate in table */
    if (freq < 1)
        return -1;
    for (i = 4; i < 12; i++) {
        if (freq == ff_flac_sample_rate_table[i]) {
            s->samplerate = ff_flac_sample_rate_table[i];
            s->sr_code[0] = i;
            s->sr_code[1] = 0;
            break;
        }
    }
    /* if not in table, samplerate is non-standard */
    if (i == 12) {
        if (freq % 1000 == 0 && freq < 255000) {
            s->sr_code[0] = 12;
            s->sr_code[1] = freq / 1000;
        } else if (freq % 10 == 0 && freq < 655350) {
            s->sr_code[0] = 14;
            s->sr_code[1] = freq / 10;
        } else if (freq < 65535) {
            s->sr_code[0] = 13;
            s->sr_code[1] = freq;
        } else {
            av_log(avctx, AV_LOG_ERROR, "%d Hz not supported\n", freq);
            return AVERROR(EINVAL);
        }
        s->samplerate = freq;
    }

    /* set compression option defaults based on avctx->compression_level */
    if (avctx->compression_level < 0)
        s->options.compression_level = 5;
    else
        s->options.compression_level = avctx->compression_level;

    level = s->options.compression_level;
    if (level > 12) {
        av_log(avctx, AV_LOG_ERROR, "invalid compression level: %d\n",
               s->options.compression_level);
        return AVERROR(EINVAL);
    }

    s->options.block_time_ms = ((int[]){ 27, 27, 27,105,105,105,105,105,105,105,105,105,105})[level];

    if (s->options.lpc_type == FF_LPC_TYPE_DEFAULT)
        s->options.lpc_type  = ((int[]){ FF_LPC_TYPE_FIXED,    FF_LPC_TYPE_FIXED,    FF_LPC_TYPE_FIXED,
                                         FF_LPC_TYPE_LEVINSON, FF_LPC_TYPE_LEVINSON, FF_LPC_TYPE_LEVINSON,
                                         FF_LPC_TYPE_LEVINSON, FF_LPC_TYPE_LEVINSON, FF_LPC_TYPE_LEVINSON,
                                         FF_LPC_TYPE_LEVINSON, FF_LPC_TYPE_LEVINSON, FF_LPC_TYPE_LEVINSON,
                                         FF_LPC_TYPE_LEVINSON})[level];

    s->options.min_prediction_order = ((int[]){  2,  0,  0,  1,  1,  1,  1,  1,  1,  1,  1,  1,  1})[level];
    s->options.max_prediction_order = ((int[]){  3,  4,  4,  6,  8,  8,  8,  8, 12, 12, 12, 32, 32})[level];

    if (s->options.prediction_order_method < 0)
        s->options.prediction_order_method = ((int[]){ ORDER_METHOD_EST,    ORDER_METHOD_EST,    ORDER_METHOD_EST,
                                                       ORDER_METHOD_EST,    ORDER_METHOD_EST,    ORDER_METHOD_EST,
                                                       ORDER_METHOD_4LEVEL, ORDER_METHOD_LOG,    ORDER_METHOD_4LEVEL,
                                                       ORDER_METHOD_LOG,    ORDER_METHOD_SEARCH, ORDER_METHOD_LOG,
                                                       ORDER_METHOD_SEARCH})[level];

    if (s->options.min_partition_order > s->options.max_partition_order) {
        av_log(avctx, AV_LOG_ERROR, "invalid partition orders: min=%d max=%d\n",
               s->options.min_partition_order, s->options.max_partition_order);
        return AVERROR(EINVAL);
    }
    if (s->options.min_partition_order < 0)
        s->options.min_partition_order = ((int[]){  2,  2,  0,  0,  0,  0,  0,  0,  0,  0,  0,  0,  0})[level];
    if (s->options.max_partition_order < 0)
        s->options.max_partition_order = ((int[]){  2,  2,  3,  3,  3,  8,  8,  8,  8,  8,  8,  8,  8})[level];

    if (s->options.lpc_type == FF_LPC_TYPE_NONE) {
        s->options.min_prediction_order = 0;
    } else if (avctx->min_prediction_order >= 0) {
        if (s->options.lpc_type == FF_LPC_TYPE_FIXED) {
            if (avctx->min_prediction_order > MAX_FIXED_ORDER) {
<<<<<<< HEAD
                av_log(avctx, AV_LOG_ERROR, "invalid min prediction order: %d\n",
                       avctx->min_prediction_order);
                return AVERROR(EINVAL);
=======
                av_log(avctx, AV_LOG_WARNING,
                       "invalid min prediction order %d, clamped to %d\n",
                       avctx->min_prediction_order, MAX_FIXED_ORDER);
                avctx->min_prediction_order = MAX_FIXED_ORDER;
>>>>>>> 79d89cf2
            }
        } else if (avctx->min_prediction_order < MIN_LPC_ORDER ||
                   avctx->min_prediction_order > MAX_LPC_ORDER) {
            av_log(avctx, AV_LOG_ERROR, "invalid min prediction order: %d\n",
                   avctx->min_prediction_order);
            return AVERROR(EINVAL);
        }
        s->options.min_prediction_order = avctx->min_prediction_order;
    }
    if (s->options.lpc_type == FF_LPC_TYPE_NONE) {
        s->options.max_prediction_order = 0;
    } else if (avctx->max_prediction_order >= 0) {
        if (s->options.lpc_type == FF_LPC_TYPE_FIXED) {
            if (avctx->max_prediction_order > MAX_FIXED_ORDER) {
<<<<<<< HEAD
                av_log(avctx, AV_LOG_ERROR, "invalid max prediction order: %d\n",
                       avctx->max_prediction_order);
                return AVERROR(EINVAL);
=======
                av_log(avctx, AV_LOG_WARNING,
                       "invalid max prediction order %d, clamped to %d\n",
                       avctx->max_prediction_order, MAX_FIXED_ORDER);
                avctx->max_prediction_order = MAX_FIXED_ORDER;
>>>>>>> 79d89cf2
            }
        } else if (avctx->max_prediction_order < MIN_LPC_ORDER ||
                   avctx->max_prediction_order > MAX_LPC_ORDER) {
            av_log(avctx, AV_LOG_ERROR, "invalid max prediction order: %d\n",
                   avctx->max_prediction_order);
            return AVERROR(EINVAL);
        }
        s->options.max_prediction_order = avctx->max_prediction_order;
    }
    if (s->options.max_prediction_order < s->options.min_prediction_order) {
        av_log(avctx, AV_LOG_ERROR, "invalid prediction orders: min=%d max=%d\n",
               s->options.min_prediction_order, s->options.max_prediction_order);
        return AVERROR(EINVAL);
    }

    if (avctx->frame_size > 0) {
        if (avctx->frame_size < FLAC_MIN_BLOCKSIZE ||
                avctx->frame_size > FLAC_MAX_BLOCKSIZE) {
            av_log(avctx, AV_LOG_ERROR, "invalid block size: %d\n",
                   avctx->frame_size);
            return AVERROR(EINVAL);
        }
    } else {
        s->avctx->frame_size = select_blocksize(s->samplerate, s->options.block_time_ms);
    }
    s->max_blocksize = s->avctx->frame_size;

    /* set maximum encoded frame size in verbatim mode */
    s->max_framesize = ff_flac_get_max_frame_size(s->avctx->frame_size,
                                                  s->channels,
                                                  s->avctx->bits_per_raw_sample);

    /* initialize MD5 context */
    s->md5ctx = av_md5_alloc();
    if (!s->md5ctx)
        return AVERROR(ENOMEM);
    av_md5_init(s->md5ctx);

    streaminfo = av_malloc(FLAC_STREAMINFO_SIZE);
    if (!streaminfo)
        return AVERROR(ENOMEM);
    write_streaminfo(s, streaminfo);
    avctx->extradata = streaminfo;
    avctx->extradata_size = FLAC_STREAMINFO_SIZE;

    s->frame_count   = 0;
    s->min_framesize = s->max_framesize;

    if (channels == 3 &&
            avctx->channel_layout != (AV_CH_LAYOUT_STEREO|AV_CH_FRONT_CENTER) ||
        channels == 4 &&
            avctx->channel_layout != AV_CH_LAYOUT_2_2 &&
            avctx->channel_layout != AV_CH_LAYOUT_QUAD ||
        channels == 5 &&
            avctx->channel_layout != AV_CH_LAYOUT_5POINT0 &&
            avctx->channel_layout != AV_CH_LAYOUT_5POINT0_BACK ||
        channels == 6 &&
            avctx->channel_layout != AV_CH_LAYOUT_5POINT1 &&
            avctx->channel_layout != AV_CH_LAYOUT_5POINT1_BACK) {
        if (avctx->channel_layout) {
            av_log(avctx, AV_LOG_ERROR, "Channel layout not supported by Flac, "
                                             "output stream will have incorrect "
                                             "channel layout.\n");
        } else {
            av_log(avctx, AV_LOG_WARNING, "No channel layout specified. The encoder "
                                               "will use Flac channel layout for "
                                               "%d channels.\n", channels);
        }
    }

    ret = ff_lpc_init(&s->lpc_ctx, avctx->frame_size,
                      s->options.max_prediction_order, FF_LPC_TYPE_LEVINSON);

    ff_bswapdsp_init(&s->bdsp);
    ff_flacdsp_init(&s->flac_dsp, avctx->sample_fmt, channels,
                    avctx->bits_per_raw_sample);

    dprint_compression_options(s);

    return ret;
}


static void init_frame(FlacEncodeContext *s, int nb_samples)
{
    int i, ch;
    FlacFrame *frame;

    frame = &s->frame;

    for (i = 0; i < 16; i++) {
        if (nb_samples == ff_flac_blocksize_table[i]) {
            frame->blocksize  = ff_flac_blocksize_table[i];
            frame->bs_code[0] = i;
            frame->bs_code[1] = 0;
            break;
        }
    }
    if (i == 16) {
        frame->blocksize = nb_samples;
        if (frame->blocksize <= 256) {
            frame->bs_code[0] = 6;
            frame->bs_code[1] = frame->blocksize-1;
        } else {
            frame->bs_code[0] = 7;
            frame->bs_code[1] = frame->blocksize-1;
        }
    }

    for (ch = 0; ch < s->channels; ch++) {
        FlacSubframe *sub = &frame->subframes[ch];

        sub->wasted = 0;
        sub->obits  = s->avctx->bits_per_raw_sample;

        if (sub->obits > 16)
            sub->rc.coding_mode = CODING_MODE_RICE2;
        else
            sub->rc.coding_mode = CODING_MODE_RICE;
    }

    frame->verbatim_only = 0;
}


/**
 * Copy channel-interleaved input samples into separate subframes.
 */
static void copy_samples(FlacEncodeContext *s, const void *samples)
{
    int i, j, ch;
    FlacFrame *frame;
    int shift = av_get_bytes_per_sample(s->avctx->sample_fmt) * 8 -
                s->avctx->bits_per_raw_sample;

#define COPY_SAMPLES(bits) do {                                     \
    const int ## bits ## _t *samples0 = samples;                    \
    frame = &s->frame;                                              \
    for (i = 0, j = 0; i < frame->blocksize; i++)                   \
        for (ch = 0; ch < s->channels; ch++, j++)                   \
            frame->subframes[ch].samples[i] = samples0[j] >> shift; \
} while (0)

    if (s->avctx->sample_fmt == AV_SAMPLE_FMT_S16)
        COPY_SAMPLES(16);
    else
        COPY_SAMPLES(32);
}


static uint64_t rice_count_exact(const int32_t *res, int n, int k)
{
    int i;
    uint64_t count = 0;

    for (i = 0; i < n; i++) {
        int32_t v = -2 * res[i] - 1;
        v ^= v >> 31;
        count += (v >> k) + 1 + k;
    }
    return count;
}


static uint64_t subframe_count_exact(FlacEncodeContext *s, FlacSubframe *sub,
                                     int pred_order)
{
    int p, porder, psize;
    int i, part_end;
    uint64_t count = 0;

    /* subframe header */
    count += 8;

    if (sub->wasted)
        count += sub->wasted;

    /* subframe */
    if (sub->type == FLAC_SUBFRAME_CONSTANT) {
        count += sub->obits;
    } else if (sub->type == FLAC_SUBFRAME_VERBATIM) {
        count += s->frame.blocksize * sub->obits;
    } else {
        /* warm-up samples */
        count += pred_order * sub->obits;

        /* LPC coefficients */
        if (sub->type == FLAC_SUBFRAME_LPC)
            count += 4 + 5 + pred_order * s->options.lpc_coeff_precision;

        /* rice-encoded block */
        count += 2;

        /* partition order */
        porder = sub->rc.porder;
        psize  = s->frame.blocksize >> porder;
        count += 4;

        /* residual */
        i        = pred_order;
        part_end = psize;
        for (p = 0; p < 1 << porder; p++) {
            int k = sub->rc.params[p];
            count += sub->rc.coding_mode;
            count += rice_count_exact(&sub->residual[i], part_end - i, k);
            i = part_end;
            part_end = FFMIN(s->frame.blocksize, part_end + psize);
        }
    }

    return count;
}


#define rice_encode_count(sum, n, k) (((n)*((k)+1))+((sum-(n>>1))>>(k)))

/**
 * Solve for d/dk(rice_encode_count) = n-((sum-(n>>1))>>(k+1)) = 0.
 */
static int find_optimal_param(uint64_t sum, int n, int max_param)
{
    int k;
    uint64_t sum2;

    if (sum <= n >> 1)
        return 0;
    sum2 = sum - (n >> 1);
    k    = av_log2(av_clipl_int32(sum2 / n));
    return FFMIN(k, max_param);
}

static int find_optimal_param_exact(uint64_t sums[32][MAX_PARTITIONS], int i, int max_param)
{
    int bestk = 0;
    int64_t bestbits = INT64_MAX;
    int k;

    for (k = 0; k <= max_param; k++) {
        int64_t bits = sums[k][i];
        if (bits < bestbits) {
            bestbits = bits;
            bestk = k;
        }
    }

    return bestk;
}

static uint64_t calc_optimal_rice_params(RiceContext *rc, int porder,
                                         uint64_t sums[32][MAX_PARTITIONS],
                                         int n, int pred_order, int max_param, int exact)
{
    int i;
    int k, cnt, part;
    uint64_t all_bits;

    part     = (1 << porder);
    all_bits = 4 * part;

    cnt = (n >> porder) - pred_order;
    for (i = 0; i < part; i++) {
        if (exact) {
            k = find_optimal_param_exact(sums, i, max_param);
            all_bits += sums[k][i];
        } else {
            k = find_optimal_param(sums[0][i], cnt, max_param);
            all_bits += rice_encode_count(sums[0][i], cnt, k);
        }
        rc->params[i] = k;
        cnt = n >> porder;
    }

    rc->porder = porder;

    return all_bits;
}


static void calc_sum_top(int pmax, int kmax, const uint32_t *data, int n, int pred_order,
                         uint64_t sums[32][MAX_PARTITIONS])
{
    int i, k;
    int parts;
    const uint32_t *res, *res_end;

    /* sums for highest level */
    parts   = (1 << pmax);

    for (k = 0; k <= kmax; k++) {
        res     = &data[pred_order];
        res_end = &data[n >> pmax];
        for (i = 0; i < parts; i++) {
            if (kmax) {
                uint64_t sum = (1LL + k) * (res_end - res);
                while (res < res_end)
                    sum += *(res++) >> k;
                sums[k][i] = sum;
            } else {
                uint64_t sum = 0;
                while (res < res_end)
                    sum += *(res++);
                sums[k][i] = sum;
            }
            res_end += n >> pmax;
        }
    }
}

static void calc_sum_next(int level, uint64_t sums[32][MAX_PARTITIONS], int kmax)
{
    int i, k;
    int parts = (1 << level);
    for (i = 0; i < parts; i++) {
        for (k=0; k<=kmax; k++)
            sums[k][i] = sums[k][2*i] + sums[k][2*i+1];
    }
}

static uint64_t calc_rice_params(RiceContext *rc,
                                 uint32_t udata[FLAC_MAX_BLOCKSIZE],
                                 uint64_t sums[32][MAX_PARTITIONS],
                                 int pmin, int pmax,
                                 const int32_t *data, int n, int pred_order, int exact)
{
    int i;
    uint64_t bits[MAX_PARTITION_ORDER+1];
    int opt_porder;
    RiceContext tmp_rc;
    int kmax = (1 << rc->coding_mode) - 2;

    av_assert1(pmin >= 0 && pmin <= MAX_PARTITION_ORDER);
    av_assert1(pmax >= 0 && pmax <= MAX_PARTITION_ORDER);
    av_assert1(pmin <= pmax);

    tmp_rc.coding_mode = rc->coding_mode;

    for (i = 0; i < n; i++)
        udata[i] = (2 * data[i]) ^ (data[i] >> 31);

    calc_sum_top(pmax, exact ? kmax : 0, udata, n, pred_order, sums);

    opt_porder = pmin;
    bits[pmin] = UINT32_MAX;
    for (i = pmax; ; ) {
        bits[i] = calc_optimal_rice_params(&tmp_rc, i, sums, n, pred_order, kmax, exact);
        if (bits[i] < bits[opt_porder] || pmax == pmin) {
            opt_porder = i;
            *rc = tmp_rc;
        }
        if (i == pmin)
            break;
        calc_sum_next(--i, sums, exact ? kmax : 0);
    }

    return bits[opt_porder];
}


static int get_max_p_order(int max_porder, int n, int order)
{
    int porder = FFMIN(max_porder, av_log2(n^(n-1)));
    if (order > 0)
        porder = FFMIN(porder, av_log2(n/order));
    return porder;
}


static uint64_t find_subframe_rice_params(FlacEncodeContext *s,
                                          FlacSubframe *sub, int pred_order)
{
    int pmin = get_max_p_order(s->options.min_partition_order,
                               s->frame.blocksize, pred_order);
    int pmax = get_max_p_order(s->options.max_partition_order,
                               s->frame.blocksize, pred_order);

    uint64_t bits = 8 + pred_order * sub->obits + 2 + sub->rc.coding_mode;
    if (sub->type == FLAC_SUBFRAME_LPC)
        bits += 4 + 5 + pred_order * s->options.lpc_coeff_precision;
    bits += calc_rice_params(&sub->rc, sub->rc_udata, sub->rc_sums, pmin, pmax, sub->residual,
                             s->frame.blocksize, pred_order, s->options.exact_rice_parameters);
    return bits;
}


static void encode_residual_fixed(int32_t *res, const int32_t *smp, int n,
                                  int order)
{
    int i;

    for (i = 0; i < order; i++)
        res[i] = smp[i];

    if (order == 0) {
        for (i = order; i < n; i++)
            res[i] = smp[i];
    } else if (order == 1) {
        for (i = order; i < n; i++)
            res[i] = smp[i] - smp[i-1];
    } else if (order == 2) {
        int a = smp[order-1] - smp[order-2];
        for (i = order; i < n; i += 2) {
            int b    = smp[i  ] - smp[i-1];
            res[i]   = b - a;
            a        = smp[i+1] - smp[i  ];
            res[i+1] = a - b;
        }
    } else if (order == 3) {
        int a = smp[order-1] -   smp[order-2];
        int c = smp[order-1] - 2*smp[order-2] + smp[order-3];
        for (i = order; i < n; i += 2) {
            int b    = smp[i  ] - smp[i-1];
            int d    = b - a;
            res[i]   = d - c;
            a        = smp[i+1] - smp[i  ];
            c        = a - b;
            res[i+1] = c - d;
        }
    } else {
        int a = smp[order-1] -   smp[order-2];
        int c = smp[order-1] - 2*smp[order-2] +   smp[order-3];
        int e = smp[order-1] - 3*smp[order-2] + 3*smp[order-3] - smp[order-4];
        for (i = order; i < n; i += 2) {
            int b    = smp[i  ] - smp[i-1];
            int d    = b - a;
            int f    = d - c;
            res[i  ] = f - e;
            a        = smp[i+1] - smp[i  ];
            c        = a - b;
            e        = c - d;
            res[i+1] = e - f;
        }
    }
}


static int encode_residual_ch(FlacEncodeContext *s, int ch)
{
    int i, n;
    int min_order, max_order, opt_order, omethod;
    FlacFrame *frame;
    FlacSubframe *sub;
    int32_t coefs[MAX_LPC_ORDER][MAX_LPC_ORDER];
    int shift[MAX_LPC_ORDER];
    int32_t *res, *smp;

    frame = &s->frame;
    sub   = &frame->subframes[ch];
    res   = sub->residual;
    smp   = sub->samples;
    n     = frame->blocksize;

    /* CONSTANT */
    for (i = 1; i < n; i++)
        if(smp[i] != smp[0])
            break;
    if (i == n) {
        sub->type = sub->type_code = FLAC_SUBFRAME_CONSTANT;
        res[0] = smp[0];
        return subframe_count_exact(s, sub, 0);
    }

    /* VERBATIM */
    if (frame->verbatim_only || n < 5) {
        sub->type = sub->type_code = FLAC_SUBFRAME_VERBATIM;
        memcpy(res, smp, n * sizeof(int32_t));
        return subframe_count_exact(s, sub, 0);
    }

    min_order  = s->options.min_prediction_order;
    max_order  = s->options.max_prediction_order;
    omethod    = s->options.prediction_order_method;

    /* FIXED */
    sub->type = FLAC_SUBFRAME_FIXED;
    if (s->options.lpc_type == FF_LPC_TYPE_NONE  ||
        s->options.lpc_type == FF_LPC_TYPE_FIXED || n <= max_order) {
        uint64_t bits[MAX_FIXED_ORDER+1];
        if (max_order > MAX_FIXED_ORDER)
            max_order = MAX_FIXED_ORDER;
        opt_order = 0;
        bits[0]   = UINT32_MAX;
        for (i = min_order; i <= max_order; i++) {
            encode_residual_fixed(res, smp, n, i);
            bits[i] = find_subframe_rice_params(s, sub, i);
            if (bits[i] < bits[opt_order])
                opt_order = i;
        }
        sub->order     = opt_order;
        sub->type_code = sub->type | sub->order;
        if (sub->order != max_order) {
            encode_residual_fixed(res, smp, n, sub->order);
            find_subframe_rice_params(s, sub, sub->order);
        }
        return subframe_count_exact(s, sub, sub->order);
    }

    /* LPC */
    sub->type = FLAC_SUBFRAME_LPC;
    opt_order = ff_lpc_calc_coefs(&s->lpc_ctx, smp, n, min_order, max_order,
                                  s->options.lpc_coeff_precision, coefs, shift, s->options.lpc_type,
                                  s->options.lpc_passes, omethod,
                                  MAX_LPC_SHIFT, 0);

    if (omethod == ORDER_METHOD_2LEVEL ||
        omethod == ORDER_METHOD_4LEVEL ||
        omethod == ORDER_METHOD_8LEVEL) {
        int levels = 1 << omethod;
        uint64_t bits[1 << ORDER_METHOD_8LEVEL];
        int order       = -1;
        int opt_index   = levels-1;
        opt_order       = max_order-1;
        bits[opt_index] = UINT32_MAX;
        for (i = levels-1; i >= 0; i--) {
            int last_order = order;
            order = min_order + (((max_order-min_order+1) * (i+1)) / levels)-1;
            order = av_clip(order, min_order - 1, max_order - 1);
            if (order == last_order)
                continue;
            if (s->bps_code * 4 + s->options.lpc_coeff_precision + av_log2(order) <= 32) {
                s->flac_dsp.lpc16_encode(res, smp, n, order+1, coefs[order],
                                         shift[order]);
            } else {
                s->flac_dsp.lpc32_encode(res, smp, n, order+1, coefs[order],
                                         shift[order]);
            }
            bits[i] = find_subframe_rice_params(s, sub, order+1);
            if (bits[i] < bits[opt_index]) {
                opt_index = i;
                opt_order = order;
            }
        }
        opt_order++;
    } else if (omethod == ORDER_METHOD_SEARCH) {
        // brute-force optimal order search
        uint64_t bits[MAX_LPC_ORDER];
        opt_order = 0;
        bits[0]   = UINT32_MAX;
        for (i = min_order-1; i < max_order; i++) {
            if (s->bps_code * 4 + s->options.lpc_coeff_precision + av_log2(i) <= 32) {
                s->flac_dsp.lpc16_encode(res, smp, n, i+1, coefs[i], shift[i]);
            } else {
                s->flac_dsp.lpc32_encode(res, smp, n, i+1, coefs[i], shift[i]);
            }
            bits[i] = find_subframe_rice_params(s, sub, i+1);
            if (bits[i] < bits[opt_order])
                opt_order = i;
        }
        opt_order++;
    } else if (omethod == ORDER_METHOD_LOG) {
        uint64_t bits[MAX_LPC_ORDER];
        int step;

        opt_order = min_order - 1 + (max_order-min_order)/3;
        memset(bits, -1, sizeof(bits));

        for (step = 16; step; step >>= 1) {
            int last = opt_order;
            for (i = last-step; i <= last+step; i += step) {
                if (i < min_order-1 || i >= max_order || bits[i] < UINT32_MAX)
                    continue;
                if (s->bps_code * 4 + s->options.lpc_coeff_precision + av_log2(i) <= 32) {
                    s->flac_dsp.lpc32_encode(res, smp, n, i+1, coefs[i], shift[i]);
                } else {
                    s->flac_dsp.lpc16_encode(res, smp, n, i+1, coefs[i], shift[i]);
                }
                bits[i] = find_subframe_rice_params(s, sub, i+1);
                if (bits[i] < bits[opt_order])
                    opt_order = i;
            }
        }
        opt_order++;
    }

    if (s->options.multi_dim_quant) {
        int allsteps = 1;
        int i, step, improved;
        int64_t best_score = INT64_MAX;
        int32_t qmax;

        qmax = (1 << (s->options.lpc_coeff_precision - 1)) - 1;

        for (i=0; i<opt_order; i++)
            allsteps *= 3;

        do {
            improved = 0;
            for (step = 0; step < allsteps; step++) {
                int tmp = step;
                int32_t lpc_try[MAX_LPC_ORDER];
                int64_t score = 0;
                int diffsum = 0;

                for (i=0; i<opt_order; i++) {
                    int diff = ((tmp + 1) % 3) - 1;
                    lpc_try[i] = av_clip(coefs[opt_order - 1][i] + diff, -qmax, qmax);
                    tmp /= 3;
                    diffsum += !!diff;
                }
                if (diffsum >8)
                    continue;

                if (s->bps_code * 4 + s->options.lpc_coeff_precision + av_log2(opt_order - 1) <= 32) {
                    s->flac_dsp.lpc16_encode(res, smp, n, opt_order, lpc_try, shift[opt_order-1]);
                } else {
                    s->flac_dsp.lpc32_encode(res, smp, n, opt_order, lpc_try, shift[opt_order-1]);
                }
                score = find_subframe_rice_params(s, sub, opt_order);
                if (score < best_score) {
                    best_score = score;
                    memcpy(coefs[opt_order-1], lpc_try, sizeof(*coefs));
                    improved=1;
                }
            }
        } while(improved);
    }

    sub->order     = opt_order;
    sub->type_code = sub->type | (sub->order-1);
    sub->shift     = shift[sub->order-1];
    for (i = 0; i < sub->order; i++)
        sub->coefs[i] = coefs[sub->order-1][i];

    if (s->bps_code * 4 + s->options.lpc_coeff_precision + av_log2(opt_order) <= 32) {
        s->flac_dsp.lpc16_encode(res, smp, n, sub->order, sub->coefs, sub->shift);
    } else {
        s->flac_dsp.lpc32_encode(res, smp, n, sub->order, sub->coefs, sub->shift);
    }

    find_subframe_rice_params(s, sub, sub->order);

    return subframe_count_exact(s, sub, sub->order);
}


static int count_frame_header(FlacEncodeContext *s)
{
    uint8_t av_unused tmp;
    int count;

    /*
    <14> Sync code
    <1>  Reserved
    <1>  Blocking strategy
    <4>  Block size in inter-channel samples
    <4>  Sample rate
    <4>  Channel assignment
    <3>  Sample size in bits
    <1>  Reserved
    */
    count = 32;

    /* coded frame number */
    PUT_UTF8(s->frame_count, tmp, count += 8;)

    /* explicit block size */
    if (s->frame.bs_code[0] == 6)
        count += 8;
    else if (s->frame.bs_code[0] == 7)
        count += 16;

    /* explicit sample rate */
    count += ((s->sr_code[0] == 12) + (s->sr_code[0] > 12)) * 8;

    /* frame header CRC-8 */
    count += 8;

    return count;
}


static int encode_frame(FlacEncodeContext *s)
{
    int ch;
    uint64_t count;

    count = count_frame_header(s);

    for (ch = 0; ch < s->channels; ch++)
        count += encode_residual_ch(s, ch);

    count += (8 - (count & 7)) & 7; // byte alignment
    count += 16;                    // CRC-16

    count >>= 3;
    if (count > INT_MAX)
        return AVERROR_BUG;
    return count;
}


static void remove_wasted_bits(FlacEncodeContext *s)
{
    int ch, i;

    for (ch = 0; ch < s->channels; ch++) {
        FlacSubframe *sub = &s->frame.subframes[ch];
        int32_t v         = 0;

        for (i = 0; i < s->frame.blocksize; i++) {
            v |= sub->samples[i];
            if (v & 1)
                break;
        }

        if (v && !(v & 1)) {
            v = ff_ctz(v);

            for (i = 0; i < s->frame.blocksize; i++)
                sub->samples[i] >>= v;

            sub->wasted = v;
            sub->obits -= v;

            /* for 24-bit, check if removing wasted bits makes the range better
               suited for using RICE instead of RICE2 for entropy coding */
            if (sub->obits <= 17)
                sub->rc.coding_mode = CODING_MODE_RICE;
        }
    }
}


static int estimate_stereo_mode(const int32_t *left_ch, const int32_t *right_ch, int n,
                                int max_rice_param)
{
    int i, best;
    int32_t lt, rt;
    uint64_t sum[4];
    uint64_t score[4];
    int k;

    /* calculate sum of 2nd order residual for each channel */
    sum[0] = sum[1] = sum[2] = sum[3] = 0;
    for (i = 2; i < n; i++) {
        lt = left_ch[i]  - 2*left_ch[i-1]  + left_ch[i-2];
        rt = right_ch[i] - 2*right_ch[i-1] + right_ch[i-2];
        sum[2] += FFABS((lt + rt) >> 1);
        sum[3] += FFABS(lt - rt);
        sum[0] += FFABS(lt);
        sum[1] += FFABS(rt);
    }
    /* estimate bit counts */
    for (i = 0; i < 4; i++) {
        k      = find_optimal_param(2 * sum[i], n, max_rice_param);
        sum[i] = rice_encode_count( 2 * sum[i], n, k);
    }

    /* calculate score for each mode */
    score[0] = sum[0] + sum[1];
    score[1] = sum[0] + sum[3];
    score[2] = sum[1] + sum[3];
    score[3] = sum[2] + sum[3];

    /* return mode with lowest score */
    best = 0;
    for (i = 1; i < 4; i++)
        if (score[i] < score[best])
            best = i;

    return best;
}


/**
 * Perform stereo channel decorrelation.
 */
static void channel_decorrelation(FlacEncodeContext *s)
{
    FlacFrame *frame;
    int32_t *left, *right;
    int i, n;

    frame = &s->frame;
    n     = frame->blocksize;
    left  = frame->subframes[0].samples;
    right = frame->subframes[1].samples;

    if (s->channels != 2) {
        frame->ch_mode = FLAC_CHMODE_INDEPENDENT;
        return;
    }

    if (s->options.ch_mode < 0) {
        int max_rice_param = (1 << frame->subframes[0].rc.coding_mode) - 2;
        frame->ch_mode = estimate_stereo_mode(left, right, n, max_rice_param);
    } else
        frame->ch_mode = s->options.ch_mode;

    /* perform decorrelation and adjust bits-per-sample */
    if (frame->ch_mode == FLAC_CHMODE_INDEPENDENT)
        return;
    if (frame->ch_mode == FLAC_CHMODE_MID_SIDE) {
        int32_t tmp;
        for (i = 0; i < n; i++) {
            tmp      = left[i];
            left[i]  = (tmp + right[i]) >> 1;
            right[i] =  tmp - right[i];
        }
        frame->subframes[1].obits++;
    } else if (frame->ch_mode == FLAC_CHMODE_LEFT_SIDE) {
        for (i = 0; i < n; i++)
            right[i] = left[i] - right[i];
        frame->subframes[1].obits++;
    } else {
        for (i = 0; i < n; i++)
            left[i] -= right[i];
        frame->subframes[0].obits++;
    }
}


static void write_utf8(PutBitContext *pb, uint32_t val)
{
    uint8_t tmp;
    PUT_UTF8(val, tmp, put_bits(pb, 8, tmp);)
}


static void write_frame_header(FlacEncodeContext *s)
{
    FlacFrame *frame;
    int crc;

    frame = &s->frame;

    put_bits(&s->pb, 16, 0xFFF8);
    put_bits(&s->pb, 4, frame->bs_code[0]);
    put_bits(&s->pb, 4, s->sr_code[0]);

    if (frame->ch_mode == FLAC_CHMODE_INDEPENDENT)
        put_bits(&s->pb, 4, s->channels-1);
    else
        put_bits(&s->pb, 4, frame->ch_mode + FLAC_MAX_CHANNELS - 1);

    put_bits(&s->pb, 3, s->bps_code);
    put_bits(&s->pb, 1, 0);
    write_utf8(&s->pb, s->frame_count);

    if (frame->bs_code[0] == 6)
        put_bits(&s->pb, 8, frame->bs_code[1]);
    else if (frame->bs_code[0] == 7)
        put_bits(&s->pb, 16, frame->bs_code[1]);

    if (s->sr_code[0] == 12)
        put_bits(&s->pb, 8, s->sr_code[1]);
    else if (s->sr_code[0] > 12)
        put_bits(&s->pb, 16, s->sr_code[1]);

    flush_put_bits(&s->pb);
    crc = av_crc(av_crc_get_table(AV_CRC_8_ATM), 0, s->pb.buf,
                 put_bits_count(&s->pb) >> 3);
    put_bits(&s->pb, 8, crc);
}


static void write_subframes(FlacEncodeContext *s)
{
    int ch;

    for (ch = 0; ch < s->channels; ch++) {
        FlacSubframe *sub = &s->frame.subframes[ch];
        int i, p, porder, psize;
        int32_t *part_end;
        int32_t *res       =  sub->residual;
        int32_t *frame_end = &sub->residual[s->frame.blocksize];

        /* subframe header */
        put_bits(&s->pb, 1, 0);
        put_bits(&s->pb, 6, sub->type_code);
        put_bits(&s->pb, 1, !!sub->wasted);
        if (sub->wasted)
            put_bits(&s->pb, sub->wasted, 1);

        /* subframe */
        if (sub->type == FLAC_SUBFRAME_CONSTANT) {
            put_sbits(&s->pb, sub->obits, res[0]);
        } else if (sub->type == FLAC_SUBFRAME_VERBATIM) {
            while (res < frame_end)
                put_sbits(&s->pb, sub->obits, *res++);
        } else {
            /* warm-up samples */
            for (i = 0; i < sub->order; i++)
                put_sbits(&s->pb, sub->obits, *res++);

            /* LPC coefficients */
            if (sub->type == FLAC_SUBFRAME_LPC) {
                int cbits = s->options.lpc_coeff_precision;
                put_bits( &s->pb, 4, cbits-1);
                put_sbits(&s->pb, 5, sub->shift);
                for (i = 0; i < sub->order; i++)
                    put_sbits(&s->pb, cbits, sub->coefs[i]);
            }

            /* rice-encoded block */
            put_bits(&s->pb, 2, sub->rc.coding_mode - 4);

            /* partition order */
            porder  = sub->rc.porder;
            psize   = s->frame.blocksize >> porder;
            put_bits(&s->pb, 4, porder);

            /* residual */
            part_end  = &sub->residual[psize];
            for (p = 0; p < 1 << porder; p++) {
                int k = sub->rc.params[p];
                put_bits(&s->pb, sub->rc.coding_mode, k);
                while (res < part_end)
                    set_sr_golomb_flac(&s->pb, *res++, k, INT32_MAX, 0);
                part_end = FFMIN(frame_end, part_end + psize);
            }
        }
    }
}


static void write_frame_footer(FlacEncodeContext *s)
{
    int crc;
    flush_put_bits(&s->pb);
    crc = av_bswap16(av_crc(av_crc_get_table(AV_CRC_16_ANSI), 0, s->pb.buf,
                            put_bits_count(&s->pb)>>3));
    put_bits(&s->pb, 16, crc);
    flush_put_bits(&s->pb);
}


static int write_frame(FlacEncodeContext *s, AVPacket *avpkt)
{
    init_put_bits(&s->pb, avpkt->data, avpkt->size);
    write_frame_header(s);
    write_subframes(s);
    write_frame_footer(s);
    return put_bits_count(&s->pb) >> 3;
}


static int update_md5_sum(FlacEncodeContext *s, const void *samples)
{
    const uint8_t *buf;
    int buf_size = s->frame.blocksize * s->channels *
                   ((s->avctx->bits_per_raw_sample + 7) / 8);

    if (s->avctx->bits_per_raw_sample > 16 || HAVE_BIGENDIAN) {
        av_fast_malloc(&s->md5_buffer, &s->md5_buffer_size, buf_size);
        if (!s->md5_buffer)
            return AVERROR(ENOMEM);
    }

    if (s->avctx->bits_per_raw_sample <= 16) {
        buf = (const uint8_t *)samples;
#if HAVE_BIGENDIAN
        s->bdsp.bswap16_buf((uint16_t *) s->md5_buffer,
                            (const uint16_t *) samples, buf_size / 2);
        buf = s->md5_buffer;
#endif
    } else {
        int i;
        const int32_t *samples0 = samples;
        uint8_t *tmp            = s->md5_buffer;

        for (i = 0; i < s->frame.blocksize * s->channels; i++) {
            int32_t v = samples0[i] >> 8;
            AV_WL24(tmp + 3*i, v);
        }
        buf = s->md5_buffer;
    }
    av_md5_update(s->md5ctx, buf, buf_size);

    return 0;
}


static int flac_encode_frame(AVCodecContext *avctx, AVPacket *avpkt,
                             const AVFrame *frame, int *got_packet_ptr)
{
    FlacEncodeContext *s;
    int frame_bytes, out_bytes, ret;

    s = avctx->priv_data;

    /* when the last block is reached, update the header in extradata */
    if (!frame) {
        s->max_framesize = s->max_encoded_framesize;
        av_md5_final(s->md5ctx, s->md5sum);
        write_streaminfo(s, avctx->extradata);

#if FF_API_SIDEDATA_ONLY_PKT
FF_DISABLE_DEPRECATION_WARNINGS
        if (avctx->side_data_only_packets && !s->flushed) {
FF_ENABLE_DEPRECATION_WARNINGS
#else
        if (!s->flushed) {
#endif
            uint8_t *side_data = av_packet_new_side_data(avpkt, AV_PKT_DATA_NEW_EXTRADATA,
                                                         avctx->extradata_size);
            if (!side_data)
                return AVERROR(ENOMEM);
            memcpy(side_data, avctx->extradata, avctx->extradata_size);

            avpkt->pts = s->next_pts;

            *got_packet_ptr = 1;
            s->flushed = 1;
        }

        return 0;
    }

    /* change max_framesize for small final frame */
    if (frame->nb_samples < s->frame.blocksize) {
        s->max_framesize = ff_flac_get_max_frame_size(frame->nb_samples,
                                                      s->channels,
                                                      avctx->bits_per_raw_sample);
    }

    init_frame(s, frame->nb_samples);

    copy_samples(s, frame->data[0]);

    channel_decorrelation(s);

    remove_wasted_bits(s);

    frame_bytes = encode_frame(s);

    /* Fall back on verbatim mode if the compressed frame is larger than it
       would be if encoded uncompressed. */
    if (frame_bytes < 0 || frame_bytes > s->max_framesize) {
        s->frame.verbatim_only = 1;
        frame_bytes = encode_frame(s);
        if (frame_bytes < 0) {
            av_log(avctx, AV_LOG_ERROR, "Bad frame count\n");
            return frame_bytes;
        }
    }

    if ((ret = ff_alloc_packet2(avctx, avpkt, frame_bytes, 0)) < 0)
        return ret;

    out_bytes = write_frame(s, avpkt);

    s->frame_count++;
    s->sample_count += frame->nb_samples;
    if ((ret = update_md5_sum(s, frame->data[0])) < 0) {
        av_log(avctx, AV_LOG_ERROR, "Error updating MD5 checksum\n");
        return ret;
    }
    if (out_bytes > s->max_encoded_framesize)
        s->max_encoded_framesize = out_bytes;
    if (out_bytes < s->min_framesize)
        s->min_framesize = out_bytes;

    avpkt->pts      = frame->pts;
    avpkt->duration = ff_samples_to_time_base(avctx, frame->nb_samples);
    avpkt->size     = out_bytes;

    s->next_pts = avpkt->pts + avpkt->duration;

    *got_packet_ptr = 1;
    return 0;
}


static av_cold int flac_encode_close(AVCodecContext *avctx)
{
    if (avctx->priv_data) {
        FlacEncodeContext *s = avctx->priv_data;
        av_freep(&s->md5ctx);
        av_freep(&s->md5_buffer);
        ff_lpc_end(&s->lpc_ctx);
    }
    av_freep(&avctx->extradata);
    avctx->extradata_size = 0;
    return 0;
}

#define FLAGS AV_OPT_FLAG_ENCODING_PARAM | AV_OPT_FLAG_AUDIO_PARAM
static const AVOption options[] = {
{ "lpc_coeff_precision", "LPC coefficient precision", offsetof(FlacEncodeContext, options.lpc_coeff_precision), AV_OPT_TYPE_INT, {.i64 = 15 }, 0, MAX_LPC_PRECISION, FLAGS },
{ "lpc_type", "LPC algorithm", offsetof(FlacEncodeContext, options.lpc_type), AV_OPT_TYPE_INT, {.i64 = FF_LPC_TYPE_DEFAULT }, FF_LPC_TYPE_DEFAULT, FF_LPC_TYPE_NB-1, FLAGS, "lpc_type" },
{ "none",     NULL, 0, AV_OPT_TYPE_CONST, {.i64 = FF_LPC_TYPE_NONE },     INT_MIN, INT_MAX, FLAGS, "lpc_type" },
{ "fixed",    NULL, 0, AV_OPT_TYPE_CONST, {.i64 = FF_LPC_TYPE_FIXED },    INT_MIN, INT_MAX, FLAGS, "lpc_type" },
{ "levinson", NULL, 0, AV_OPT_TYPE_CONST, {.i64 = FF_LPC_TYPE_LEVINSON }, INT_MIN, INT_MAX, FLAGS, "lpc_type" },
{ "cholesky", NULL, 0, AV_OPT_TYPE_CONST, {.i64 = FF_LPC_TYPE_CHOLESKY }, INT_MIN, INT_MAX, FLAGS, "lpc_type" },
{ "lpc_passes", "Number of passes to use for Cholesky factorization during LPC analysis", offsetof(FlacEncodeContext, options.lpc_passes),  AV_OPT_TYPE_INT, {.i64 = 2 }, 1, INT_MAX, FLAGS },
{ "min_partition_order",  NULL, offsetof(FlacEncodeContext, options.min_partition_order),  AV_OPT_TYPE_INT, {.i64 = -1 },      -1, MAX_PARTITION_ORDER, FLAGS },
{ "max_partition_order",  NULL, offsetof(FlacEncodeContext, options.max_partition_order),  AV_OPT_TYPE_INT, {.i64 = -1 },      -1, MAX_PARTITION_ORDER, FLAGS },
{ "prediction_order_method", "Search method for selecting prediction order", offsetof(FlacEncodeContext, options.prediction_order_method), AV_OPT_TYPE_INT, {.i64 = -1 }, -1, ORDER_METHOD_LOG, FLAGS, "predm" },
{ "estimation", NULL, 0, AV_OPT_TYPE_CONST, {.i64 = ORDER_METHOD_EST },    INT_MIN, INT_MAX, FLAGS, "predm" },
{ "2level",     NULL, 0, AV_OPT_TYPE_CONST, {.i64 = ORDER_METHOD_2LEVEL }, INT_MIN, INT_MAX, FLAGS, "predm" },
{ "4level",     NULL, 0, AV_OPT_TYPE_CONST, {.i64 = ORDER_METHOD_4LEVEL }, INT_MIN, INT_MAX, FLAGS, "predm" },
{ "8level",     NULL, 0, AV_OPT_TYPE_CONST, {.i64 = ORDER_METHOD_8LEVEL }, INT_MIN, INT_MAX, FLAGS, "predm" },
{ "search",     NULL, 0, AV_OPT_TYPE_CONST, {.i64 = ORDER_METHOD_SEARCH }, INT_MIN, INT_MAX, FLAGS, "predm" },
{ "log",        NULL, 0, AV_OPT_TYPE_CONST, {.i64 = ORDER_METHOD_LOG },    INT_MIN, INT_MAX, FLAGS, "predm" },
{ "ch_mode", "Stereo decorrelation mode", offsetof(FlacEncodeContext, options.ch_mode), AV_OPT_TYPE_INT, { .i64 = -1 }, -1, FLAC_CHMODE_MID_SIDE, FLAGS, "ch_mode" },
{ "auto",       NULL, 0, AV_OPT_TYPE_CONST, { .i64 = -1                      }, INT_MIN, INT_MAX, FLAGS, "ch_mode" },
{ "indep",      NULL, 0, AV_OPT_TYPE_CONST, { .i64 = FLAC_CHMODE_INDEPENDENT }, INT_MIN, INT_MAX, FLAGS, "ch_mode" },
{ "left_side",  NULL, 0, AV_OPT_TYPE_CONST, { .i64 = FLAC_CHMODE_LEFT_SIDE   }, INT_MIN, INT_MAX, FLAGS, "ch_mode" },
{ "right_side", NULL, 0, AV_OPT_TYPE_CONST, { .i64 = FLAC_CHMODE_RIGHT_SIDE  }, INT_MIN, INT_MAX, FLAGS, "ch_mode" },
{ "mid_side",   NULL, 0, AV_OPT_TYPE_CONST, { .i64 = FLAC_CHMODE_MID_SIDE    }, INT_MIN, INT_MAX, FLAGS, "ch_mode" },
{ "exact_rice_parameters", "Calculate rice parameters exactly", offsetof(FlacEncodeContext, options.exact_rice_parameters), AV_OPT_TYPE_INT, { .i64 = 0 }, 0, 1, FLAGS },
{ "multi_dim_quant",       "Multi-dimensional quantization",    offsetof(FlacEncodeContext, options.multi_dim_quant),       AV_OPT_TYPE_INT, { .i64 = 0 }, 0, 1, FLAGS },
{ NULL },
};

static const AVClass flac_encoder_class = {
    "FLAC encoder",
    av_default_item_name,
    options,
    LIBAVUTIL_VERSION_INT,
};

AVCodec ff_flac_encoder = {
    .name           = "flac",
    .long_name      = NULL_IF_CONFIG_SMALL("FLAC (Free Lossless Audio Codec)"),
    .type           = AVMEDIA_TYPE_AUDIO,
    .id             = AV_CODEC_ID_FLAC,
    .priv_data_size = sizeof(FlacEncodeContext),
    .init           = flac_encode_init,
    .encode2        = flac_encode_frame,
    .close          = flac_encode_close,
    .capabilities   = AV_CODEC_CAP_SMALL_LAST_FRAME | AV_CODEC_CAP_DELAY | AV_CODEC_CAP_LOSSLESS,
    .sample_fmts    = (const enum AVSampleFormat[]){ AV_SAMPLE_FMT_S16,
                                                     AV_SAMPLE_FMT_S32,
                                                     AV_SAMPLE_FMT_NONE },
    .priv_class     = &flac_encoder_class,
};<|MERGE_RESOLUTION|>--- conflicted
+++ resolved
@@ -340,16 +340,10 @@
     } else if (avctx->min_prediction_order >= 0) {
         if (s->options.lpc_type == FF_LPC_TYPE_FIXED) {
             if (avctx->min_prediction_order > MAX_FIXED_ORDER) {
-<<<<<<< HEAD
-                av_log(avctx, AV_LOG_ERROR, "invalid min prediction order: %d\n",
-                       avctx->min_prediction_order);
-                return AVERROR(EINVAL);
-=======
                 av_log(avctx, AV_LOG_WARNING,
                        "invalid min prediction order %d, clamped to %d\n",
                        avctx->min_prediction_order, MAX_FIXED_ORDER);
                 avctx->min_prediction_order = MAX_FIXED_ORDER;
->>>>>>> 79d89cf2
             }
         } else if (avctx->min_prediction_order < MIN_LPC_ORDER ||
                    avctx->min_prediction_order > MAX_LPC_ORDER) {
@@ -364,16 +358,10 @@
     } else if (avctx->max_prediction_order >= 0) {
         if (s->options.lpc_type == FF_LPC_TYPE_FIXED) {
             if (avctx->max_prediction_order > MAX_FIXED_ORDER) {
-<<<<<<< HEAD
-                av_log(avctx, AV_LOG_ERROR, "invalid max prediction order: %d\n",
-                       avctx->max_prediction_order);
-                return AVERROR(EINVAL);
-=======
                 av_log(avctx, AV_LOG_WARNING,
                        "invalid max prediction order %d, clamped to %d\n",
                        avctx->max_prediction_order, MAX_FIXED_ORDER);
                 avctx->max_prediction_order = MAX_FIXED_ORDER;
->>>>>>> 79d89cf2
             }
         } else if (avctx->max_prediction_order < MIN_LPC_ORDER ||
                    avctx->max_prediction_order > MAX_LPC_ORDER) {
