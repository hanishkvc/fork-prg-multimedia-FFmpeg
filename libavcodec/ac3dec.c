--- conflicted
+++ resolved
@@ -429,11 +429,7 @@
     int end_freq   = s->end_freq[ch_index];
     uint8_t *baps  = s->bap[ch_index];
     int8_t *exps   = s->dexps[ch_index];
-<<<<<<< HEAD
-    int32_t *coeffs    = s->fixed_coeffs[ch_index];
-=======
     int32_t *coeffs = s->fixed_coeffs[ch_index];
->>>>>>> b6293e27
     int dither     = (ch_index == CPL_CH) || s->dither_flag[ch_index];
     GetBitContext *gbc = &s->gbc;
     int freq;
