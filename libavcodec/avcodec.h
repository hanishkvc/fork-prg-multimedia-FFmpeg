--- conflicted
+++ resolved
@@ -506,30 +506,11 @@
 };
 
 enum AVColorTransferCharacteristic{
-<<<<<<< HEAD
-    AVCOL_TRC_BT709      =1, ///< also ITU-R BT1361
-    AVCOL_TRC_UNSPECIFIED=2,
-    AVCOL_TRC_GAMMA22    =4, ///< also ITU-R BT470M / ITU-R BT1700 625 PAL & SECAM
-    AVCOL_TRC_GAMMA28    =5, ///< also ITU-R BT470BG
-    AVCOL_TRC_SMPTE240M  =7,
-    AVCOL_TRC_NB           , ///< Not part of ABI
-};
-
-enum AVColorSpace{
-    AVCOL_SPC_RGB        =0,
-    AVCOL_SPC_BT709      =1, ///< also ITU-R BT1361 / IEC 61966-2-4 xvYCC709 / SMPTE RP177 Annex B
-    AVCOL_SPC_UNSPECIFIED=2,
-    AVCOL_SPC_FCC        =4,
-    AVCOL_SPC_BT470BG    =5, ///< also ITU-R BT601-6 625 / ITU-R BT1358 625 / ITU-R BT1700 625 PAL & SECAM / IEC 61966-2-4 xvYCC601
-    AVCOL_SPC_SMPTE170M  =6, ///< also ITU-R BT601-6 525 / ITU-R BT1358 525 / ITU-R BT1700 NTSC / functionally identical to above
-    AVCOL_SPC_SMPTE240M  =7,
-    AVCOL_SPC_YCGCO      =8,
-    AVCOL_SPC_NB           , ///< Not part of ABI
-=======
     AVCOL_TRC_BT709       = 1, ///< also ITU-R BT1361
     AVCOL_TRC_UNSPECIFIED = 2,
     AVCOL_TRC_GAMMA22     = 4, ///< also ITU-R BT470M / ITU-R BT1700 625 PAL & SECAM
     AVCOL_TRC_GAMMA28     = 5, ///< also ITU-R BT470BG
+    AVCOL_TRC_SMPTE240M   = 7,
     AVCOL_TRC_NB             , ///< Not part of ABI
 };
 
@@ -543,8 +524,8 @@
     AVCOL_SPC_SMPTE240M   = 7,
     AVCOL_SPC_YCOCG       = 8, ///< Used by Dirac / VC-2 and H.264 FRext, see ITU-T SG16
     AVCOL_SPC_NB             , ///< Not part of ABI
->>>>>>> 0ca4642e
 };
+#define AVCOL_SPC_YCGCO AVCOL_SPC_YCOCG
 
 enum AVColorRange{
     AVCOL_RANGE_UNSPECIFIED = 0,
