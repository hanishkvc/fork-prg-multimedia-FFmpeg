/*
 * H.26L/H.264/AVC/JVT/14496-10/... loop filter
 * Copyright (c) 2003 Michael Niedermayer <michaelni@gmx.at>
 *
 * This file is part of FFmpeg.
 *
 * FFmpeg is free software; you can redistribute it and/or
 * modify it under the terms of the GNU Lesser General Public
 * License as published by the Free Software Foundation; either
 * version 2.1 of the License, or (at your option) any later version.
 *
 * FFmpeg is distributed in the hope that it will be useful,
 * but WITHOUT ANY WARRANTY; without even the implied warranty of
 * MERCHANTABILITY or FITNESS FOR A PARTICULAR PURPOSE.  See the GNU
 * Lesser General Public License for more details.
 *
 * You should have received a copy of the GNU Lesser General Public
 * License along with FFmpeg; if not, write to the Free Software
 * Foundation, Inc., 51 Franklin Street, Fifth Floor, Boston, MA 02110-1301 USA
 */

/**
 * @file
 * H.264 / AVC / MPEG4 part10 loop filter.
 * @author Michael Niedermayer <michaelni@gmx.at>
 */

#include "libavutil/internal.h"
#include "libavutil/intreadwrite.h"
#include "internal.h"
#include "avcodec.h"
#include "mpegvideo.h"
#include "h264.h"
#include "mathops.h"
#include "rectangle.h"

/* Deblocking filter (p153) */
static const uint8_t alpha_table[52*3] = {
     0,  0,  0,  0,  0,  0,  0,  0,  0,  0,  0,  0,  0,
     0,  0,  0,  0,  0,  0,  0,  0,  0,  0,  0,  0,  0,
     0,  0,  0,  0,  0,  0,  0,  0,  0,  0,  0,  0,  0,
     0,  0,  0,  0,  0,  0,  0,  0,  0,  0,  0,  0,  0,
     0,  0,  0,  0,  0,  0,  0,  0,  0,  0,
     0,  0,  0,  0,  0,  0,  4,  4,  5,  6,
     7,  8,  9, 10, 12, 13, 15, 17, 20, 22,
    25, 28, 32, 36, 40, 45, 50, 56, 63, 71,
    80, 90,101,113,127,144,162,182,203,226,
   255,255,
   255,255,255,255,255,255,255,255,255,255,255,255,255,
   255,255,255,255,255,255,255,255,255,255,255,255,255,
   255,255,255,255,255,255,255,255,255,255,255,255,255,
   255,255,255,255,255,255,255,255,255,255,255,255,255,
};
static const uint8_t beta_table[52*3] = {
     0,  0,  0,  0,  0,  0,  0,  0,  0,  0,  0,  0,  0,
     0,  0,  0,  0,  0,  0,  0,  0,  0,  0,  0,  0,  0,
     0,  0,  0,  0,  0,  0,  0,  0,  0,  0,  0,  0,  0,
     0,  0,  0,  0,  0,  0,  0,  0,  0,  0,  0,  0,  0,
     0,  0,  0,  0,  0,  0,  0,  0,  0,  0,
     0,  0,  0,  0,  0,  0,  2,  2,  2,  3,
     3,  3,  3,  4,  4,  4,  6,  6,  7,  7,
     8,  8,  9,  9, 10, 10, 11, 11, 12, 12,
    13, 13, 14, 14, 15, 15, 16, 16, 17, 17,
    18, 18,
    18, 18, 18, 18, 18, 18, 18, 18, 18, 18, 18, 18, 18,
    18, 18, 18, 18, 18, 18, 18, 18, 18, 18, 18, 18, 18,
    18, 18, 18, 18, 18, 18, 18, 18, 18, 18, 18, 18, 18,
    18, 18, 18, 18, 18, 18, 18, 18, 18, 18, 18, 18, 18,
};
static const uint8_t tc0_table[52*3][4] = {
    {-1, 0, 0, 0 }, {-1, 0, 0, 0 }, {-1, 0, 0, 0 }, {-1, 0, 0, 0 }, {-1, 0, 0, 0 }, {-1, 0, 0, 0 },
    {-1, 0, 0, 0 }, {-1, 0, 0, 0 }, {-1, 0, 0, 0 }, {-1, 0, 0, 0 }, {-1, 0, 0, 0 }, {-1, 0, 0, 0 },
    {-1, 0, 0, 0 }, {-1, 0, 0, 0 }, {-1, 0, 0, 0 }, {-1, 0, 0, 0 }, {-1, 0, 0, 0 }, {-1, 0, 0, 0 },
    {-1, 0, 0, 0 }, {-1, 0, 0, 0 }, {-1, 0, 0, 0 }, {-1, 0, 0, 0 }, {-1, 0, 0, 0 }, {-1, 0, 0, 0 },
    {-1, 0, 0, 0 }, {-1, 0, 0, 0 }, {-1, 0, 0, 0 }, {-1, 0, 0, 0 }, {-1, 0, 0, 0 }, {-1, 0, 0, 0 },
    {-1, 0, 0, 0 }, {-1, 0, 0, 0 }, {-1, 0, 0, 0 }, {-1, 0, 0, 0 }, {-1, 0, 0, 0 }, {-1, 0, 0, 0 },
    {-1, 0, 0, 0 }, {-1, 0, 0, 0 }, {-1, 0, 0, 0 }, {-1, 0, 0, 0 }, {-1, 0, 0, 0 }, {-1, 0, 0, 0 },
    {-1, 0, 0, 0 }, {-1, 0, 0, 0 }, {-1, 0, 0, 0 }, {-1, 0, 0, 0 }, {-1, 0, 0, 0 }, {-1, 0, 0, 0 },
    {-1, 0, 0, 0 }, {-1, 0, 0, 0 }, {-1, 0, 0, 0 }, {-1, 0, 0, 0 },
    {-1, 0, 0, 0 }, {-1, 0, 0, 0 }, {-1, 0, 0, 0 }, {-1, 0, 0, 0 }, {-1, 0, 0, 0 }, {-1, 0, 0, 0 },
    {-1, 0, 0, 0 }, {-1, 0, 0, 0 }, {-1, 0, 0, 0 }, {-1, 0, 0, 0 }, {-1, 0, 0, 0 }, {-1, 0, 0, 0 },
    {-1, 0, 0, 0 }, {-1, 0, 0, 0 }, {-1, 0, 0, 0 }, {-1, 0, 0, 0 }, {-1, 0, 0, 0 }, {-1, 0, 0, 1 },
    {-1, 0, 0, 1 }, {-1, 0, 0, 1 }, {-1, 0, 0, 1 }, {-1, 0, 1, 1 }, {-1, 0, 1, 1 }, {-1, 1, 1, 1 },
    {-1, 1, 1, 1 }, {-1, 1, 1, 1 }, {-1, 1, 1, 1 }, {-1, 1, 1, 2 }, {-1, 1, 1, 2 }, {-1, 1, 1, 2 },
    {-1, 1, 1, 2 }, {-1, 1, 2, 3 }, {-1, 1, 2, 3 }, {-1, 2, 2, 3 }, {-1, 2, 2, 4 }, {-1, 2, 3, 4 },
    {-1, 2, 3, 4 }, {-1, 3, 3, 5 }, {-1, 3, 4, 6 }, {-1, 3, 4, 6 }, {-1, 4, 5, 7 }, {-1, 4, 5, 8 },
    {-1, 4, 6, 9 }, {-1, 5, 7,10 }, {-1, 6, 8,11 }, {-1, 6, 8,13 }, {-1, 7,10,14 }, {-1, 8,11,16 },
    {-1, 9,12,18 }, {-1,10,13,20 }, {-1,11,15,23 }, {-1,13,17,25 },
    {-1,13,17,25 }, {-1,13,17,25 }, {-1,13,17,25 }, {-1,13,17,25 }, {-1,13,17,25 }, {-1,13,17,25 },
    {-1,13,17,25 }, {-1,13,17,25 }, {-1,13,17,25 }, {-1,13,17,25 }, {-1,13,17,25 }, {-1,13,17,25 },
    {-1,13,17,25 }, {-1,13,17,25 }, {-1,13,17,25 }, {-1,13,17,25 }, {-1,13,17,25 }, {-1,13,17,25 },
    {-1,13,17,25 }, {-1,13,17,25 }, {-1,13,17,25 }, {-1,13,17,25 }, {-1,13,17,25 }, {-1,13,17,25 },
    {-1,13,17,25 }, {-1,13,17,25 }, {-1,13,17,25 }, {-1,13,17,25 }, {-1,13,17,25 }, {-1,13,17,25 },
    {-1,13,17,25 }, {-1,13,17,25 }, {-1,13,17,25 }, {-1,13,17,25 }, {-1,13,17,25 }, {-1,13,17,25 },
    {-1,13,17,25 }, {-1,13,17,25 }, {-1,13,17,25 }, {-1,13,17,25 }, {-1,13,17,25 }, {-1,13,17,25 },
    {-1,13,17,25 }, {-1,13,17,25 }, {-1,13,17,25 }, {-1,13,17,25 }, {-1,13,17,25 }, {-1,13,17,25 },
    {-1,13,17,25 }, {-1,13,17,25 }, {-1,13,17,25 }, {-1,13,17,25 },
};

/* intra: 0 if this loopfilter call is guaranteed to be inter (bS < 4), 1 if it might be intra (bS == 4) */
static av_always_inline void filter_mb_edgev(uint8_t *pix, int stride,
                                             const int16_t bS[4],
                                             unsigned int qp, int a, int b,
                                             H264Context *h, int intra)
{
    const unsigned int index_a = qp + a;
    const int alpha = alpha_table[index_a];
    const int beta  = beta_table[qp + b];
    if (alpha ==0 || beta == 0) return;

    if( bS[0] < 4 || !intra ) {
        int8_t tc[4];
        tc[0] = tc0_table[index_a][bS[0]];
        tc[1] = tc0_table[index_a][bS[1]];
        tc[2] = tc0_table[index_a][bS[2]];
        tc[3] = tc0_table[index_a][bS[3]];
        h->h264dsp.h264_h_loop_filter_luma(pix, stride, alpha, beta, tc);
    } else {
        h->h264dsp.h264_h_loop_filter_luma_intra(pix, stride, alpha, beta);
    }
}

static av_always_inline void filter_mb_edgecv(uint8_t *pix, int stride,
                                              const int16_t bS[4],
                                              unsigned int qp, int a, int b,
                                              H264Context *h, int intra)
{
    const unsigned int index_a = qp + a;
    const int alpha = alpha_table[index_a];
    const int beta  = beta_table[qp + b];
    if (alpha ==0 || beta == 0) return;

    if( bS[0] < 4 || !intra ) {
        int8_t tc[4];
        tc[0] = tc0_table[index_a][bS[0]]+1;
        tc[1] = tc0_table[index_a][bS[1]]+1;
        tc[2] = tc0_table[index_a][bS[2]]+1;
        tc[3] = tc0_table[index_a][bS[3]]+1;
        h->h264dsp.h264_h_loop_filter_chroma(pix, stride, alpha, beta, tc);
    } else {
        h->h264dsp.h264_h_loop_filter_chroma_intra(pix, stride, alpha, beta);
    }
}

static av_always_inline void filter_mb_mbaff_edgev(H264Context *h, uint8_t *pix,
                                                   int stride,
                                                   const int16_t bS[7], int bsi,
                                                   int qp, int a, int b,
                                                   int intra)
{
    const unsigned int index_a = qp + a;
    const int alpha = alpha_table[index_a];
    const int beta  = beta_table[qp + b];
    if (alpha ==0 || beta == 0) return;

    if( bS[0] < 4 || !intra ) {
        int8_t tc[4];
        tc[0] = tc0_table[index_a][bS[0*bsi]];
        tc[1] = tc0_table[index_a][bS[1*bsi]];
        tc[2] = tc0_table[index_a][bS[2*bsi]];
        tc[3] = tc0_table[index_a][bS[3*bsi]];
        h->h264dsp.h264_h_loop_filter_luma_mbaff(pix, stride, alpha, beta, tc);
    } else {
        h->h264dsp.h264_h_loop_filter_luma_mbaff_intra(pix, stride, alpha, beta);
    }
}

static av_always_inline void filter_mb_mbaff_edgecv(H264Context *h,
                                                    uint8_t *pix, int stride,
                                                    const int16_t bS[7],
                                                    int bsi, int qp, int a,
                                                    int b, int intra)
{
    const unsigned int index_a = qp + a;
    const int alpha = alpha_table[index_a];
    const int beta  = beta_table[qp + b];
    if (alpha ==0 || beta == 0) return;

    if( bS[0] < 4 || !intra ) {
        int8_t tc[4];
        tc[0] = tc0_table[index_a][bS[0*bsi]] + 1;
        tc[1] = tc0_table[index_a][bS[1*bsi]] + 1;
        tc[2] = tc0_table[index_a][bS[2*bsi]] + 1;
        tc[3] = tc0_table[index_a][bS[3*bsi]] + 1;
        h->h264dsp.h264_h_loop_filter_chroma_mbaff(pix, stride, alpha, beta, tc);
    } else {
        h->h264dsp.h264_h_loop_filter_chroma_mbaff_intra(pix, stride, alpha, beta);
    }
}

static av_always_inline void filter_mb_edgeh(uint8_t *pix, int stride,
                                             const int16_t bS[4],
                                             unsigned int qp, int a, int b,
                                             H264Context *h, int intra)
{
    const unsigned int index_a = qp + a;
    const int alpha = alpha_table[index_a];
    const int beta  = beta_table[qp + b];
    if (alpha ==0 || beta == 0) return;

    if( bS[0] < 4 || !intra ) {
        int8_t tc[4];
        tc[0] = tc0_table[index_a][bS[0]];
        tc[1] = tc0_table[index_a][bS[1]];
        tc[2] = tc0_table[index_a][bS[2]];
        tc[3] = tc0_table[index_a][bS[3]];
        h->h264dsp.h264_v_loop_filter_luma(pix, stride, alpha, beta, tc);
    } else {
        h->h264dsp.h264_v_loop_filter_luma_intra(pix, stride, alpha, beta);
    }
}

static av_always_inline void filter_mb_edgech(uint8_t *pix, int stride,
                                              const int16_t bS[4],
                                              unsigned int qp, int a, int b,
                                              H264Context *h, int intra)
{
    const unsigned int index_a = qp + a;
    const int alpha = alpha_table[index_a];
    const int beta  = beta_table[qp + b];
    if (alpha ==0 || beta == 0) return;

    if( bS[0] < 4 || !intra ) {
        int8_t tc[4];
        tc[0] = tc0_table[index_a][bS[0]]+1;
        tc[1] = tc0_table[index_a][bS[1]]+1;
        tc[2] = tc0_table[index_a][bS[2]]+1;
        tc[3] = tc0_table[index_a][bS[3]]+1;
        h->h264dsp.h264_v_loop_filter_chroma(pix, stride, alpha, beta, tc);
    } else {
        h->h264dsp.h264_v_loop_filter_chroma_intra(pix, stride, alpha, beta);
    }
}

static av_always_inline void h264_filter_mb_fast_internal(H264Context *h,
                                                          int mb_x, int mb_y,
                                                          uint8_t *img_y,
                                                          uint8_t *img_cb,
                                                          uint8_t *img_cr,
                                                          unsigned int linesize,
                                                          unsigned int uvlinesize,
                                                          int pixel_shift)
{
<<<<<<< HEAD
    int chroma = CHROMA && !(CONFIG_GRAY && (h->flags&CODEC_FLAG_GRAY));
    int chroma444 = CHROMA444;
    int chroma422 = CHROMA422;
=======
    int chroma = !(CONFIG_GRAY && (h->flags&CODEC_FLAG_GRAY));
    int chroma444 = CHROMA444(h);
    int chroma422 = CHROMA422(h);
>>>>>>> 23e85be5

    int mb_xy = h->mb_xy;
    int left_type= h->left_type[LTOP];
    int top_type= h->top_type;

    int qp_bd_offset = 6 * (h->sps.bit_depth_luma - 8);
    int a = h->slice_alpha_c0_offset - qp_bd_offset;
    int b = h->slice_beta_offset - qp_bd_offset;

    int mb_type = h->cur_pic.mb_type[mb_xy];
    int qp      = h->cur_pic.qscale_table[mb_xy];
    int qp0     = h->cur_pic.qscale_table[mb_xy - 1];
    int qp1     = h->cur_pic.qscale_table[h->top_mb_xy];
    int qpc = get_chroma_qp( h, 0, qp );
    int qpc0 = get_chroma_qp( h, 0, qp0 );
    int qpc1 = get_chroma_qp( h, 0, qp1 );
    qp0 = (qp + qp0 + 1) >> 1;
    qp1 = (qp + qp1 + 1) >> 1;
    qpc0 = (qpc + qpc0 + 1) >> 1;
    qpc1 = (qpc + qpc1 + 1) >> 1;

    if( IS_INTRA(mb_type) ) {
        static const int16_t bS4[4] = {4,4,4,4};
        static const int16_t bS3[4] = {3,3,3,3};
        const int16_t *bSH = FIELD_PICTURE(h) ? bS3 : bS4;
        if(left_type)
            filter_mb_edgev( &img_y[4*0<<pixel_shift], linesize, bS4, qp0, a, b, h, 1);
        if( IS_8x8DCT(mb_type) ) {
            filter_mb_edgev( &img_y[4*2<<pixel_shift], linesize, bS3, qp, a, b, h, 0);
            if(top_type){
                filter_mb_edgeh( &img_y[4*0*linesize], linesize, bSH, qp1, a, b, h, 1);
            }
            filter_mb_edgeh( &img_y[4*2*linesize], linesize, bS3, qp, a, b, h, 0);
        } else {
            filter_mb_edgev( &img_y[4*1<<pixel_shift], linesize, bS3, qp, a, b, h, 0);
            filter_mb_edgev( &img_y[4*2<<pixel_shift], linesize, bS3, qp, a, b, h, 0);
            filter_mb_edgev( &img_y[4*3<<pixel_shift], linesize, bS3, qp, a, b, h, 0);
            if(top_type){
                filter_mb_edgeh( &img_y[4*0*linesize], linesize, bSH, qp1, a, b, h, 1);
            }
            filter_mb_edgeh( &img_y[4*1*linesize], linesize, bS3, qp, a, b, h, 0);
            filter_mb_edgeh( &img_y[4*2*linesize], linesize, bS3, qp, a, b, h, 0);
            filter_mb_edgeh( &img_y[4*3*linesize], linesize, bS3, qp, a, b, h, 0);
        }
        if(chroma){
            if(chroma444){
                if(left_type){
                    filter_mb_edgev( &img_cb[4*0<<pixel_shift], linesize, bS4, qpc0, a, b, h, 1);
                    filter_mb_edgev( &img_cr[4*0<<pixel_shift], linesize, bS4, qpc0, a, b, h, 1);
                }
                if( IS_8x8DCT(mb_type) ) {
                    filter_mb_edgev( &img_cb[4*2<<pixel_shift], linesize, bS3, qpc, a, b, h, 0);
                    filter_mb_edgev( &img_cr[4*2<<pixel_shift], linesize, bS3, qpc, a, b, h, 0);
                    if(top_type){
                        filter_mb_edgeh( &img_cb[4*0*linesize], linesize, bSH, qpc1, a, b, h, 1 );
                        filter_mb_edgeh( &img_cr[4*0*linesize], linesize, bSH, qpc1, a, b, h, 1 );
                    }
                    filter_mb_edgeh( &img_cb[4*2*linesize], linesize, bS3, qpc, a, b, h, 0);
                    filter_mb_edgeh( &img_cr[4*2*linesize], linesize, bS3, qpc, a, b, h, 0);
                } else {
                    filter_mb_edgev( &img_cb[4*1<<pixel_shift], linesize, bS3, qpc, a, b, h, 0);
                    filter_mb_edgev( &img_cr[4*1<<pixel_shift], linesize, bS3, qpc, a, b, h, 0);
                    filter_mb_edgev( &img_cb[4*2<<pixel_shift], linesize, bS3, qpc, a, b, h, 0);
                    filter_mb_edgev( &img_cr[4*2<<pixel_shift], linesize, bS3, qpc, a, b, h, 0);
                    filter_mb_edgev( &img_cb[4*3<<pixel_shift], linesize, bS3, qpc, a, b, h, 0);
                    filter_mb_edgev( &img_cr[4*3<<pixel_shift], linesize, bS3, qpc, a, b, h, 0);
                    if(top_type){
                        filter_mb_edgeh( &img_cb[4*0*linesize], linesize, bSH, qpc1, a, b, h, 1);
                        filter_mb_edgeh( &img_cr[4*0*linesize], linesize, bSH, qpc1, a, b, h, 1);
                    }
                    filter_mb_edgeh( &img_cb[4*1*linesize], linesize, bS3, qpc, a, b, h, 0);
                    filter_mb_edgeh( &img_cr[4*1*linesize], linesize, bS3, qpc, a, b, h, 0);
                    filter_mb_edgeh( &img_cb[4*2*linesize], linesize, bS3, qpc, a, b, h, 0);
                    filter_mb_edgeh( &img_cr[4*2*linesize], linesize, bS3, qpc, a, b, h, 0);
                    filter_mb_edgeh( &img_cb[4*3*linesize], linesize, bS3, qpc, a, b, h, 0);
                    filter_mb_edgeh( &img_cr[4*3*linesize], linesize, bS3, qpc, a, b, h, 0);
                }
            }else if(chroma422){
                if(left_type){
                    filter_mb_edgecv(&img_cb[2*0<<pixel_shift], uvlinesize, bS4, qpc0, a, b, h, 1);
                    filter_mb_edgecv(&img_cr[2*0<<pixel_shift], uvlinesize, bS4, qpc0, a, b, h, 1);
                }
                filter_mb_edgecv(&img_cb[2*2<<pixel_shift], uvlinesize, bS3, qpc, a, b, h, 0);
                filter_mb_edgecv(&img_cr[2*2<<pixel_shift], uvlinesize, bS3, qpc, a, b, h, 0);
                if(top_type){
                    filter_mb_edgech(&img_cb[4*0*uvlinesize], uvlinesize, bSH, qpc1, a, b, h, 1);
                    filter_mb_edgech(&img_cr[4*0*uvlinesize], uvlinesize, bSH, qpc1, a, b, h, 1);
                }
                filter_mb_edgech(&img_cb[4*1*uvlinesize], uvlinesize, bS3, qpc, a, b, h, 0);
                filter_mb_edgech(&img_cr[4*1*uvlinesize], uvlinesize, bS3, qpc, a, b, h, 0);
                filter_mb_edgech(&img_cb[4*2*uvlinesize], uvlinesize, bS3, qpc, a, b, h, 0);
                filter_mb_edgech(&img_cr[4*2*uvlinesize], uvlinesize, bS3, qpc, a, b, h, 0);
                filter_mb_edgech(&img_cb[4*3*uvlinesize], uvlinesize, bS3, qpc, a, b, h, 0);
                filter_mb_edgech(&img_cr[4*3*uvlinesize], uvlinesize, bS3, qpc, a, b, h, 0);
            }else{
                if(left_type){
                    filter_mb_edgecv( &img_cb[2*0<<pixel_shift], uvlinesize, bS4, qpc0, a, b, h, 1);
                    filter_mb_edgecv( &img_cr[2*0<<pixel_shift], uvlinesize, bS4, qpc0, a, b, h, 1);
                }
                filter_mb_edgecv( &img_cb[2*2<<pixel_shift], uvlinesize, bS3, qpc, a, b, h, 0);
                filter_mb_edgecv( &img_cr[2*2<<pixel_shift], uvlinesize, bS3, qpc, a, b, h, 0);
                if(top_type){
                    filter_mb_edgech( &img_cb[2*0*uvlinesize], uvlinesize, bSH, qpc1, a, b, h, 1);
                    filter_mb_edgech( &img_cr[2*0*uvlinesize], uvlinesize, bSH, qpc1, a, b, h, 1);
                }
                filter_mb_edgech( &img_cb[2*2*uvlinesize], uvlinesize, bS3, qpc, a, b, h, 0);
                filter_mb_edgech( &img_cr[2*2*uvlinesize], uvlinesize, bS3, qpc, a, b, h, 0);
            }
        }
        return;
    } else {
        LOCAL_ALIGNED_8(int16_t, bS, [2], [4][4]);
        int edges;
        if( IS_8x8DCT(mb_type) && (h->cbp&7) == 7 && !chroma444 ) {
            edges = 4;
            AV_WN64A(bS[0][0], 0x0002000200020002ULL);
            AV_WN64A(bS[0][2], 0x0002000200020002ULL);
            AV_WN64A(bS[1][0], 0x0002000200020002ULL);
            AV_WN64A(bS[1][2], 0x0002000200020002ULL);
        } else {
            int mask_edge1 = (3*(((5*mb_type)>>5)&1)) | (mb_type>>4); //(mb_type & (MB_TYPE_16x16 | MB_TYPE_8x16)) ? 3 : (mb_type & MB_TYPE_16x8) ? 1 : 0;
            int mask_edge0 = 3*((mask_edge1>>1) & ((5*left_type)>>5)&1); // (mb_type & (MB_TYPE_16x16 | MB_TYPE_8x16)) && (h->left_type[LTOP] & (MB_TYPE_16x16 | MB_TYPE_8x16)) ? 3 : 0;
            int step =  1+(mb_type>>24); //IS_8x8DCT(mb_type) ? 2 : 1;
            edges = 4 - 3*((mb_type>>3) & !(h->cbp & 15)); //(mb_type & MB_TYPE_16x16) && !(h->cbp & 15) ? 1 : 4;
            h->h264dsp.h264_loop_filter_strength( bS, h->non_zero_count_cache, h->ref_cache, h->mv_cache,
                                              h->list_count==2, edges, step, mask_edge0, mask_edge1, FIELD_PICTURE(h));
        }
        if( IS_INTRA(left_type) )
            AV_WN64A(bS[0][0], 0x0004000400040004ULL);
        if( IS_INTRA(top_type) )
            AV_WN64A(bS[1][0], FIELD_PICTURE(h) ? 0x0003000300030003ULL : 0x0004000400040004ULL);

#define FILTER(hv,dir,edge,intra)\
        if(AV_RN64A(bS[dir][edge])) {                                   \
            filter_mb_edge##hv( &img_y[4*edge*(dir?linesize:1<<pixel_shift)], linesize, bS[dir][edge], edge ? qp : qp##dir, a, b, h, intra );\
            if(chroma){\
                if(chroma444){\
                    filter_mb_edge##hv( &img_cb[4*edge*(dir?linesize:1<<pixel_shift)], linesize, bS[dir][edge], edge ? qpc : qpc##dir, a, b, h, intra );\
                    filter_mb_edge##hv( &img_cr[4*edge*(dir?linesize:1<<pixel_shift)], linesize, bS[dir][edge], edge ? qpc : qpc##dir, a, b, h, intra );\
                } else if(!(edge&1)) {\
                    filter_mb_edgec##hv( &img_cb[2*edge*(dir?uvlinesize:1<<pixel_shift)], uvlinesize, bS[dir][edge], edge ? qpc : qpc##dir, a, b, h, intra );\
                    filter_mb_edgec##hv( &img_cr[2*edge*(dir?uvlinesize:1<<pixel_shift)], uvlinesize, bS[dir][edge], edge ? qpc : qpc##dir, a, b, h, intra );\
                }\
            }\
        }
        if(left_type)
            FILTER(v,0,0,1);
        if( edges == 1 ) {
            if(top_type)
                FILTER(h,1,0,1);
        } else if( IS_8x8DCT(mb_type) ) {
            FILTER(v,0,2,0);
            if(top_type)
                FILTER(h,1,0,1);
            FILTER(h,1,2,0);
        } else {
            FILTER(v,0,1,0);
            FILTER(v,0,2,0);
            FILTER(v,0,3,0);
            if(top_type)
                FILTER(h,1,0,1);
            FILTER(h,1,1,0);
            FILTER(h,1,2,0);
            FILTER(h,1,3,0);
        }
#undef FILTER
    }
}

void ff_h264_filter_mb_fast( H264Context *h, int mb_x, int mb_y, uint8_t *img_y, uint8_t *img_cb, uint8_t *img_cr, unsigned int linesize, unsigned int uvlinesize) {
    av_assert2(!FRAME_MBAFF(h));
    if(!h->h264dsp.h264_loop_filter_strength || h->pps.chroma_qp_diff) {
        ff_h264_filter_mb(h, mb_x, mb_y, img_y, img_cb, img_cr, linesize, uvlinesize);
        return;
    }

#if CONFIG_SMALL
    h264_filter_mb_fast_internal(h, mb_x, mb_y, img_y, img_cb, img_cr, linesize, uvlinesize, h->pixel_shift);
#else
    if(h->pixel_shift){
        h264_filter_mb_fast_internal(h, mb_x, mb_y, img_y, img_cb, img_cr, linesize, uvlinesize, 1);
    }else{
        h264_filter_mb_fast_internal(h, mb_x, mb_y, img_y, img_cb, img_cr, linesize, uvlinesize, 0);
    }
#endif
}

static int check_mv(H264Context *h, long b_idx, long bn_idx, int mvy_limit){
    int v;

    v= h->ref_cache[0][b_idx] != h->ref_cache[0][bn_idx];
    if(!v && h->ref_cache[0][b_idx]!=-1)
        v= h->mv_cache[0][b_idx][0] - h->mv_cache[0][bn_idx][0] + 3 >= 7U |
           FFABS( h->mv_cache[0][b_idx][1] - h->mv_cache[0][bn_idx][1] ) >= mvy_limit;

    if(h->list_count==2){
        if(!v)
            v = h->ref_cache[1][b_idx] != h->ref_cache[1][bn_idx] |
                h->mv_cache[1][b_idx][0] - h->mv_cache[1][bn_idx][0] + 3 >= 7U |
                FFABS( h->mv_cache[1][b_idx][1] - h->mv_cache[1][bn_idx][1] ) >= mvy_limit;

        if(v){
            if(h->ref_cache[0][b_idx] != h->ref_cache[1][bn_idx] |
               h->ref_cache[1][b_idx] != h->ref_cache[0][bn_idx])
                return 1;
            return
                h->mv_cache[0][b_idx][0] - h->mv_cache[1][bn_idx][0] + 3 >= 7U |
                FFABS( h->mv_cache[0][b_idx][1] - h->mv_cache[1][bn_idx][1] ) >= mvy_limit |
                h->mv_cache[1][b_idx][0] - h->mv_cache[0][bn_idx][0] + 3 >= 7U |
                FFABS( h->mv_cache[1][b_idx][1] - h->mv_cache[0][bn_idx][1] ) >= mvy_limit;
        }
    }

    return v;
}

static av_always_inline void filter_mb_dir(H264Context *h, int mb_x, int mb_y, uint8_t *img_y, uint8_t *img_cb, uint8_t *img_cr, unsigned int linesize, unsigned int uvlinesize, int mb_xy, int mb_type, int mvy_limit, int first_vertical_edge_done, int a, int b, int chroma, int dir) {
    int edge;
    int chroma_qp_avg[2];
    int chroma444 = CHROMA444(h);
    int chroma422 = CHROMA422(h);
    const int mbm_xy = dir == 0 ? mb_xy -1 : h->top_mb_xy;
    const int mbm_type = dir == 0 ? h->left_type[LTOP] : h->top_type;

    // how often to recheck mv-based bS when iterating between edges
    static const uint8_t mask_edge_tab[2][8]={{0,3,3,3,1,1,1,1},
                                              {0,3,1,1,3,3,3,3}};
    const int mask_edge = mask_edge_tab[dir][(mb_type>>3)&7];
    const int edges = mask_edge== 3 && !(h->cbp&15) ? 1 : 4;

    // how often to recheck mv-based bS when iterating along each edge
    const int mask_par0 = mb_type & (MB_TYPE_16x16 | (MB_TYPE_8x16 >> dir));

    if(mbm_type && !first_vertical_edge_done){

        if (FRAME_MBAFF(h) && (dir == 1) && ((mb_y&1) == 0)
            && IS_INTERLACED(mbm_type&~mb_type)
            ) {
            // This is a special case in the norm where the filtering must
            // be done twice (one each of the field) even if we are in a
            // frame macroblock.
            //
            unsigned int tmp_linesize   = 2 *   linesize;
            unsigned int tmp_uvlinesize = 2 * uvlinesize;
            int mbn_xy = mb_xy - 2 * h->mb_stride;
            int j;

            for(j=0; j<2; j++, mbn_xy += h->mb_stride){
                DECLARE_ALIGNED(8, int16_t, bS)[4];
                int qp;
                if (IS_INTRA(mb_type | h->cur_pic.mb_type[mbn_xy])) {
                    AV_WN64A(bS, 0x0003000300030003ULL);
                } else {
                    if (!CABAC(h) && IS_8x8DCT(h->cur_pic.mb_type[mbn_xy])) {
                        bS[0]= 1+((h->cbp_table[mbn_xy] & 0x4000)||h->non_zero_count_cache[scan8[0]+0]);
                        bS[1]= 1+((h->cbp_table[mbn_xy] & 0x4000)||h->non_zero_count_cache[scan8[0]+1]);
                        bS[2]= 1+((h->cbp_table[mbn_xy] & 0x8000)||h->non_zero_count_cache[scan8[0]+2]);
                        bS[3]= 1+((h->cbp_table[mbn_xy] & 0x8000)||h->non_zero_count_cache[scan8[0]+3]);
                    }else{
                    const uint8_t *mbn_nnz = h->non_zero_count[mbn_xy] + 3*4;
                    int i;
                    for( i = 0; i < 4; i++ ) {
                        bS[i] = 1 + !!(h->non_zero_count_cache[scan8[0]+i] | mbn_nnz[i]);
                    }
                    }
                }
                // Do not use s->qscale as luma quantizer because it has not the same
                // value in IPCM macroblocks.
                qp = (h->cur_pic.qscale_table[mb_xy] + h->cur_pic.qscale_table[mbn_xy] + 1) >> 1;
                tprintf(h->avctx, "filter mb:%d/%d dir:%d edge:%d, QPy:%d ls:%d uvls:%d", mb_x, mb_y, dir, edge, qp, tmp_linesize, tmp_uvlinesize);
                { int i; for (i = 0; i < 4; i++) tprintf(h->avctx, " bS[%d]:%d", i, bS[i]); tprintf(h->avctx, "\n"); }
                filter_mb_edgeh( &img_y[j*linesize], tmp_linesize, bS, qp, a, b, h, 0 );
                chroma_qp_avg[0] = (h->chroma_qp[0] + get_chroma_qp(h, 0, h->cur_pic.qscale_table[mbn_xy]) + 1) >> 1;
                chroma_qp_avg[1] = (h->chroma_qp[1] + get_chroma_qp(h, 1, h->cur_pic.qscale_table[mbn_xy]) + 1) >> 1;
                if (chroma) {
                    if (chroma444) {
                        filter_mb_edgeh (&img_cb[j*uvlinesize], tmp_uvlinesize, bS, chroma_qp_avg[0], a, b, h, 0);
                        filter_mb_edgeh (&img_cr[j*uvlinesize], tmp_uvlinesize, bS, chroma_qp_avg[1], a, b, h, 0);
                    } else {
                        filter_mb_edgech(&img_cb[j*uvlinesize], tmp_uvlinesize, bS, chroma_qp_avg[0], a, b, h, 0);
                        filter_mb_edgech(&img_cr[j*uvlinesize], tmp_uvlinesize, bS, chroma_qp_avg[1], a, b, h, 0);
                    }
                }
            }
        }else{
            DECLARE_ALIGNED(8, int16_t, bS)[4];
            int qp;

            if( IS_INTRA(mb_type|mbm_type)) {
                AV_WN64A(bS, 0x0003000300030003ULL);
                if (   (!IS_INTERLACED(mb_type|mbm_type))
                    || ((FRAME_MBAFF(h) || (h->picture_structure != PICT_FRAME)) && (dir == 0))
                )
                    AV_WN64A(bS, 0x0004000400040004ULL);
            } else {
                int i;
                int mv_done;

                if( dir && FRAME_MBAFF(h) && IS_INTERLACED(mb_type ^ mbm_type)) {
                    AV_WN64A(bS, 0x0001000100010001ULL);
                    mv_done = 1;
                }
                else if( mask_par0 && ((mbm_type & (MB_TYPE_16x16 | (MB_TYPE_8x16 >> dir)))) ) {
                    int b_idx= 8 + 4;
                    int bn_idx= b_idx - (dir ? 8:1);

                    bS[0] = bS[1] = bS[2] = bS[3] = check_mv(h, 8 + 4, bn_idx, mvy_limit);
                    mv_done = 1;
                }
                else
                    mv_done = 0;

                for( i = 0; i < 4; i++ ) {
                    int x = dir == 0 ? 0 : i;
                    int y = dir == 0 ? i    : 0;
                    int b_idx= 8 + 4 + x + 8*y;
                    int bn_idx= b_idx - (dir ? 8:1);

                    if( h->non_zero_count_cache[b_idx] |
                        h->non_zero_count_cache[bn_idx] ) {
                        bS[i] = 2;
                    }
                    else if(!mv_done)
                    {
                        bS[i] = check_mv(h, b_idx, bn_idx, mvy_limit);
                    }
                }
            }

            /* Filter edge */
            // Do not use s->qscale as luma quantizer because it has not the same
            // value in IPCM macroblocks.
            if(bS[0]+bS[1]+bS[2]+bS[3]){
                qp = (h->cur_pic.qscale_table[mb_xy] + h->cur_pic.qscale_table[mbm_xy] + 1) >> 1;
                //tprintf(h->avctx, "filter mb:%d/%d dir:%d edge:%d, QPy:%d, QPc:%d, QPcn:%d\n", mb_x, mb_y, dir, edge, qp, h->chroma_qp[0], h->cur_pic.qscale_table[mbn_xy]);
                tprintf(h->avctx, "filter mb:%d/%d dir:%d edge:%d, QPy:%d ls:%d uvls:%d", mb_x, mb_y, dir, edge, qp, linesize, uvlinesize);
                //{ int i; for (i = 0; i < 4; i++) tprintf(h->avctx, " bS[%d]:%d", i, bS[i]); tprintf(h->avctx, "\n"); }
                chroma_qp_avg[0] = (h->chroma_qp[0] + get_chroma_qp(h, 0, h->cur_pic.qscale_table[mbm_xy]) + 1) >> 1;
                chroma_qp_avg[1] = (h->chroma_qp[1] + get_chroma_qp(h, 1, h->cur_pic.qscale_table[mbm_xy]) + 1) >> 1;
                if( dir == 0 ) {
                    filter_mb_edgev( &img_y[0], linesize, bS, qp, a, b, h, 1 );
                    if (chroma) {
                        if (chroma444) {
                            filter_mb_edgev ( &img_cb[0], uvlinesize, bS, chroma_qp_avg[0], a, b, h, 1);
                            filter_mb_edgev ( &img_cr[0], uvlinesize, bS, chroma_qp_avg[1], a, b, h, 1);
                        } else {
                            filter_mb_edgecv( &img_cb[0], uvlinesize, bS, chroma_qp_avg[0], a, b, h, 1);
                            filter_mb_edgecv( &img_cr[0], uvlinesize, bS, chroma_qp_avg[1], a, b, h, 1);
                        }
                    }
                } else {
                    filter_mb_edgeh( &img_y[0], linesize, bS, qp, a, b, h, 1 );
                    if (chroma) {
                        if (chroma444) {
                            filter_mb_edgeh ( &img_cb[0], uvlinesize, bS, chroma_qp_avg[0], a, b, h, 1);
                            filter_mb_edgeh ( &img_cr[0], uvlinesize, bS, chroma_qp_avg[1], a, b, h, 1);
                        } else {
                            filter_mb_edgech( &img_cb[0], uvlinesize, bS, chroma_qp_avg[0], a, b, h, 1);
                            filter_mb_edgech( &img_cr[0], uvlinesize, bS, chroma_qp_avg[1], a, b, h, 1);
                        }
                    }
                }
            }
        }
    }

    /* Calculate bS */
    for( edge = 1; edge < edges; edge++ ) {
        DECLARE_ALIGNED(8, int16_t, bS)[4];
        int qp;
        const int deblock_edge = !IS_8x8DCT(mb_type & (edge<<24)); // (edge&1) && IS_8x8DCT(mb_type)

        if (!deblock_edge && (!chroma422 || dir == 0))
            continue;

        if( IS_INTRA(mb_type)) {
            AV_WN64A(bS, 0x0003000300030003ULL);
        } else {
            int i;
            int mv_done;

            if( edge & mask_edge ) {
                AV_ZERO64(bS);
                mv_done = 1;
            }
            else if( mask_par0 ) {
                int b_idx= 8 + 4 + edge * (dir ? 8:1);
                int bn_idx= b_idx - (dir ? 8:1);

                bS[0] = bS[1] = bS[2] = bS[3] = check_mv(h, b_idx, bn_idx, mvy_limit);
                mv_done = 1;
            }
            else
                mv_done = 0;

            for( i = 0; i < 4; i++ ) {
                int x = dir == 0 ? edge : i;
                int y = dir == 0 ? i    : edge;
                int b_idx= 8 + 4 + x + 8*y;
                int bn_idx= b_idx - (dir ? 8:1);

                if( h->non_zero_count_cache[b_idx] |
                    h->non_zero_count_cache[bn_idx] ) {
                    bS[i] = 2;
                }
                else if(!mv_done)
                {
                    bS[i] = check_mv(h, b_idx, bn_idx, mvy_limit);
                }
            }

            if(bS[0]+bS[1]+bS[2]+bS[3] == 0)
                continue;
        }

        /* Filter edge */
        // Do not use s->qscale as luma quantizer because it has not the same
        // value in IPCM macroblocks.
        qp = h->cur_pic.qscale_table[mb_xy];
        //tprintf(h->avctx, "filter mb:%d/%d dir:%d edge:%d, QPy:%d, QPc:%d, QPcn:%d\n", mb_x, mb_y, dir, edge, qp, h->chroma_qp[0], h->cur_pic.qscale_table[mbn_xy]);
        tprintf(h->avctx, "filter mb:%d/%d dir:%d edge:%d, QPy:%d ls:%d uvls:%d", mb_x, mb_y, dir, edge, qp, linesize, uvlinesize);
        //{ int i; for (i = 0; i < 4; i++) tprintf(h->avctx, " bS[%d]:%d", i, bS[i]); tprintf(h->avctx, "\n"); }
        if( dir == 0 ) {
            filter_mb_edgev( &img_y[4*edge << h->pixel_shift], linesize, bS, qp, a, b, h, 0 );
            if (chroma) {
                if (chroma444) {
                    filter_mb_edgev ( &img_cb[4*edge << h->pixel_shift], uvlinesize, bS, h->chroma_qp[0], a, b, h, 0);
                    filter_mb_edgev ( &img_cr[4*edge << h->pixel_shift], uvlinesize, bS, h->chroma_qp[1], a, b, h, 0);
                } else if( (edge&1) == 0 ) {
                    filter_mb_edgecv( &img_cb[2*edge << h->pixel_shift], uvlinesize, bS, h->chroma_qp[0], a, b, h, 0);
                    filter_mb_edgecv( &img_cr[2*edge << h->pixel_shift], uvlinesize, bS, h->chroma_qp[1], a, b, h, 0);
                }
            }
        } else {
            if (chroma422) {
                if (deblock_edge)
                    filter_mb_edgeh(&img_y[4*edge*linesize], linesize, bS, qp, a, b, h, 0);
                if (chroma) {
                    filter_mb_edgech(&img_cb[4*edge*uvlinesize], uvlinesize, bS, h->chroma_qp[0], a, b, h, 0);
                    filter_mb_edgech(&img_cr[4*edge*uvlinesize], uvlinesize, bS, h->chroma_qp[1], a, b, h, 0);
                }
            } else {
                filter_mb_edgeh(&img_y[4*edge*linesize], linesize, bS, qp, a, b, h, 0);
                if (chroma) {
                    if (chroma444) {
                        filter_mb_edgeh (&img_cb[4*edge*uvlinesize], uvlinesize, bS, h->chroma_qp[0], a, b, h, 0);
                        filter_mb_edgeh (&img_cr[4*edge*uvlinesize], uvlinesize, bS, h->chroma_qp[1], a, b, h, 0);
                    } else if ((edge&1) == 0) {
                        filter_mb_edgech(&img_cb[2*edge*uvlinesize], uvlinesize, bS, h->chroma_qp[0], a, b, h, 0);
                        filter_mb_edgech(&img_cr[2*edge*uvlinesize], uvlinesize, bS, h->chroma_qp[1], a, b, h, 0);
                    }
                }
            }
        }
    }
}

void ff_h264_filter_mb( H264Context *h, int mb_x, int mb_y, uint8_t *img_y, uint8_t *img_cb, uint8_t *img_cr, unsigned int linesize, unsigned int uvlinesize) {
    const int mb_xy= mb_x + mb_y*h->mb_stride;
    const int mb_type = h->cur_pic.mb_type[mb_xy];
    const int mvy_limit = IS_INTERLACED(mb_type) ? 2 : 4;
    int first_vertical_edge_done = 0;
    av_unused int dir;
    int chroma = CHROMA && !(CONFIG_GRAY && (h->flags&CODEC_FLAG_GRAY));
    int qp_bd_offset = 6 * (h->sps.bit_depth_luma - 8);
    int a = h->slice_alpha_c0_offset - qp_bd_offset;
    int b = h->slice_beta_offset - qp_bd_offset;

    if (FRAME_MBAFF(h)
            // and current and left pair do not have the same interlaced type
            && IS_INTERLACED(mb_type^h->left_type[LTOP])
            // and left mb is in available to us
            && h->left_type[LTOP]) {
        /* First vertical edge is different in MBAFF frames
         * There are 8 different bS to compute and 2 different Qp
         */
        DECLARE_ALIGNED(8, int16_t, bS)[8];
        int qp[2];
        int bqp[2];
        int rqp[2];
        int mb_qp, mbn0_qp, mbn1_qp;
        int i;
        first_vertical_edge_done = 1;

        if( IS_INTRA(mb_type) ) {
            AV_WN64A(&bS[0], 0x0004000400040004ULL);
            AV_WN64A(&bS[4], 0x0004000400040004ULL);
        } else {
            static const uint8_t offset[2][2][8]={
                {
                    {3+4*0, 3+4*0, 3+4*0, 3+4*0, 3+4*1, 3+4*1, 3+4*1, 3+4*1},
                    {3+4*2, 3+4*2, 3+4*2, 3+4*2, 3+4*3, 3+4*3, 3+4*3, 3+4*3},
                },{
                    {3+4*0, 3+4*1, 3+4*2, 3+4*3, 3+4*0, 3+4*1, 3+4*2, 3+4*3},
                    {3+4*0, 3+4*1, 3+4*2, 3+4*3, 3+4*0, 3+4*1, 3+4*2, 3+4*3},
                }
            };
            const uint8_t *off= offset[MB_FIELD(h)][mb_y&1];
            for( i = 0; i < 8; i++ ) {
                int j= MB_FIELD(h) ? i>>2 : i&1;
                int mbn_xy = h->left_mb_xy[LEFT(j)];
                int mbn_type= h->left_type[LEFT(j)];

                if( IS_INTRA( mbn_type ) )
                    bS[i] = 4;
                else{
                    bS[i] = 1 + !!(h->non_zero_count_cache[12+8*(i>>1)] |
                         ((!h->pps.cabac && IS_8x8DCT(mbn_type)) ?
                            (h->cbp_table[mbn_xy] & (((MB_FIELD(h) ? (i&2) : (mb_y&1)) ? 8 : 2) << 12))
                                                                       :
                            h->non_zero_count[mbn_xy][ off[i] ]));
                }
            }
        }

        mb_qp   = h->cur_pic.qscale_table[mb_xy];
        mbn0_qp = h->cur_pic.qscale_table[h->left_mb_xy[0]];
        mbn1_qp = h->cur_pic.qscale_table[h->left_mb_xy[1]];
        qp[0] = ( mb_qp + mbn0_qp + 1 ) >> 1;
        bqp[0] = ( get_chroma_qp( h, 0, mb_qp ) +
                   get_chroma_qp( h, 0, mbn0_qp ) + 1 ) >> 1;
        rqp[0] = ( get_chroma_qp( h, 1, mb_qp ) +
                   get_chroma_qp( h, 1, mbn0_qp ) + 1 ) >> 1;
        qp[1] = ( mb_qp + mbn1_qp + 1 ) >> 1;
        bqp[1] = ( get_chroma_qp( h, 0, mb_qp ) +
                   get_chroma_qp( h, 0, mbn1_qp ) + 1 ) >> 1;
        rqp[1] = ( get_chroma_qp( h, 1, mb_qp ) +
                   get_chroma_qp( h, 1, mbn1_qp ) + 1 ) >> 1;

        /* Filter edge */
        tprintf(h->avctx, "filter mb:%d/%d MBAFF, QPy:%d/%d, QPb:%d/%d QPr:%d/%d ls:%d uvls:%d", mb_x, mb_y, qp[0], qp[1], bqp[0], bqp[1], rqp[0], rqp[1], linesize, uvlinesize);
        { int i; for (i = 0; i < 8; i++) tprintf(h->avctx, " bS[%d]:%d", i, bS[i]); tprintf(h->avctx, "\n"); }
        if (MB_FIELD(h)) {
            filter_mb_mbaff_edgev ( h, img_y                ,   linesize, bS  , 1, qp [0], a, b, 1 );
            filter_mb_mbaff_edgev ( h, img_y  + 8*  linesize,   linesize, bS+4, 1, qp [1], a, b, 1 );
            if (chroma){
                if (CHROMA444(h)) {
                    filter_mb_mbaff_edgev ( h, img_cb,                uvlinesize, bS  , 1, bqp[0], a, b, 1 );
                    filter_mb_mbaff_edgev ( h, img_cb + 8*uvlinesize, uvlinesize, bS+4, 1, bqp[1], a, b, 1 );
                    filter_mb_mbaff_edgev ( h, img_cr,                uvlinesize, bS  , 1, rqp[0], a, b, 1 );
                    filter_mb_mbaff_edgev ( h, img_cr + 8*uvlinesize, uvlinesize, bS+4, 1, rqp[1], a, b, 1 );
                } else if (CHROMA422(h)) {
                    filter_mb_mbaff_edgecv(h, img_cb,                uvlinesize, bS  , 1, bqp[0], a, b, 1);
                    filter_mb_mbaff_edgecv(h, img_cb + 8*uvlinesize, uvlinesize, bS+4, 1, bqp[1], a, b, 1);
                    filter_mb_mbaff_edgecv(h, img_cr,                uvlinesize, bS  , 1, rqp[0], a, b, 1);
                    filter_mb_mbaff_edgecv(h, img_cr + 8*uvlinesize, uvlinesize, bS+4, 1, rqp[1], a, b, 1);
                }else{
                    filter_mb_mbaff_edgecv( h, img_cb,                uvlinesize, bS  , 1, bqp[0], a, b, 1 );
                    filter_mb_mbaff_edgecv( h, img_cb + 4*uvlinesize, uvlinesize, bS+4, 1, bqp[1], a, b, 1 );
                    filter_mb_mbaff_edgecv( h, img_cr,                uvlinesize, bS  , 1, rqp[0], a, b, 1 );
                    filter_mb_mbaff_edgecv( h, img_cr + 4*uvlinesize, uvlinesize, bS+4, 1, rqp[1], a, b, 1 );
                }
            }
        }else{
            filter_mb_mbaff_edgev ( h, img_y              , 2*  linesize, bS  , 2, qp [0], a, b, 1 );
            filter_mb_mbaff_edgev ( h, img_y  +   linesize, 2*  linesize, bS+1, 2, qp [1], a, b, 1 );
            if (chroma){
                if (CHROMA444(h)) {
                    filter_mb_mbaff_edgev ( h, img_cb,              2*uvlinesize, bS  , 2, bqp[0], a, b, 1 );
                    filter_mb_mbaff_edgev ( h, img_cb + uvlinesize, 2*uvlinesize, bS+1, 2, bqp[1], a, b, 1 );
                    filter_mb_mbaff_edgev ( h, img_cr,              2*uvlinesize, bS  , 2, rqp[0], a, b, 1 );
                    filter_mb_mbaff_edgev ( h, img_cr + uvlinesize, 2*uvlinesize, bS+1, 2, rqp[1], a, b, 1 );
                }else{
                    filter_mb_mbaff_edgecv( h, img_cb,              2*uvlinesize, bS  , 2, bqp[0], a, b, 1 );
                    filter_mb_mbaff_edgecv( h, img_cb + uvlinesize, 2*uvlinesize, bS+1, 2, bqp[1], a, b, 1 );
                    filter_mb_mbaff_edgecv( h, img_cr,              2*uvlinesize, bS  , 2, rqp[0], a, b, 1 );
                    filter_mb_mbaff_edgecv( h, img_cr + uvlinesize, 2*uvlinesize, bS+1, 2, rqp[1], a, b, 1 );
                }
            }
        }
    }

#if CONFIG_SMALL
    for( dir = 0; dir < 2; dir++ )
        filter_mb_dir(h, mb_x, mb_y, img_y, img_cb, img_cr, linesize, uvlinesize, mb_xy, mb_type, mvy_limit, dir ? 0 : first_vertical_edge_done, a, b, chroma, dir);
#else
    filter_mb_dir(h, mb_x, mb_y, img_y, img_cb, img_cr, linesize, uvlinesize, mb_xy, mb_type, mvy_limit, first_vertical_edge_done, a, b, chroma, 0);
    filter_mb_dir(h, mb_x, mb_y, img_y, img_cb, img_cr, linesize, uvlinesize, mb_xy, mb_type, mvy_limit, 0,                        a, b, chroma, 1);
#endif
}<|MERGE_RESOLUTION|>--- conflicted
+++ resolved
@@ -241,15 +241,9 @@
                                                           unsigned int uvlinesize,
                                                           int pixel_shift)
 {
-<<<<<<< HEAD
     int chroma = CHROMA && !(CONFIG_GRAY && (h->flags&CODEC_FLAG_GRAY));
-    int chroma444 = CHROMA444;
-    int chroma422 = CHROMA422;
-=======
-    int chroma = !(CONFIG_GRAY && (h->flags&CODEC_FLAG_GRAY));
     int chroma444 = CHROMA444(h);
     int chroma422 = CHROMA422(h);
->>>>>>> 23e85be5
 
     int mb_xy = h->mb_xy;
     int left_type= h->left_type[LTOP];
