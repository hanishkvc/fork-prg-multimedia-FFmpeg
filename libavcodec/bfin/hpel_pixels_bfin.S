--- conflicted
+++ resolved
@@ -18,12 +18,8 @@
  * License along with FFmpeg; if not, write to the Free Software
  * Foundation, Inc., 51 Franklin Street, Fifth Floor, Boston, MA 02110-1301 USA
  */
-<<<<<<< HEAD
-#include "config_bfin.h"
-=======
 
 #include "libavutil/bfin/asm.h"
->>>>>>> da785231
 
 /*
   motion compensation
