--- conflicted
+++ resolved
@@ -131,7 +131,7 @@
 typedef struct FourXContext {
     AVCodecContext *avctx;
     DSPContext dsp;
-    AVFrame *last_picture;
+    AVFrame *current_picture, *last_picture;
     GetBitContext pre_gb;          ///< ac/dc prefix
     GetBitContext gb;
     GetByteContext g;
@@ -690,14 +690,9 @@
     const int width  = f->avctx->width;
     const int height = f->avctx->height;
     const int mbs    = (FFALIGN(width, 16) >> 4) * (FFALIGN(height, 16) >> 4);
-<<<<<<< HEAD
-    uint16_t *dst    = (uint16_t*)f->current_picture->data[0];
-    const int stride =            f->current_picture->linesize[0]>>1;
-    const uint8_t *buf_end = buf + length;
-=======
     uint16_t *dst    = (uint16_t*)frame->data[0];
     const int stride =            frame->linesize[0]>>1;
->>>>>>> 759001c5
+    const uint8_t *buf_end = buf + length;
     GetByteContext g3;
 
     if (length < mbs * 8) {
@@ -884,51 +879,32 @@
         frame_size = buf_size - 12;
     }
 
+    FFSWAP(AVFrame*, f->current_picture, f->last_picture);
+
     // alternatively we would have to use our own buffer management
     avctx->flags |= CODEC_FLAG_EMU_EDGE;
 
-<<<<<<< HEAD
-    p->reference= 3;
-    if ((ret = avctx->reget_buffer(avctx, p)) < 0) {
+    if ((ret = ff_reget_buffer(avctx, f->current_picture)) < 0) {
         av_log(avctx, AV_LOG_ERROR, "reget_buffer() failed\n");
-=======
-    if ((ret = ff_get_buffer(avctx, picture, AV_GET_BUFFER_FLAG_REF)) < 0) {
-        av_log(avctx, AV_LOG_ERROR, "get_buffer() failed\n");
->>>>>>> 759001c5
         return ret;
     }
 
     if (frame_4cc == AV_RL32("ifr2")) {
-<<<<<<< HEAD
-        p->pict_type= AV_PICTURE_TYPE_I;
-        if ((ret = decode_i2_frame(f, buf - 4, frame_size + 4)) < 0) {
+        f->current_picture->pict_type = AV_PICTURE_TYPE_I;
+        if ((ret = decode_i2_frame(f, f->current_picture, buf - 4, frame_size + 4)) < 0) {
             av_log(f->avctx, AV_LOG_ERROR, "decode i2 frame failed\n");
-=======
-        picture->pict_type = AV_PICTURE_TYPE_I;
-        if ((ret = decode_i2_frame(f, picture, buf - 4, frame_size + 4)) < 0)
->>>>>>> 759001c5
             return ret;
         }
     } else if (frame_4cc == AV_RL32("ifrm")) {
-<<<<<<< HEAD
-        p->pict_type= AV_PICTURE_TYPE_I;
-        if ((ret = decode_i_frame(f, buf, frame_size)) < 0) {
+        f->current_picture->pict_type = AV_PICTURE_TYPE_I;
+        if ((ret = decode_i_frame(f, f->current_picture, buf, frame_size)) < 0) {
             av_log(f->avctx, AV_LOG_ERROR, "decode i frame failed\n");
-=======
-        picture->pict_type = AV_PICTURE_TYPE_I;
-        if ((ret = decode_i_frame(f, picture, buf, frame_size)) < 0)
->>>>>>> 759001c5
             return ret;
         }
     } else if (frame_4cc == AV_RL32("pfrm") || frame_4cc == AV_RL32("pfr2")) {
         if (!f->last_picture->data[0]) {
-<<<<<<< HEAD
-            f->last_picture->reference = 3;
-            if ((ret = ff_get_buffer(avctx, f->last_picture)) < 0) {
-=======
             if ((ret = ff_get_buffer(avctx, f->last_picture,
                                      AV_GET_BUFFER_FLAG_REF)) < 0) {
->>>>>>> 759001c5
                 av_log(avctx, AV_LOG_ERROR, "get_buffer() failed\n");
                 return ret;
             }
@@ -936,14 +912,9 @@
                 memset(f->last_picture->data[0] + i*f->last_picture->linesize[0], 0, 2*avctx->width);
         }
 
-<<<<<<< HEAD
-        p->pict_type = AV_PICTURE_TYPE_P;
-        if ((ret = decode_p_frame(f, buf, frame_size)) < 0) {
+        f->current_picture->pict_type = AV_PICTURE_TYPE_P;
+        if ((ret = decode_p_frame(f, f->current_picture, buf, frame_size)) < 0) {
             av_log(f->avctx, AV_LOG_ERROR, "decode p frame failed\n");
-=======
-        picture->pict_type = AV_PICTURE_TYPE_P;
-        if ((ret = decode_p_frame(f, picture, buf, frame_size)) < 0)
->>>>>>> 759001c5
             return ret;
         }
     } else if (frame_4cc == AV_RL32("snd_")) {
@@ -954,10 +925,9 @@
                buf_size);
     }
 
-    picture->key_frame = picture->pict_type == AV_PICTURE_TYPE_I;
-
-    av_frame_unref(f->last_picture);
-    if ((ret = av_frame_ref(f->last_picture, picture)) < 0)
+    f->current_picture->key_frame = f->current_picture->pict_type == AV_PICTURE_TYPE_I;
+
+    if ((ret = av_frame_ref(picture, f->current_picture)) < 0)
         return ret;
     *got_frame = 1;
 
@@ -989,8 +959,9 @@
     else
         avctx->pix_fmt = AV_PIX_FMT_BGR555;
 
-    f->last_picture = av_frame_alloc();
-    if (!f->last_picture)
+    f->current_picture = av_frame_alloc();
+    f->last_picture    = av_frame_alloc();
+    if (!f->current_picture  || !f->last_picture)
         return AVERROR(ENOMEM);
 
     return 0;
@@ -1009,6 +980,7 @@
         f->cfrm[i].allocated_size = 0;
     }
     ff_free_vlc(&f->pre_vlc);
+    av_frame_free(&f->current_picture);
     av_frame_free(&f->last_picture);
 
     return 0;
